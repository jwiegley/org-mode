--- conflicted
+++ resolved
@@ -1,291 +1,6 @@
 # Makefile - for the org-mode distribution
 #
-<<<<<<< HEAD
-# Maintainer: Carsten Dominik <dominik@science.uva.nl>
-# Version: VERSIONTAG
-#
-# To install org-mode, edit the Makefile, type `make', then `make install'.
-# To create the PDF and HTML documentation files, type `make doc'.
-
-##----------------------------------------------------------------------
-##  YOU MUST EDIT THE FOLLOWING LINES
-##----------------------------------------------------------------------
-
-# Name of your emacs binary
-EMACS=emacs
-
-# Where local software is found
-prefix=/usr/local
-
-# Where local lisp files go
-lispdir   = $(prefix)/share/emacs/site-lisp
-
-# Where data files go
-# $(datadir) contains auxiliary files for use with ODT exporter.
-# See comments under DATAFILES.
-datadir = $(prefix)/share/emacs/etc
-
-# Where info files go
-infodir = $(prefix)/share/info
-
-##----------------------------------------------------------------------
-## YOU MAY NEED TO EDIT THESE
-##----------------------------------------------------------------------
-
-# Using emacs in batch mode.
-
-BATCH=$(EMACS) -batch -q -no-site-file -eval                             			\
-  "(setq load-path (cons (expand-file-name \"./lisp/\") (cons \"$(lispdir)\" load-path)))" $(BATCH_EXTRA)
-
-# Specify the byte-compiler for compiling org-mode files
-ELC= $(BATCH) -f batch-byte-compile
-
-# How to make a pdf file from a texinfo file
-TEXI2PDF = texi2pdf
-
-# How to create directories
-MKDIR = mkdir -p
-
-# How to create the info files from the texinfo file
-MAKEINFO = makeinfo
-
-# How to create the HTML file
-TEXI2HTML = makeinfo --html --number-sections
-TEXI2HTMLNOPSLIT = makeinfo --html --no-split --number-sections
-
-# How to copy the lisp files and elc files to their distination.
-CP = cp -pr
-
-# Name of the program to install info files
-INSTALL_INFO=install-info
-
-##----------------------------------------------------------------------
-##  BELOW THIS LINE ON YOUR OWN RISK!
-##----------------------------------------------------------------------
-
-# The following variables need to be defined by the maintainer
-LISPF      = 	org.el			\
-		org-agenda.el		\
-		org-ascii.el		\
-	     	org-attach.el		\
-	     	org-archive.el		\
-		org-bbdb.el		\
-		org-beamer.el		\
-		org-bibtex.el		\
-	     	org-capture.el		\
-	     	org-clock.el		\
-	     	org-colview.el		\
-	     	org-colview-xemacs.el	\
-	     	org-compat.el		\
-	     	org-pcomplete.el	\
-	     	org-crypt.el		\
-	     	org-ctags.el		\
-	     	org-datetree.el		\
-	     	org-docview.el		\
-	     	org-entities.el		\
-		org-exp.el		\
-		org-exp-blocks.el	\
-		org-docbook.el		\
-		org-faces.el		\
-		org-feed.el		\
-		org-footnote.el		\
-		org-freemind.el		\
-		org-gnus.el		\
-		org-eshell.el		\
-		org-habit.el		\
-		org-html.el		\
-		org-icalendar.el	\
-		org-id.el		\
-		org-indent.el		\
-		org-info.el		\
-		org-inlinetask.el	\
-		org-jsinfo.el		\
-		org-irc.el		\
-		org-latex.el		\
-		org-list.el		\
-		org-lparse.el		\
-		org-mac-message.el	\
-	     	org-macs.el		\
-		org-mew.el              \
-		org-mhe.el		\
-		org-mks.el		\
-		org-mobile.el		\
-		org-mouse.el		\
-		org-odt.el		\
-		org-publish.el		\
-		org-plot.el		\
-		org-protocol.el		\
-		org-remember.el		\
-		org-rmail.el		\
-		org-special-blocks.el	\
-		org-src.el		\
-		org-table.el		\
-		org-taskjuggler.el	\
-		org-timer.el		\
-		org-vm.el		\
-		org-w3m.el              \
-		org-wl.el		\
-		org-x.el		\
-		org-xoxo.el		\
-		ob.el			\
-		ob-table.el		\
-		ob-lob.el		\
-		ob-ref.el		\
-		ob-exp.el		\
-		ob-tangle.el		\
-		ob-comint.el		\
-		ob-eval.el		\
-		ob-keys.el		\
-		ob-awk.el		\
-		ob-C.el			\
-		ob-calc.el		\
-		ob-ditaa.el		\
-		ob-haskell.el		\
-		ob-perl.el		\
-		ob-sh.el		\
-		ob-R.el			\
-		ob-dot.el		\
-		ob-mscgen.el		\
-		ob-latex.el		\
-		ob-lisp.el		\
-		ob-ledger.el		\
-		ob-python.el		\
-		ob-sql.el		\
-		ob-asymptote.el		\
-		ob-emacs-lisp.el	\
-		ob-matlab.el		\
-		ob-ruby.el		\
-		ob-sqlite.el		\
-		ob-clojure.el		\
-		ob-ocaml.el		\
-		ob-sass.el		\
-		ob-css.el		\
-		ob-gnuplot.el		\
-		ob-octave.el		\
-		ob-screen.el		\
-		ob-plantuml.el		\
-		ob-org.el		\
-		ob-js.el		\
-		ob-scheme.el		\
-		ob-lilypond.el		\
-		ob-java.el		\
-		ob-shen.el		\
-		ob-fortran.el		\
-		ob-picolisp.el		\
-		ob-maxima.el		\
-		ob-io.el		\
-		ob-scala.el		\
-		ox-lzw.el		\
-		ox-org.el		\
-		ox-plugin.el		\
-		ox-redmine.el
-
-LISPFILES0  = $(LISPF:%=lisp/%)
-LISPFILES   = $(LISPFILES0) lisp/org-install.el
-ELCFILES0   = $(LISPFILES0:.el=.elc)
-ELCFILES    = $(LISPFILES:.el=.elc)
-DOCFILES    = doc/org.texi doc/org.pdf doc/org doc/dir \
-              doc/pdflayout.sty doc/.nosearch \
-              doc/orgguide.texi doc/orgguide.pdf
-CARDFILES   = doc/orgcard.tex doc/orgcard.pdf doc/orgcard_letter.pdf
-TEXIFILES   = doc/org.texi
-INFOFILES   = doc/org
-
-# etc/styles contains OpenDocument style files.  These files *must* be
-# installed for the ODT exporter to function.  These files are
-# distirbuted with GNU ELPA as well as with stock Emacs >= 24.1.
-
-# contrib/odt/etc/schema contains OpenDocument schema files.  It is
-# *desirable* but *not* mandatory that these files be installed.
-# These files are not distributed with stock Emacs.  This is because
-# the terms under which OASIS distributes these files are not
-# agreeable to FSF.
-
-# BasicODConverter-x.y.z.oxt is a LibreOffice extension for converting
-# OpenDocument files to numerous other formats.  It is similar to
-# unoconv and is implemented in StarBasic.  It is *desirable* but
-# *not* *mandatory* that the converter be installed.  It is
-# distributed under the same license as GNU Emacs.  This file is *not*
-# part of GNU Emacs.
-DATAFILES   = etc/styles \
-	      # contrib/odt/BasicODConverter/BasicODConverter*.oxt \
-	      # contrib/odt/etc/schema \
-
-# Package Manager (ELPA)
-PKG_TAG = $(shell date +%Y%m%d)
-PKG_DOC = "Outline-based notes management and organizer"
-PKG_REQ = "nil"
-
-PKG_FILES = $(LISPFILES0)		\
-            doc/dir doc/org		\
-            doc/pdflayout.sty		\
-            doc/org.pdf			\
-            doc/orgguide.pdf		\
-            doc/orgcard.tex		\
-            doc/orgcard.pdf		\
-            doc/orgcard_letter.pdf	\
-            etc/
-
-.SUFFIXES: .el .elc .texi
-SHELL = /bin/sh
-
-# Additional distribution files
-DISTFILES_extra=  Makefile request-assign-future.txt contrib etc
-
-default: $(ELCFILES) $(ELCBFILES)
-
-all:	$(ELCFILES) $(ELCBFILES) $(INFOFILES)
-
-up2:	update
-	sudo ${MAKE} install
-
-update:
-	git pull
-	${MAKE} clean
-	${MAKE} all
-
-compile: $(ELCFILES0) $(ELCBFILES)
-
-install: install-lisp install-data
-
-doc: doc/org.html doc/org.pdf doc/orgcard.pdf doc/orgcard_letter.pdf doc/orgguide.pdf doc/orgcard.txt
-
-p:
-	${MAKE} pdf && open doc/org.pdf
-
-g:
-	${MAKE} pdf && open doc/orgguide.pdf
-
-# Always force re-compilation of org-odt
-lisp/org-odt.elc: org-odt-data-dir
-org-odt-data-dir:
-
-# Sleight of hand to "hard code" the value of $(datadir) in
-# org-odt.el.  See variables `org-odt-styles-dir-list' and
-# `org-odt-schema-dir-list'.
-install-lisp: BATCH_EXTRA = -eval "(setq org-odt-data-dir (expand-file-name \"$(datadir)\"))"
-
-install-lisp: $(LISPFILES) $(ELCFILES)
-	if [ ! -d $(DESTDIR)$(lispdir) ]; then \
-		$(MKDIR) $(DESTDIR)$(lispdir); else true; fi ;
-	$(CP) $(LISPFILES)  $(DESTDIR)$(lispdir)
-	$(CP) $(ELCFILES)   $(DESTDIR)$(lispdir)
-
-install-info: $(INFOFILES)
-	if [ ! -d $(DESTDIR)$(infodir) ]; then \
-		$(MKDIR) $(DESTDIR)$(infodir); else true; fi ;
-	$(CP) $(INFOFILES) $(DESTDIR)$(infodir)
-	$(INSTALL_INFO) --infodir=$(DESTDIR)$(infodir) $(INFOFILES)
-
-install-data: $(DATAFILES)
-	if [ ! -d $(DESTDIR)$(datadir) ]; then \
-		$(MKDIR) $(DESTDIR)$(datadir); else true; fi ;
-	$(CP) $(DATAFILES) $(DESTDIR)$(datadir)
-
-autoloads: lisp/org-install.el
-=======
 # This file is not part of GNU Emacs
->>>>>>> fdace895
 
 # set up environment
  include default.mk	# defaults, customizable via "local.mk"
