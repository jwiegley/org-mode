--- conflicted
+++ resolved
@@ -234,14 +234,12 @@
    everything looks OK, and then fold it away.
 
    I'm addressing this in branch 'examplizing-output'.
-<<<<<<< HEAD
+
    Yea, that makes sense.  (either that or allow folding of large
    blocks escaped with =:=).
 
    Proposed cutoff of 10 lines, we can save this value in a user
    customizable variable.
-=======
->>>>>>> bcfa3b95
 
 ** TODO make tangle files read-only?
    With a file-local variable setting, yea that makes sense.  Maybe
@@ -2077,12 +2075,8 @@
 (see [[* file result types][file result types]])
 
 
-<<<<<<< HEAD
 * Bugs [20/32]
 ** TODO avoid stripping whitespace from output when :results output
-=======
-* Bugs [20/31]
->>>>>>> bcfa3b95
 ** TODO prompt characters appearing in output with R
 #+begin_src R :session *R* :results output
   x <- 6
