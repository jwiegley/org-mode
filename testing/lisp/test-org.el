;;; test-org.el --- tests for org.el

;; Copyright (c)  David Maus
;; Authors: David Maus

;; This file is not part of GNU Emacs.

;; This program is free software; you can redistribute it and/or modify
;; it under the terms of the GNU General Public License as published by
;; the Free Software Foundation, either version 3 of the License, or
;; (at your option) any later version.

;; This program is distributed in the hope that it will be useful,
;; but WITHOUT ANY WARRANTY; without even the implied warranty of
;; MERCHANTABILITY or FITNESS FOR A PARTICULAR PURPOSE.  See the
;; GNU General Public License for more details.

;; You should have received a copy of the GNU General Public License
;; along with this program.  If not, see <http://www.gnu.org/licenses/>.

;; Template test file for Org tests

;;; Code:


;;; Comments

(ert-deftest test-org/toggle-comment ()
  "Test `org-toggle-comment' specifications."
  ;; Simple headline.
  (should
   (equal "* Test"
	  (org-test-with-temp-text "* COMMENT Test"
	    (org-toggle-comment)
	    (buffer-string))))
  (should
   (equal "* COMMENT Test"
	  (org-test-with-temp-text "* Test"
	    (org-toggle-comment)
	    (buffer-string))))
  ;; Headline with a regular keyword.
  (should
   (equal "* TODO Test"
	  (org-test-with-temp-text "* TODO COMMENT Test"
	    (org-toggle-comment)
	    (buffer-string))))
  (should
   (equal "* TODO COMMENT Test"
	  (org-test-with-temp-text "* TODO Test"
	    (org-toggle-comment)
	    (buffer-string))))
  ;; Empty headline.
  (should
   (equal "* "
	  (org-test-with-temp-text "* COMMENT"
	    (org-toggle-comment)
	    (buffer-string))))
  (should
   (equal "* COMMENT"
	  (org-test-with-temp-text "* "
	    (org-toggle-comment)
	    (buffer-string))))
  ;; Headline with a single keyword.
  (should
   (equal "* TODO "
	  (org-test-with-temp-text "* TODO COMMENT"
	    (org-toggle-comment)
	    (buffer-string))))
  (should
   (equal "* TODO COMMENT"
	  (org-test-with-temp-text "* TODO"
	    (org-toggle-comment)
	    (buffer-string))))
  ;; Headline with a keyword, a priority cookie and contents.
  (should
   (equal "* TODO [#A] Headline"
	  (org-test-with-temp-text "* TODO [#A] COMMENT Headline"
	    (org-toggle-comment)
	    (buffer-string))))
  (should
   (equal "* TODO [#A] COMMENT Headline"
	  (org-test-with-temp-text "* TODO [#A] Headline"
	    (org-toggle-comment)
	    (buffer-string)))))

(ert-deftest test-org/comment-dwim ()
  "Test `comment-dwim' behaviour in an Org buffer."
  ;; No region selected, no comment on current line and line not
  ;; empty: insert comment on line above.
  (should
   (equal "# \nComment"
	  (org-test-with-temp-text "Comment"
	    (progn (call-interactively 'comment-dwim)
		   (buffer-string)))))
  ;; No region selected, no comment on current line and line empty:
  ;; insert comment on this line.
  (should
   (equal "# \nParagraph"
	  (org-test-with-temp-text "\nParagraph"
	    (progn (call-interactively 'comment-dwim)
		   (buffer-string)))))
  ;; No region selected, and a comment on this line: indent it.
  (should
   (equal "* Headline\n  # Comment"
	  (org-test-with-temp-text "* Headline\n# Comment"
	    (progn (forward-line)
		   (let ((org-adapt-indentation t))
		     (call-interactively 'comment-dwim))
		   (buffer-string)))))
  ;; Also recognize single # at column 0 as comments.
  (should
   (equal "# Comment"
	  (org-test-with-temp-text "# Comment"
	    (progn (forward-line)
		   (call-interactively 'comment-dwim)
		   (buffer-string)))))
  ;; Region selected and only comments and blank lines within it:
  ;; un-comment all commented lines.
  (should
   (equal "Comment 1\n\nComment 2"
	  (org-test-with-temp-text "# Comment 1\n\n# Comment 2"
	    (progn
	      (transient-mark-mode 1)
	      (push-mark (point) t t)
	      (goto-char (point-max))
	      (call-interactively 'comment-dwim)
	      (buffer-string)))))
  ;; Region selected without comments: comment all lines if
  ;; `comment-empty-lines' is non-nil, only non-blank lines otherwise.
  (should
   (equal "# Comment 1\n\n# Comment 2"
	  (org-test-with-temp-text "Comment 1\n\nComment 2"
	    (progn
	      (transient-mark-mode 1)
	      (push-mark (point) t t)
	      (goto-char (point-max))
	      (let ((comment-empty-lines nil))
		(call-interactively 'comment-dwim))
	      (buffer-string)))))
  (should
   (equal "# Comment 1\n# \n# Comment 2"
	  (org-test-with-temp-text "Comment 1\n\nComment 2"
	    (progn
	      (transient-mark-mode 1)
	      (push-mark (point) t t)
	      (goto-char (point-max))
	      (let ((comment-empty-lines t))
		(call-interactively 'comment-dwim))
	      (buffer-string)))))
  ;; In front of a keyword without region, insert a new comment.
  (should
   (equal "# \n#+KEYWORD: value"
	  (org-test-with-temp-text "#+KEYWORD: value"
	    (progn (call-interactively 'comment-dwim)
		   (buffer-string)))))
  ;; In a source block, use appropriate syntax.
  (should
   (equal "  ;; "
	  (org-test-with-temp-text "#+BEGIN_SRC emacs-lisp\n\n#+END_SRC"
	    (forward-line)
	    (let ((org-edit-src-content-indentation 2))
	      (call-interactively 'comment-dwim))
	    (buffer-substring-no-properties (line-beginning-position) (point)))))
  (should
   (equal "#+BEGIN_SRC emacs-lisp\n  ;; a\n  ;; b\n#+END_SRC"
	  (org-test-with-temp-text "#+BEGIN_SRC emacs-lisp\na\nb\n#+END_SRC"
	    (forward-line)
	    (transient-mark-mode 1)
	    (push-mark (point) t t)
	    (forward-line 2)
	    (let ((org-edit-src-content-indentation 2))
	      (call-interactively 'comment-dwim))
	    (buffer-string)))))



;;; Date and time analysis

(ert-deftest test-org/org-read-date ()
  "Test `org-read-date' specifications."
  ;; Parse ISO date with abbreviated year and month.
  (should (equal "2012-03-29 16:40"
		 (let ((org-time-was-given t))
		   (org-read-date t nil "12-3-29 16:40"))))
  ;; Parse Europeans dates.
  (should (equal "2012-03-29 16:40"
		 (let ((org-time-was-given t))
		   (org-read-date t nil "29.03.2012 16:40"))))
  ;; Parse Europeans dates without year.
  (should (string-match "2[0-9]\\{3\\}-03-29 16:40"
			(let ((org-time-was-given t))
			  (org-read-date t nil "29.03. 16:40"))))
  ;; Relative date applied to current time if there is single
  ;; plus/minus, or to default date when there are two of them.
  (should
   (equal
    "2015-03-04"
    (cl-letf (((symbol-function 'current-time)
	       (lambda ()
		 (apply #'encode-time (org-parse-time-string "2014-03-04")))))
      (org-read-date
       t nil "+1y" nil
       (apply #'encode-time (org-parse-time-string "2012-03-29"))))))
  (should
   (equal
    "2013-03-29"
    (cl-letf (((symbol-function 'current-time)
	       (lambda ()
		 (apply #'encode-time (org-parse-time-string "2014-03-04")))))
      (org-read-date
       t nil "++1y" nil
       (apply #'encode-time (org-parse-time-string "2012-03-29"))))))
  ;; When `org-read-date-prefer-future' is non-nil, prefer future
  ;; dates (relatively to now) when incomplete.  Otherwise, use
  ;; default date.
  (should
   (equal
    "2014-04-01"
    (cl-letf (((symbol-function 'current-time)
	       (lambda ()
		 (apply #'encode-time (org-parse-time-string "2014-03-04")))))
      (let ((org-read-date-prefer-future t))
	(org-read-date t nil "1")))))
  (should
   (equal
    "2013-03-04"
    (cl-letf (((symbol-function 'current-time)
	       (lambda ()
		 (apply #'encode-time (org-parse-time-string "2012-03-29")))))
      (let ((org-read-date-prefer-future t))
	(org-read-date t nil "3-4")))))
  (should
   (equal
    "2012-03-04"
    (cl-letf (((symbol-function 'current-time)
	       (lambda ()
		 (apply #'encode-time (org-parse-time-string "2012-03-29")))))
      (let ((org-read-date-prefer-future nil))
	(org-read-date t nil "3-4")))))
  ;; When set to `org-read-date-prefer-future' is set to `time', read
  ;; day is moved to tomorrow if specified hour is before current
  ;; time.  However, it only happens in no other part of the date is
  ;; specified.
  (should
   (equal
    "2012-03-30"
    (cl-letf (((symbol-function 'current-time)
	       (lambda ()
		 (apply #'encode-time (org-parse-time-string "2012-03-29 16:40")))))
      (let ((org-read-date-prefer-future 'time))
	(org-read-date t nil "00:40" nil)))))
  (should-not
   (equal
    "2012-03-30"
    (cl-letf (((symbol-function 'current-time)
	       (lambda ()
		 (apply #'encode-time (org-parse-time-string "2012-03-29 16:40")))))
      (let ((org-read-date-prefer-future 'time))
	(org-read-date t nil "29 00:40" nil)))))
  ;; Caveat: `org-read-date-prefer-future' always refers to current
  ;; time, not default time, when they differ.
  (should
   (equal
    "2014-04-01"
    (cl-letf (((symbol-function 'current-time)
	       (lambda ()
		 (apply #'encode-time (org-parse-time-string "2014-03-04")))))
      (let ((org-read-date-prefer-future t))
	(org-read-date
	 t nil "1" nil
	 (apply #'encode-time (org-parse-time-string "2012-03-29")))))))
  (should
   (equal
    "2014-03-25"
    (cl-letf (((symbol-function 'current-time)
	       (lambda ()
		 (apply #'encode-time (org-parse-time-string "2014-03-04")))))
      (let ((org-read-date-prefer-future t))
	(org-read-date
	 t nil "25" nil
	 (apply #'encode-time (org-parse-time-string "2012-03-29"))))))))

(ert-deftest test-org/org-parse-time-string ()
  "Test `org-parse-time-string'."
  (should (equal (org-parse-time-string "2012-03-29 16:40")
		 '(0 40 16 29 3 2012 nil nil nil)))
  (should (equal (org-parse-time-string "[2012-03-29 16:40]")
		 '(0 40 16 29 3 2012 nil nil nil)))
  (should (equal (org-parse-time-string "<2012-03-29 16:40>")
		 '(0 40 16 29 3 2012 nil nil nil)))
  (should (equal (org-parse-time-string "<2012-03-29>")
		 '(0 0 0 29 3 2012 nil nil nil)))
  (should (equal (org-parse-time-string "<2012-03-29>" t)
		 '(0 nil nil 29 3 2012 nil nil nil))))

(ert-deftest test-org/closest-date ()
  "Test `org-closest-date' specifications."
  (require 'calendar)
  ;; Time stamps without a repeater are returned unchanged.
  (should
   (equal
    '(3 29 2012)
    (calendar-gregorian-from-absolute
     (org-closest-date "<2012-03-29>" "<2014-03-04>" nil))))
  ;; Time stamps with a null repeater are returned unchanged.
  (should
   (equal
    '(3 29 2012)
    (calendar-gregorian-from-absolute
     (org-closest-date "<2012-03-29 +0d>" "<2014-03-04>" nil))))
  ;; if PREFER is set to `past' always return a date before, or equal
  ;; to CURRENT.
  (should
   (equal
    '(3 1 2014)
    (calendar-gregorian-from-absolute
     (org-closest-date "<2012-03-29 +1m>" "<2014-03-04>" 'past))))
  (should
   (equal
    '(3 4 2014)
    (calendar-gregorian-from-absolute
     (org-closest-date "<2012-03-04 +1m>" "<2014-03-04>" 'past))))
  ;; if PREFER is set to `future' always return a date before, or equal
  ;; to CURRENT.
  (should
   (equal
    '(3 29 2014)
    (calendar-gregorian-from-absolute
     (org-closest-date "<2012-03-29 +1m>" "<2014-03-04>" 'future))))
  (should
   (equal
    '(3 4 2014)
    (calendar-gregorian-from-absolute
     (org-closest-date "<2012-03-04 +1m>" "<2014-03-04>" 'future))))
  ;; If PREFER is neither `past' nor `future', select closest date.
  (should
   (equal
    '(3 1 2014)
    (calendar-gregorian-from-absolute
     (org-closest-date "<2012-03-29 +1m>" "<2014-03-04>" nil))))
  (should
   (equal
    '(5 4 2014)
    (calendar-gregorian-from-absolute
     (org-closest-date "<2012-03-04 +1m>" "<2014-04-28>" nil))))
  ;; Test "day" repeater.
  (should
   (equal '(3 8 2014)
	  (calendar-gregorian-from-absolute
	   (org-closest-date "<2014-03-04 +2d>" "<2014-03-09>" 'past))))
  (should
   (equal '(3 10 2014)
	  (calendar-gregorian-from-absolute
	   (org-closest-date "<2014-03-04 +2d>" "<2014-03-09>" 'future))))
  ;; Test "month" repeater.
  (should
   (equal '(1 5 2015)
	  (calendar-gregorian-from-absolute
	   (org-closest-date "<2014-03-05 +2m>" "<2015-02-04>" 'past))))
  (should
   (equal '(3 29 2014)
	  (calendar-gregorian-from-absolute
	   (org-closest-date "<2012-03-29 +2m>" "<2014-03-04>" 'future))))
  ;; Test "year" repeater.
  (should
   (equal '(3 5 2014)
	  (calendar-gregorian-from-absolute
	   (org-closest-date "<2014-03-05 +2y>" "<2015-02-04>" 'past))))
  (should
   (equal '(3 29 2014)
	  (calendar-gregorian-from-absolute
	   (org-closest-date "<2012-03-29 +2y>" "<2014-03-04>" 'future)))))

(ert-deftest test-org/deadline-close-p ()
  "Test `org-deadline-close-p' specifications."
  ;; Pretend that the current time is 2016-06-03 Fri 01:43
  (cl-letf (((symbol-function 'current-time)
	     (lambda ()
	       (apply #'encode-time
		      (org-parse-time-string "2016-06-03 Fri 01:43")))))
    ;; Timestamps are close if they are within `ndays' of lead time.
    (org-test-with-temp-text "* Heading"
      (should (org-deadline-close-p "2016-06-03 Fri" 0))
      (should (org-deadline-close-p "2016-06-02 Thu" 0))
      (should-not (org-deadline-close-p "2016-06-04 Sat" 0))
      (should (org-deadline-close-p "2016-06-04 Sat" 1))
      (should (org-deadline-close-p "2016-06-03 Fri 12:00" 0)))
    ;; Read `ndays' from timestamp if argument not given.
    (org-test-with-temp-text "* H"
      (should (org-deadline-close-p "2016-06-04 Sat -1d"))
      (should-not (org-deadline-close-p "2016-06-04 Sat -0d"))
      (should (org-deadline-close-p "2016-06-10 Fri -1w"))
      (should-not (org-deadline-close-p "2016-06-11 Sat -1w")))
    ;; Prefer `ndays' argument over lead time in timestamp.
    (org-test-with-temp-text "* H"
      (should (org-deadline-close-p "2016-06-04 Sat -0d" 1))
      (should-not (org-deadline-close-p "2016-06-04 Sat -0d" 0)))
    ;; Completed tasks are never close.
    (let ((org-todo-keywords '(("TODO" "|" "DONE"))))
      (org-test-with-temp-text "* TODO Heading"
	(should (org-deadline-close-p "2016-06-03")))
      (org-test-with-temp-text "* DONE Heading"
	(should-not (org-deadline-close-p "2016-06-03"))))))


;;; Drawers

(ert-deftest test-org/insert-property-drawer ()
  "Test `org-insert-property-drawer' specifications."
  ;; Error before first headline.
  (should-error (org-test-with-temp-text "" (org-insert-property-drawer)))
  ;; Insert drawer right after headline if there is no planning line,
  ;; or after it otherwise.
  (should
   (equal "* H\n:PROPERTIES:\n:END:\nParagraph"
	  (org-test-with-temp-text "* H\nParagraph<point>"
	    (let ((org-adapt-indentation nil)) (org-insert-property-drawer))
	    (buffer-string))))
  (should
   (equal "* H\nDEADLINE: <2014-03-04 tue.>\n:PROPERTIES:\n:END:\nParagraph"
	  (org-test-with-temp-text
	      "* H\nDEADLINE: <2014-03-04 tue.>\nParagraph<point>"
	    (let ((org-adapt-indentation nil)) (org-insert-property-drawer))
	    (buffer-string))))
  ;; Indent inserted drawer.
  (should
   (equal "* H\n  :PROPERTIES:\n  :END:\nParagraph"
	  (org-test-with-temp-text "* H\nParagraph<point>"
	    (let ((org-adapt-indentation t)) (org-insert-property-drawer))
	    (buffer-string))))
  ;; Handle insertion at eob.
  (should
   (equal "* H\n:PROPERTIES:\n:END:\n"
	  (org-test-with-temp-text "* H"
	    (let ((org-adapt-indentation nil)) (org-insert-property-drawer))
	    (buffer-string))))
  ;; Skip inlinetasks before point.
  (when (featurep 'org-inlinetask)
    (should
     (equal "* H\n:PROPERTIES:\n:END:\n*************** I\n*************** END\nP"
	    (org-test-with-temp-text
		"* H\n*************** I\n*************** END\nP<point>"
	      (let ((org-adapt-indentation nil)
		    (org-inlinetask-min-level 15))
		(org-insert-property-drawer))
	      (buffer-string)))))
  ;; Correctly set drawer in an inlinetask.
  (when (featurep 'org-inlinetask)
    (should
     (equal "* H\n*************** I\n:PROPERTIES:\n:END:\nP\n*************** END"
	    (org-test-with-temp-text
		"* H\n*************** I\nP<point>\n*************** END"
	      (let ((org-adapt-indentation nil)
		    (org-inlinetask-min-level 15))
		(org-insert-property-drawer))
	      (buffer-string))))))


;;; Filling

(ert-deftest test-org/fill-element ()
  "Test `org-fill-element' specifications."
  ;; At an Org table, align it.
  (should
   (equal "| a |\n"
	  (org-test-with-temp-text "|a|"
	    (org-fill-element)
	    (buffer-string))))
  (should
   (equal "#+name: table\n| a |\n"
	  (org-test-with-temp-text "#+name: table\n| a |\n"
	    (org-fill-element)
	    (buffer-string))))
  ;; At a paragraph, preserve line breaks.
  (org-test-with-temp-text "some \\\\\nlong\ntext"
    (let ((fill-column 20))
      (org-fill-element)
      (should (equal (buffer-string) "some \\\\\nlong text"))))
  ;; Correctly fill a paragraph when point is at its very end.
  (should
   (equal "A B"
	  (org-test-with-temp-text "A\nB"
	    (let ((fill-column 20))
	      (goto-char (point-max))
	      (org-fill-element)
	      (buffer-string)))))
  ;; Correctly fill the last paragraph of a greater element.
  (should
   (equal "#+BEGIN_CENTER\n- 012345\n  789\n#+END_CENTER"
	  (org-test-with-temp-text "#+BEGIN_CENTER\n- 012345 789\n#+END_CENTER"
	    (let ((fill-column 8))
	      (forward-line)
	      (end-of-line)
	      (org-fill-element)
	      (buffer-string)))))
  ;; Correctly fill an element in a narrowed buffer.
  (should
   (equal "01234\n6"
	  (org-test-with-temp-text "01234 6789"
	    (let ((fill-column 5))
	      (narrow-to-region 1 8)
	      (org-fill-element)
	      (buffer-string)))))
  ;; Handle `adaptive-fill-regexp' in paragraphs.
  (should
   (equal "> a b"
	  (org-test-with-temp-text "> a\n> b"
	    (let ((fill-column 5)
		  (adaptive-fill-regexp "[ \t]*>+[ \t]*"))
	      (org-fill-element)
	      (buffer-string)))))
  ;; Special case: Fill first paragraph when point is at an item or
  ;; a plain-list or a footnote reference.
  (should
   (equal "- A B"
	  (org-test-with-temp-text "- A\n  B"
	    (let ((fill-column 20))
	      (org-fill-element)
	      (buffer-string)))))
  (should
   (equal "[fn:1] A B"
	  (org-test-with-temp-text "[fn:1] A\nB"
	    (let ((fill-column 20))
	      (org-fill-element)
	      (buffer-string)))))
  (org-test-with-temp-text "#+BEGIN_VERSE\nSome \\\\\nlong\ntext\n#+END_VERSE"
    (let ((fill-column 20))
      (org-fill-element)
      (should (equal (buffer-string)
		     "#+BEGIN_VERSE\nSome \\\\\nlong\ntext\n#+END_VERSE"))))
  ;; Fill contents of `comment-block' elements.
  (should
   (equal
    (org-test-with-temp-text "#+BEGIN_COMMENT\nSome\ntext\n#+END_COMMENT"
      (let ((fill-column 20))
	(forward-line)
	(org-fill-element)
	(buffer-string)))
    "#+BEGIN_COMMENT\nSome text\n#+END_COMMENT"))
  ;; Fill `comment' elements.
  (should
   (equal "  # A B"
	  (org-test-with-temp-text "  # A\n  # B"
	    (let ((fill-column 20))
	      (org-fill-element)
	      (buffer-string)))))
  ;; Do not mix consecutive comments when filling one of them.
  (should
   (equal "# A B\n\n# C"
	  (org-test-with-temp-text "# A\n# B\n\n# C"
	    (let ((fill-column 20))
	      (org-fill-element)
	      (buffer-string)))))
  ;; Use commented empty lines as separators when filling comments.
  (should
   (equal "# A B\n#\n# C"
	  (org-test-with-temp-text "# A\n# B\n#\n# C"
	    (let ((fill-column 20))
	      (org-fill-element)
	      (buffer-string)))))
  ;; Handle `adaptive-fill-regexp' in comments.
  (should
   (equal "# > a b"
	  (org-test-with-temp-text "# > a\n# > b"
	    (let ((fill-column 20)
		  (adaptive-fill-regexp "[ \t]*>+[ \t]*"))
	      (org-fill-element)
	      (buffer-string)))))
  ;; Do nothing at affiliated keywords.
  (should
   (equal "#+NAME: para\nSome\ntext."
	  (org-test-with-temp-text "#+NAME: para\nSome\ntext."
	    (let ((fill-column 20))
	      (org-fill-element)
	      (buffer-string)))))
  ;; Do not move point after table when filling a table.
  (should-not
   (org-test-with-temp-text "| a | b |\n| c | d |\n"
     (forward-char)
     (org-fill-element)
     (eobp)))
  ;; Do not fill "n" macro, with or without arguments, followed by
  ;; a dot or a closing parenthesis since it could be confused with
  ;; a numbered bullet.
  (should-not
   (equal "123456789\n{{{n}}}."
	  (org-test-with-temp-text "123456789 {{{n}}}."
	    (let ((fill-column 10))
	      (org-fill-element)
	      (buffer-string)))))
  (should-not
   (equal "123456789\n{{{n}}}\)"
	  (org-test-with-temp-text "123456789 {{{n}}}\)"
	    (let ((fill-column 10))
	      (org-fill-element)
	      (buffer-string)))))
  (should-not
   (equal "123456789\n{{{n()}}}."
	  (org-test-with-temp-text "123456789 {{{n()}}}."
	    (let ((fill-column 10))
	      (org-fill-element)
	      (buffer-string)))))
  (should-not
   (equal "123456789\n{{{n(counter)}}}."
	  (org-test-with-temp-text "123456789 {{{n(counter)}}}."
	    (let ((fill-column 10))
	      (org-fill-element)
	      (buffer-string))))))

(ert-deftest test-org/auto-fill-function ()
  "Test auto-filling features."
  ;; Auto fill paragraph.
  (should
   (equal "12345\n7890"
	  (org-test-with-temp-text "12345 7890"
	    (let ((fill-column 5))
	      (end-of-line)
	      (org-auto-fill-function)
	      (buffer-string)))))
  ;; Auto fill first paragraph in an item.
  (should
   (equal "- 12345\n  7890"
	  (org-test-with-temp-text "- 12345 7890"
	    (let ((fill-column 7))
	      (end-of-line)
	      (org-auto-fill-function)
	      (buffer-string)))))
  ;; Auto fill paragraph when `adaptive-fill-regexp' matches.
  (should
   (equal "> 12345\n  7890"
	  (org-test-with-temp-text "> 12345 7890"
	    (let ((fill-column 10)
		  (adaptive-fill-regexp "[ \t]*>+[ \t]*")
		  (adaptive-fill-first-line-regexp "\\`[ 	]*\\'"))
	      (end-of-line)
	      (org-auto-fill-function)
	      (buffer-string)))))
  (should
   (equal "> 12345\n> 12345\n> 7890"
	  (org-test-with-temp-text "> 12345\n> 12345 7890"
	    (let ((fill-column 10)
		  (adaptive-fill-regexp "[ \t]*>+[ \t]*"))
	      (goto-char (point-max))
	      (org-auto-fill-function)
	      (buffer-string)))))
  (should-not
   (equal " 12345\n *12345\n *12345"
	  (org-test-with-temp-text " 12345\n *12345 12345"
	    (let ((fill-column 10)
		  (adaptive-fill-regexp "[ \t]*>+[ \t]*"))
	      (goto-char (point-max))
	      (org-auto-fill-function)
	      (buffer-string)))))
  ;; Auto fill comments.
  (should
   (equal "  # 12345\n  # 7890"
	  (org-test-with-temp-text "  # 12345 7890"
	    (let ((fill-column 10))
	      (end-of-line)
	      (org-auto-fill-function)
	      (buffer-string)))))
  ;; A hash within a line isn't a comment.
  (should-not
   (equal "12345 # 7890\n# 1"
	  (org-test-with-temp-text "12345 # 7890 1"
	    (let ((fill-column 12))
	      (end-of-line)
	      (org-auto-fill-function)
	      (buffer-string)))))
  ;; Correctly interpret empty prefix.
  (should-not
   (equal "# a\n# b\nRegular\n# paragraph"
	  (org-test-with-temp-text "# a\n# b\nRegular paragraph"
	    (let ((fill-column 12))
	      (end-of-line 3)
	      (org-auto-fill-function)
	      (buffer-string)))))
  ;; Comment block: auto fill contents.
  (should
   (equal "#+BEGIN_COMMENT\n12345\n7890\n#+END_COMMENT"
	  (org-test-with-temp-text "#+BEGIN_COMMENT\n12345 7890\n#+END_COMMENT"
	    (let ((fill-column 5))
	      (forward-line)
	      (end-of-line)
	      (org-auto-fill-function)
	      (buffer-string)))))
  (should
   (equal "#+BEGIN_COMMENT\n12345\n7890\n#+END_COMMENT"
	  (org-test-with-temp-text "#+BEGIN_COMMENT\n12345 7890\n#+END_COMMENT"
	    (let ((fill-column 5))
	      (forward-line)
	      (end-of-line)
	      (org-auto-fill-function)
	      (buffer-string)))))
  ;; Do not fill if a new item could be created.
  (should-not
   (equal "12345\n- 90"
	  (org-test-with-temp-text "12345 - 90"
	    (let ((fill-column 5))
	      (end-of-line)
	      (org-auto-fill-function)
	      (buffer-string)))))
  ;; Do not fill if a line break could be introduced.
  (should-not
   (equal "123\\\\\n7890"
	  (org-test-with-temp-text "123\\\\ 7890"
	    (let ((fill-column 6))
	      (end-of-line)
	      (org-auto-fill-function)
	      (buffer-string)))))
  ;; Do not fill affiliated keywords.
  (should-not
   (equal "#+ATTR_LATEX: ABC\nDEFGHIJKL"
	  (org-test-with-temp-text "#+ATTR_LATEX: ABC DEFGHIJKL"
	    (let ((fill-column 20))
	      (end-of-line)
	      (org-auto-fill-function)
	      (buffer-string))))))



;;; Indentation

(ert-deftest test-org/indent-line ()
  "Test `org-indent-line' specifications."
  ;; Do not indent diary sexps, footnote definitions or headlines.
  (should
   (zerop
    (org-test-with-temp-text "%%(org-calendar-holiday)"
      (org-indent-line)
      (org-get-indentation))))
  (should
   (zerop
    (org-test-with-temp-text "[fn:1] fn"
      (let ((org-adapt-indentation t)) (org-indent-line))
      (org-get-indentation))))
  (should
   (zerop
    (org-test-with-temp-text "* H"
      (org-indent-line)
      (org-get-indentation))))
  ;; Do not indent before first headline.
  (should
   (zerop
    (org-test-with-temp-text ""
      (org-indent-line)
      (org-get-indentation))))
  ;; Indent according to headline level otherwise, unless
  ;; `org-adapt-indentation' is nil.
  (should
   (= 2
      (org-test-with-temp-text "* H\n<point>A"
	(let ((org-adapt-indentation t)) (org-indent-line))
	(org-get-indentation))))
  (should
   (= 2
      (org-test-with-temp-text "* H\n<point>\nA"
	(let ((org-adapt-indentation t)) (org-indent-line))
	(org-get-indentation))))
  (should
   (zerop
    (org-test-with-temp-text "* H\n<point>A"
      (let ((org-adapt-indentation nil)) (org-indent-line))
      (org-get-indentation))))
  ;; Indenting preserves point position.
  (should
   (org-test-with-temp-text "* H\nA<point>B"
     (let ((org-adapt-indentation t)) (org-indent-line))
     (looking-at "B")))
  ;; Do not change indentation at an item or a LaTeX environment.
  (should
   (= 1
      (org-test-with-temp-text "* H\n<point> - A"
	(let ((org-adapt-indentation t)) (org-indent-line))
	(org-get-indentation))))
  (should
   (= 1
      (org-test-with-temp-text
	  "\\begin{equation}\n <point>1+1=2\n\\end{equation}"
	(org-indent-line)
	(org-get-indentation))))
  ;; On blank lines at the end of a list, indent like last element
  ;; within it if the line is still in the list.  If the last element
  ;; is an item, indent like its contents.  Otherwise, indent like the
  ;; whole list.
  (should
   (= 4
      (org-test-with-temp-text "* H\n- A\n  - AA\n<point>"
	(let ((org-adapt-indentation t)) (org-indent-line))
	(org-get-indentation))))
  (should
   (= 4
      (org-test-with-temp-text "* H\n- A\n  -\n\n<point>"
	(let ((org-adapt-indentation t)) (org-indent-line))
	(org-get-indentation))))
  (should
   (zerop
    (org-test-with-temp-text "* H\n- A\n  - AA\n\n\n\n<point>"
      (let ((org-adapt-indentation t)) (org-indent-line))
      (org-get-indentation))))
  (should
   (= 4
      (org-test-with-temp-text "* H\n- A\n  - \n<point>"
	(let ((org-adapt-indentation t)) (org-indent-line))
	(org-get-indentation))))
  (should
   (= 4
      (org-test-with-temp-text
	  "* H\n  - \n    #+BEGIN_SRC emacs-lisp\n  t\n    #+END_SRC\n<point>"
	(let ((org-adapt-indentation t)) (org-indent-line))
	(org-get-indentation))))
  (should
   (= 2
      (org-test-with-temp-text "- A\n  B\n\n<point>"
	(let ((org-adapt-indentation nil)) (org-indent-line))
	(org-get-indentation))))
  (should
   (= 2
      (org-test-with-temp-text
	  "- A\n  \begin{cases}    1 + 1\n  \end{cases}\n\n<point>"
	(let ((org-adapt-indentation nil)) (org-indent-line))
	(org-get-indentation))))
  ;; Likewise, on a blank line at the end of a footnote definition,
  ;; indent at column 0 if line belongs to the definition.  Otherwise,
  ;; indent like the definition itself.
  (should
   (zerop
    (org-test-with-temp-text "* H\n[fn:1] Definition\n<point>"
      (let ((org-adapt-indentation t)) (org-indent-line))
      (org-get-indentation))))
  (should
   (zerop
    (org-test-with-temp-text "* H\n[fn:1] Definition\n\n\n\n<point>"
      (let ((org-adapt-indentation t)) (org-indent-line))
      (org-get-indentation))))
  ;; After the end of the contents of a greater element, indent like
  ;; the beginning of the element.
  (should
   (= 1
      (org-test-with-temp-text
	  " #+BEGIN_CENTER\n  Contents\n<point>#+END_CENTER"
	(org-indent-line)
	(org-get-indentation))))
  ;; On blank lines after a paragraph, indent like its last non-empty
  ;; line.
  (should
   (= 1
      (org-test-with-temp-text " Paragraph\n\n<point>"
	(org-indent-line)
	(org-get-indentation))))
  ;; At the first line of an element, indent like previous element's
  ;; first line, ignoring footnotes definitions and inline tasks, or
  ;; according to parent.
  (should
   (= 2
      (org-test-with-temp-text "A\n\n  B\n\nC<point>"
	(org-indent-line)
	(org-get-indentation))))
  (should
   (= 1
      (org-test-with-temp-text " A\n\n[fn:1] B\n\n\nC<point>"
	(org-indent-line)
	(org-get-indentation))))
  (should
   (= 1
      (org-test-with-temp-text
	  " #+BEGIN_CENTER\n<point>  Contents\n#+END_CENTER"
	(org-indent-line)
	(org-get-indentation))))
  ;; Within code part of a source block, use language major mode if
  ;; `org-src-tab-acts-natively' is non-nil.  Otherwise, indent
  ;; according to line above.
  (should
   (= 6
      (org-test-with-temp-text
	  "#+BEGIN_SRC emacs-lisp\n (and A\n<point>B)\n#+END_SRC"
	(let ((org-src-tab-acts-natively t)
	      (org-edit-src-content-indentation 0))
	  (org-indent-line))
	(org-get-indentation))))
  (should
   (= 1
      (org-test-with-temp-text
	  "#+BEGIN_SRC emacs-lisp\n (and A\n<point>B)\n#+END_SRC"
	(let ((org-src-tab-acts-natively nil)
	      (org-edit-src-content-indentation 0))
	  (org-indent-line))
	(org-get-indentation))))
  ;; Otherwise, indent like the first non-blank line above.
  (should
   (zerop
    (org-test-with-temp-text
	"#+BEGIN_CENTER\nline1\n\n<point>  line2\n#+END_CENTER"
      (org-indent-line)
      (org-get-indentation))))
  ;; Align node properties according to `org-property-format'.  Handle
  ;; nicely empty values.
  (should
   (equal "* H\n:PROPERTIES:\n:key:      value\n:END:"
	  (org-test-with-temp-text
	      "* H\n:PROPERTIES:\n<point>:key: value\n:END:"
	    (let ((org-property-format "%-10s %s")) (org-indent-line))
	    (buffer-string))))
  (should
   (equal "* H\n:PROPERTIES:\n:key:\n:END:"
	  (org-test-with-temp-text "* H\n:PROPERTIES:\n<point>:key:\n:END:"
	    (let ((org-property-format "%-10s %s")) (org-indent-line))
	    (buffer-string)))))

(ert-deftest test-org/indent-region ()
  "Test `org-indent-region' specifications."
  ;; Indent paragraph.
  (should
   (equal "A\nB\nC"
	  (org-test-with-temp-text " A\nB\n  C"
	    (org-indent-region (point-min) (point-max))
	    (buffer-string))))
  ;; Indent greater elements along with their contents.
  (should
   (equal "#+BEGIN_CENTER\nA\nB\n#+END_CENTER"
	  (org-test-with-temp-text "#+BEGIN_CENTER\n A\n  B\n#+END_CENTER"
	    (org-indent-region (point-min) (point-max))
	    (buffer-string))))
  ;; Ignore contents of verse blocks.  Only indent block delimiters.
  (should
   (equal "#+BEGIN_VERSE\n A\n  B\n#+END_VERSE"
	  (org-test-with-temp-text "#+BEGIN_VERSE\n A\n  B\n#+END_VERSE"
	    (org-indent-region (point-min) (point-max))
	    (buffer-string))))
  (should
   (equal "#+BEGIN_VERSE\n  A\n   B\n#+END_VERSE"
	  (org-test-with-temp-text " #+BEGIN_VERSE\n  A\n   B\n #+END_VERSE"
	    (org-indent-region (point-min) (point-max))
	    (buffer-string))))
  ;; Indent example blocks as a single block, unless indentation
  ;; should be preserved.  In this case only indent the block markers.
  (should
   (equal "#+BEGIN_EXAMPLE\n A\n  B\n#+END_EXAMPLE"
	  (org-test-with-temp-text "#+BEGIN_EXAMPLE\n A\n  B\n#+END_EXAMPLE"
	    (org-indent-region (point-min) (point-max))
	    (buffer-string))))
  (should
   (equal "#+BEGIN_EXAMPLE\n A\n  B\n#+END_EXAMPLE"
	  (org-test-with-temp-text " #+BEGIN_EXAMPLE\n  A\n   B\n #+END_EXAMPLE"
	    (org-indent-region (point-min) (point-max))
	    (buffer-string))))
  (should
   (equal "#+BEGIN_EXAMPLE -i\n  A\n   B\n#+END_EXAMPLE"
	  (org-test-with-temp-text
	      " #+BEGIN_EXAMPLE -i\n  A\n   B\n #+END_EXAMPLE"
	    (org-indent-region (point-min) (point-max))
	    (buffer-string))))
  (should
   (equal "#+BEGIN_EXAMPLE\n  A\n   B\n#+END_EXAMPLE"
	  (org-test-with-temp-text
	      " #+BEGIN_EXAMPLE\n  A\n   B\n #+END_EXAMPLE"
	    (let ((org-src-preserve-indentation t))
	      (org-indent-region (point-min) (point-max)))
	    (buffer-string))))
  ;; Treat export blocks as a whole.
  (should
   (equal "#+BEGIN_EXPORT latex\n A\n  B\n#+END_EXPORT"
	  (org-test-with-temp-text "#+BEGIN_EXPORT latex\n A\n  B\n#+END_EXPORT"
	    (org-indent-region (point-min) (point-max))
	    (buffer-string))))
  (should
   (equal "#+BEGIN_EXPORT latex\n A\n  B\n#+END_EXPORT"
	  (org-test-with-temp-text
	      " #+BEGIN_EXPORT latex\n  A\n   B\n #+END_EXPORT"
	    (org-indent-region (point-min) (point-max))
	    (buffer-string))))
  ;; Indent according to mode if `org-src-tab-acts-natively' is
  ;; non-nil.  Otherwise, do not indent code at all.
  (should
   (equal "#+BEGIN_SRC emacs-lisp\n(and A\n     B)\n#+END_SRC"
	  (org-test-with-temp-text
	      "#+BEGIN_SRC emacs-lisp\n (and A\nB)\n#+END_SRC"
	    (let ((org-src-tab-acts-natively t)
		  (org-edit-src-content-indentation 0))
	      (org-indent-region (point-min) (point-max)))
	    (buffer-string))))
  (should
   (equal "#+BEGIN_SRC emacs-lisp\n (and A\nB)\n#+END_SRC"
	  (org-test-with-temp-text
	      "#+BEGIN_SRC emacs-lisp\n (and A\nB)\n#+END_SRC"
	    (let ((org-src-tab-acts-natively nil)
		  (org-edit-src-content-indentation 0))
	      (org-indent-region (point-min) (point-max)))
	    (buffer-string))))
  ;; Align node properties according to `org-property-format'.  Handle
  ;; nicely empty values.
  (should
   (equal "* H\n:PROPERTIES:\n:key:      value\n:END:"
	  (org-test-with-temp-text "* H\n<point>:PROPERTIES:\n:key: value\n:END:"
	    (let ((org-property-format "%-10s %s")
		  (org-adapt-indentation nil))
	      (org-indent-region (point) (point-max)))
	    (buffer-string))))
  (should
   (equal "* H\n:PROPERTIES:\n:key:\n:END:"
	  (org-test-with-temp-text "* H\n<point>:PROPERTIES:\n:key:\n:END:"
	    (let ((org-property-format "%-10s %s")
		  (org-adapt-indentation nil))
	      (org-indent-region (point) (point-max)))
	    (buffer-string))))
  ;; Indent plain lists.
  (should
   (equal "- A\n  B\n  - C\n\n    D"
	  (org-test-with-temp-text "- A\n   B\n  - C\n\n     D"
	    (org-indent-region (point-min) (point-max))
	    (buffer-string))))
  (should
   (equal "- A\n\n- B"
	  (org-test-with-temp-text " - A\n\n - B"
	    (org-indent-region (point-min) (point-max))
	    (buffer-string))))
  ;; Indent footnote definitions.
  (should
   (equal "[fn:1] Definition\n\nDefinition"
	  (org-test-with-temp-text "[fn:1] Definition\n\n  Definition"
	    (org-indent-region (point-min) (point-max))
	    (buffer-string))))
  ;; Special case: Start indenting on a blank line.
  (should
   (equal "\nParagraph"
	  (org-test-with-temp-text "\n  Paragraph"
	    (org-indent-region (point-min) (point-max))
	    (buffer-string)))))



;;; Editing

(ert-deftest test-org/delete-indentation ()
  "Test `org-delete-indentation' specifications."
  ;; Regular test.
  (should (equal "foo bar"
		(org-test-with-temp-text
		    "foo \n bar<point>"
		  (org-delete-indentation)
		  (buffer-string))))
  ;; With optional argument.
  (should (equal "foo bar"
		(org-test-with-temp-text
		    "foo<point> \n bar"
		  (org-delete-indentation t)
		  (buffer-string))))
  ;; At headline text should be appended to the headline text.
  (should
   (equal"* foo bar :tag:"
	 (let (org-auto-align-tags)
	   (org-test-with-temp-text
	       "* foo :tag:\n bar<point>"
	     (org-delete-indentation)
	     (buffer-string)))))
  (should
   (equal "* foo bar :tag:"
	  (let (org-auto-align-tags)
	    (org-test-with-temp-text
		"* foo <point>:tag:\n bar"
	      (org-delete-indentation t)
	      (buffer-string))))))

(ert-deftest test-org/return ()
  "Test `org-return' specifications."
  ;; Regular test.
  (should
   (equal "Para\ngraph"
	  (org-test-with-temp-text "Para<point>graph"
	    (org-return)
	    (buffer-string))))
  ;; With optional argument, indent line.
  (should
   (equal "  Para\n  graph"
	  (org-test-with-temp-text "  Para<point>graph"
	    (org-return t)
	    (buffer-string))))
  ;; On a table, call `org-table-next-row'.
  (should
   (org-test-with-temp-text "| <point>a |\n| b |"
     (org-return)
     (looking-at-p "b")))
  ;; Open link or timestamp under point when `org-return-follows-link'
  ;; is non-nil.
  (should
   (org-test-with-temp-text "Link [[target<point>]] <<target>>"
     (let ((org-return-follows-link t)
	   (org-link-search-must-match-exact-headline nil))
       (org-return))
     (looking-at-p "<<target>>")))
  (should-not
   (org-test-with-temp-text "Link [[target<point>]] <<target>>"
     (let ((org-return-follows-link nil)) (org-return))
     (looking-at-p "<<target>>")))
  (should
   (org-test-with-temp-text "* [[b][a<point>]]\n* b"
     (let ((org-return-follows-link t)) (org-return))
     (looking-at-p "* b")))
  (should
   (org-test-with-temp-text "Link [[target][/descipt<point>ion/]] <<target>>"
     (let ((org-return-follows-link t)
	   (org-link-search-must-match-exact-headline nil))
       (org-return))
     (looking-at-p "<<target>>")))
  (should-not
   (org-test-with-temp-text "Link [[target]]<point> <<target>>"
     (let ((org-return-follows-link t)
	   (org-link-search-must-match-exact-headline nil))
       (org-return))
     (looking-at-p "<<target>>")))
  ;; When `org-return-follows-link' is non-nil, tolerate links and
  ;; timestamps in comments, node properties, etc.
  (should
   (org-test-with-temp-text "# Comment [[target<point>]]\n <<target>>"
     (let ((org-return-follows-link t)
	   (org-link-search-must-match-exact-headline nil))
       (org-return))
     (looking-at-p "<<target>>")))
  (should-not
   (org-test-with-temp-text "# Comment [[target<point>]]\n <<target>>"
     (let ((org-return-follows-link nil)) (org-return))
     (looking-at-p "<<target>>")))
  (should-not
   (org-test-with-temp-text "# Comment [[target]]<point>\n <<target>>"
     (let ((org-return-follows-link t)
	   (org-link-search-must-match-exact-headline nil))
       (org-return))
     (looking-at-p "<<target>>")))
  ;; However, do not open link when point is in a table.
  (should
   (org-test-with-temp-text "| [[target<point>]] |\n| between |\n| <<target>> |"
     (let ((org-return-follows-link t)) (org-return))
     (looking-at-p "between")))
  ;; Special case: in a list, when indenting, do not break structure.
  (should
   (equal "- A\n  B"
	  (org-test-with-temp-text "- A <point>B"
	    (org-return t)
	    (buffer-string))))
  (should
   (equal "- A\n\n- B"
	  (org-test-with-temp-text "- A\n<point>- B"
	    (org-return t)
	    (buffer-string))))
  ;; On tags part of a headline, add a newline below it instead of
  ;; breaking it.
  (should
   (equal "* H :tag:\n"
	  (org-test-with-temp-text "* H :<point>tag:"
	    (org-return)
	    (buffer-string))))
  ;; Before headline text, add a newline below it instead of breaking
  ;; it.
  (should
   (equal "* TODO H :tag:\n"
	  (org-test-with-temp-text "* <point>TODO H :tag:"
	    (org-return)
	    (buffer-string))))
  (should
   (equal "* TODO [#B] H :tag:\n"
	  (org-test-with-temp-text "* TODO<point> [#B] H :tag:"
	    (org-return)
	    (buffer-string))))
  (should				;TODO are case-sensitive
   (equal "* \nTodo"
	  (org-test-with-temp-text "* <point>Todo"
	    (org-return)
	    (buffer-string))))
  ;; At headline text, break headline text but preserve tags.
  (should
   (equal "* TODO [#B] foo    :tag:\nbar"
	  (let (org-auto-align-tags)
	    (org-test-with-temp-text "* TODO [#B] foo<point>bar :tag:"
	      (org-return)
	      (buffer-string)))))
  ;; At bol of headline insert newline.
  (should
   (equal "\n* h"
	  (org-test-with-temp-text "<point>* h"
	    (org-return)
	    (buffer-string))))
  ;; Refuse to leave invalid headline in buffer.
  (should
   (equal "* h\n"
	  (org-test-with-temp-text "*<point> h"
	    (org-return)
	    (buffer-string)))))

(ert-deftest test-org/meta-return ()
  "Test M-RET (`org-meta-return') specifications."
  ;; In a table field insert a row above.
  (should
   (org-test-with-temp-text "| a |"
     (forward-char)
     (org-meta-return)
     (forward-line -1)
     (looking-at "|   |$")))
  ;; In a paragraph change current line into a header.
  (should
   (org-test-with-temp-text "a"
     (org-meta-return)
     (beginning-of-line)
     (looking-at "\* a$")))
  ;; In an item insert an item, in this case above.
  (should
   (org-test-with-temp-text "- a"
     (org-meta-return)
     (beginning-of-line)
     (looking-at "- $")))
  ;; In a drawer and item insert an item, in this case above.
  (should
   (org-test-with-temp-text ":MYDRAWER:\n- a\n:END:"
     (forward-line)
     (org-meta-return)
     (beginning-of-line)
     (looking-at "- $"))))

(ert-deftest test-org/insert-heading ()
  "Test `org-insert-heading' specifications."
  ;; In an empty buffer, insert a new headline.
  (should
   (equal "* "
	  (org-test-with-temp-text ""
	    (org-insert-heading)
	    (buffer-string))))
  ;; At the beginning of a line, turn it into a headline.
  (should
   (equal "* P"
	  (org-test-with-temp-text "<point>P"
	    (org-insert-heading)
	    (buffer-string))))
  ;; In the middle of a line, split the line if allowed, otherwise,
  ;; insert the headline at its end.
  (should
   (equal "Para\n* graph"
	  (org-test-with-temp-text "Para<point>graph"
	    (let ((org-M-RET-may-split-line '((default . t))))
	      (org-insert-heading))
	    (buffer-string))))
  (should
   (equal "Paragraph\n* "
	  (org-test-with-temp-text "Para<point>graph"
	    (let ((org-M-RET-may-split-line '((default . nil))))
	      (org-insert-heading))
	    (buffer-string))))
  ;; At the beginning of a headline, create one above.
  (should
   (equal "* \n* H"
	  (org-test-with-temp-text "* H"
	    (org-insert-heading)
	    (buffer-string))))
  ;; In the middle of a headline, split it if allowed.
  (should
   (equal "* H\n* 1\n"
	  (org-test-with-temp-text "* H<point>1"
	    (let ((org-M-RET-may-split-line '((headline . t))))
	      (org-insert-heading))
	    (buffer-string))))
  (should
   (equal "* H1\n* \n"
	  (org-test-with-temp-text "* H<point>1"
	    (let ((org-M-RET-may-split-line '((headline . nil))))
	      (org-insert-heading))
	    (buffer-string))))
  ;; However, splitting cannot happen on TODO keywords, priorities or
  ;; tags.
  (should
   (equal "* TODO H1\n* \n"
	  (org-test-with-temp-text "* TO<point>DO H1"
	    (let ((org-M-RET-may-split-line '((headline . t))))
	      (org-insert-heading))
	    (buffer-string))))
  (should
   (equal "* [#A] H1\n* \n"
	  (org-test-with-temp-text "* [#<point>A] H1"
	    (let ((org-M-RET-may-split-line '((headline . t))))
	      (org-insert-heading))
	    (buffer-string))))
  (should
   (equal "* H1 :tag:\n* \n"
	  (org-test-with-temp-text "* H1 :ta<point>g:"
	    (let ((org-M-RET-may-split-line '((headline . t))))
	      (org-insert-heading))
	    (buffer-string))))
  ;; New headline level depends on the level of the headline above.
  (should
   (equal "** H\n** P"
	  (org-test-with-temp-text "** H\n<point>P"
	    (org-insert-heading)
	    (buffer-string))))
  (should
   (equal "** H\nPara\n** graph"
	  (org-test-with-temp-text "** H\nPara<point>graph"
	    (let ((org-M-RET-may-split-line '((default . t))))
	      (org-insert-heading))
	    (buffer-string))))
  (should
   (equal "** \n** H"
	  (org-test-with-temp-text "** H"
	    (org-insert-heading)
	    (buffer-string))))
  ;; When called with one universal argument, insert a new headline at
  ;; the end of the current subtree, independently on the position of
  ;; point.
  (should
   (equal
    "* H1\n** H2\n* \n"
    (org-test-with-temp-text "* H1\n** H2"
      (let ((org-insert-heading-respect-content nil))
	(org-insert-heading '(4)))
      (buffer-string))))
  (should
   (equal
    "* H1\n** H2\n* \n"
    (org-test-with-temp-text "* H<point>1\n** H2"
      (let ((org-insert-heading-respect-content nil))
	(org-insert-heading '(4)))
      (buffer-string))))
  ;; When called with two universal arguments, insert a new headline
  ;; at the end of the grandparent subtree.
  (should
   (equal "* H1\n** H3\n- item\n** H2\n** \n"
	  (org-test-with-temp-text "* H1\n** H3\n- item<point>\n** H2"
	    (let ((org-insert-heading-respect-content nil))
	      (org-insert-heading '(16)))
	    (buffer-string))))
  ;; When optional TOP-LEVEL argument is non-nil, always insert
  ;; a level 1 heading.
  (should
   (equal "* H1\n** H2\n* \n"
	  (org-test-with-temp-text "* H1\n** H2<point>"
	    (org-insert-heading nil nil t)
	    (buffer-string))))
  (should
   (equal "* H1\n- item\n* "
	  (org-test-with-temp-text "* H1\n- item<point>"
	    (org-insert-heading nil nil t)
	    (buffer-string))))
  ;; Obey `org-blank-before-new-entry'.
  (should
   (equal "* H1\n\n* \n"
	  (org-test-with-temp-text "* H1<point>"
	    (let ((org-blank-before-new-entry '((heading . t))))
	      (org-insert-heading))
	    (buffer-string))))
  (should
   (equal "* H1\n* \n"
	  (org-test-with-temp-text "* H1<point>"
	    (let ((org-blank-before-new-entry '((heading . nil))))
	      (org-insert-heading))
	    (buffer-string))))
  (should
   (equal "* H1\n* H2\n* \n"
	  (org-test-with-temp-text "* H1\n* H2<point>"
	    (let ((org-blank-before-new-entry '((heading . auto))))
	      (org-insert-heading))
	    (buffer-string))))
  (should
   (equal "* H1\n\n* H2\n\n* \n"
	  (org-test-with-temp-text "* H1\n\n* H2<point>"
	    (let ((org-blank-before-new-entry '((heading . auto))))
	      (org-insert-heading))
	    (buffer-string))))
  ;; Corner case: correctly insert a headline after an empty one.
  (should
   (equal "* \n* \n"
	  (org-test-with-temp-text "* <point>"
	    (org-insert-heading)
	    (buffer-string))))
  (should
   (org-test-with-temp-text "* <point>\n"
     (org-insert-heading)
     (looking-at-p "\n\\'")))
  ;; Do not insert spurious headlines when inserting a new headline.
  (should
   (equal "* H1\n* H2\n* \n"
	  (org-test-with-temp-text "* H1\n* H2<point>\n"
	    (org-insert-heading)
	    (buffer-string))))
  ;; Preserve visibility at beginning of line.  In particular, when
  ;; removing spurious blank lines, do not visually merge heading with
  ;; the line visible above.
  (should-not
   (org-test-with-temp-text "* H1<point>\nContents\n\n* H2\n"
     (org-overview)
     (let ((org-blank-before-new-entry '((heading . nil))))
       (org-insert-heading '(4)))
     (invisible-p (line-end-position 0))))
  ;; Properly handle empty lines when forcing a headline below current
  ;; one.
  (should
   (equal "* H1\n\n* H\n\n* \n"
	  (org-test-with-temp-text "* H1\n\n* H<point>"
	    (let ((org-blank-before-new-entry '((heading . t))))
	      (org-insert-heading '(4))
	      (buffer-string))))))

(ert-deftest test-org/insert-todo-heading-respect-content ()
  "Test `org-insert-todo-heading-respect-content' specifications."
  ;; Create a TODO heading.
  (should
   (org-test-with-temp-text "* H1\n Body"
     (org-insert-todo-heading-respect-content)
     (nth 2 (org-heading-components))))
  ;; Add headline at the end of the first subtree
  (should
   (equal
    "* TODO \n"
    (org-test-with-temp-text "* H1\nH1Body<point>\n** H2\nH2Body"
      (org-insert-todo-heading-respect-content)
      (buffer-substring-no-properties (line-beginning-position) (point-max)))))
  ;; In a list, do not create a new item.
  (should
   (equal
    "* TODO \n"
    (org-test-with-temp-text "* H\n- an item\n- another one"
      (search-forward "an ")
      (org-insert-todo-heading-respect-content)
      (buffer-substring-no-properties (line-beginning-position) (point-max))))))

(ert-deftest test-org/clone-with-time-shift ()
  "Test `org-clone-subtree-with-time-shift'."
  ;; Raise an error before first heading.
  (should-error
   (org-test-with-temp-text ""
     (org-clone-subtree-with-time-shift 1)))
  ;; Raise an error on invalid number of clones.
  (should-error
   (org-test-with-temp-text "* Clone me"
     (org-clone-subtree-with-time-shift -1)))
  ;; Clone non-repeating once.
  (should
   (equal "\
* H1\n<2015-06-21>
* H1\n<2015-06-23>
"
	  (org-test-with-temp-text "* H1\n<2015-06-21 Sun>"
	    (org-clone-subtree-with-time-shift 1 "+2d")
	    (replace-regexp-in-string
	     "\\( [.A-Za-z]+\\)\\( \\+[0-9][hdmwy]\\)?>" "" (buffer-string)
	     nil nil 1))))
  ;; Clone repeating once.
  (should
   (equal "\
* H1\n<2015-06-21>
* H1\n<2015-06-23>
* H1\n<2015-06-25 +1w>
"
	  (org-test-with-temp-text "* H1\n<2015-06-21 Sun +1w>"
	    (org-clone-subtree-with-time-shift 1 "+2d")
	    (replace-regexp-in-string
	     "\\( [.A-Za-z]+\\)\\( \\+[0-9][hdmwy]\\)?>" "" (buffer-string)
	     nil nil 1))))
  ;; Clone non-repeating zero times.
  (should
   (equal "\
* H1\n<2015-06-21>
"
	  (org-test-with-temp-text "* H1\n<2015-06-21 Sun>"
	    (org-clone-subtree-with-time-shift 0 "+2d")
	    (replace-regexp-in-string
	     "\\( [.A-Za-z]+\\)\\( \\+[0-9][hdmwy]\\)?>" "" (buffer-string)
	     nil nil 1))))
  ;; Clone repeating "zero" times.
  (should
   (equal "\
* H1\n<2015-06-21>
* H1\n<2015-06-23 +1w>
"
	  (org-test-with-temp-text "* H1\n<2015-06-21 Sun +1w>"
	    (org-clone-subtree-with-time-shift 0 "+2d")
	    (replace-regexp-in-string
	     "\\( [.A-Za-z]+\\)\\( \\+[0-9][hdmwy]\\)?>" "" (buffer-string)
	     nil nil 1))))
  ;; Clone with blank SHIFT argument.
  (should
   (string-prefix-p
    "* H <2012-03-29"
    (org-test-with-temp-text "* H <2012-03-29 Thu><point>"
      (org-clone-subtree-with-time-shift 1 "")
      (buffer-substring-no-properties (line-beginning-position 2)
				      (line-end-position 2)))))
  ;; Find time stamps before point.  If SHIFT is not specified, ask
  ;; for a time shift.
  (should
   (string-prefix-p
    "* H <2012-03-30"
    (org-test-with-temp-text "* H <2012-03-29 Thu><point>"
      (org-clone-subtree-with-time-shift 1 "+1d")
      (buffer-substring-no-properties (line-beginning-position 2)
				      (line-end-position 2)))))
  (should
   (string-prefix-p
    "* H <2014-03-05"
    (org-test-with-temp-text "* H <2014-03-04 Tue><point>"
      (cl-letf (((symbol-function 'read-from-minibuffer)
		 (lambda (&rest args) "+1d")))
	(org-clone-subtree-with-time-shift 1))
      (buffer-substring-no-properties (line-beginning-position 2)
				      (line-end-position 2))))))


;;; Fixed-Width Areas

(ert-deftest test-org/toggle-fixed-width ()
  "Test `org-toggle-fixed-width' specifications."
  ;; No region: Toggle on fixed-width marker in paragraphs.
  (should
   (equal ": A"
	  (org-test-with-temp-text "A"
	    (org-toggle-fixed-width)
	    (buffer-string))))
  ;; No region: Toggle off fixed-width markers in fixed-width areas.
  (should
   (equal "A"
	  (org-test-with-temp-text ": A"
	    (org-toggle-fixed-width)
	    (buffer-string))))
  ;; No region: Toggle on marker in blank lines after elements or just
  ;; after a headline.
  (should
   (equal "* H\n: "
	  (org-test-with-temp-text "* H\n"
	    (forward-line)
	    (org-toggle-fixed-width)
	    (buffer-string))))
  (should
   (equal "#+BEGIN_EXAMPLE\nContents\n#+END_EXAMPLE\n: "
	  (org-test-with-temp-text "#+BEGIN_EXAMPLE\nContents\n#+END_EXAMPLE\n"
	    (goto-char (point-max))
	    (org-toggle-fixed-width)
	    (buffer-string))))
  ;; No region: Toggle on marker in front of one line elements (e.g.,
  ;; headlines, clocks)
  (should
   (equal ": * Headline"
	  (org-test-with-temp-text "* Headline"
	    (org-toggle-fixed-width)
	    (buffer-string))))
  (should
   (equal ": #+KEYWORD: value"
	  (org-test-with-temp-text "#+KEYWORD: value"
	    (org-toggle-fixed-width)
	    (buffer-string))))
  ;; No region: error in other situations.
  (should-error
   (org-test-with-temp-text "#+BEGIN_EXAMPLE\n: A\n#+END_EXAMPLE"
     (forward-line)
     (org-toggle-fixed-width)
     (buffer-string)))
  ;; No region: Indentation is preserved.
  (should
   (equal "- A\n  : B"
	  (org-test-with-temp-text "- A\n  B"
	    (forward-line)
	    (org-toggle-fixed-width)
	    (buffer-string))))
  ;; Region: If it contains only fixed-width elements and blank lines,
  ;; toggle off fixed-width markup.
  (should
   (equal "A\n\nB"
	  (org-test-with-temp-text ": A\n\n: B"
	    (transient-mark-mode 1)
	    (push-mark (point) t t)
	    (goto-char (point-max))
	    (org-toggle-fixed-width)
	    (buffer-string))))
  ;; Region: If it contains anything else, toggle on fixed-width but
  ;; not on fixed-width areas.
  (should
   (equal ": A\n: \n: B\n: \n: C"
	  (org-test-with-temp-text "A\n\n: B\n\nC"
	    (transient-mark-mode 1)
	    (push-mark (point) t t)
	    (goto-char (point-max))
	    (org-toggle-fixed-width)
	    (buffer-string))))
  ;; Region: Ignore blank lines at its end, unless it contains only
  ;; such lines.
  (should
   (equal ": A\n\n"
	  (org-test-with-temp-text "A\n\n"
	    (transient-mark-mode 1)
	    (push-mark (point) t t)
	    (goto-char (point-max))
	    (org-toggle-fixed-width)
	    (buffer-string))))
  (should
   (equal ": \n: \n"
	  (org-test-with-temp-text "\n\n"
	    (transient-mark-mode 1)
	    (push-mark (point) t t)
	    (goto-char (point-max))
	    (org-toggle-fixed-width)
	    (buffer-string)))))



;;; Headline

(ert-deftest test-org/get-heading ()
  "Test `org-get-heading' specifications."
  ;; Return current heading, even if point is not on it.
  (should
   (equal "H"
	  (org-test-with-temp-text "* H"
	    (org-get-heading))))
  (should
   (equal "H"
	  (org-test-with-temp-text "* H\nText<point>"
	    (org-get-heading))))
  ;; Without any optional argument, return TODO keyword, priority
  ;; cookie, COMMENT keyword and tags.
  (should
   (equal "TODO H"
	  (org-test-with-temp-text "#+TODO: TODO | DONE\n* TODO H<point>"
	    (org-get-heading))))
  (should
   (equal "[#A] H"
	  (org-test-with-temp-text "* [#A] H"
	    (org-get-heading))))
  (should
   (equal "COMMENT H"
	  (org-test-with-temp-text "* COMMENT H"
	    (org-get-heading))))
  (should
   (equal "H :tag:"
	  (org-test-with-temp-text "* H :tag:"
	    (org-get-heading))))
  ;; With NO-TAGS argument, ignore tags.
  (should
   (equal "TODO H"
	  (org-test-with-temp-text "#+TODO: TODO | DONE\n* TODO H<point>"
	    (org-get-heading t))))
  (should
   (equal "H"
	  (org-test-with-temp-text "* H :tag:"
	    (org-get-heading t))))
  ;; With NO-TODO, ignore TODO keyword.
  (should
   (equal "H"
	  (org-test-with-temp-text "#+TODO: TODO | DONE\n* TODO H<point>"
	    (org-get-heading nil t))))
  (should
   (equal "H :tag:"
	  (org-test-with-temp-text "* H :tag:"
	    (org-get-heading nil t))))
  ;; TODO keywords are case-sensitive.
  (should
   (equal "Todo H"
	  (org-test-with-temp-text "#+TODO: TODO | DONE\n* Todo H<point>"
	    (org-get-heading nil t))))
  ;; With NO-PRIORITY, ignore priority.
  (should
   (equal "H"
	  (org-test-with-temp-text "* [#A] H"
	    (org-get-heading nil nil t))))
  (should
   (equal "H"
	  (org-test-with-temp-text "* H"
	    (org-get-heading nil nil t))))
  (should
   (equal "TODO H"
	  (org-test-with-temp-text "* TODO [#A] H"
	    (org-get-heading nil nil t))))
  ;; With NO-COMMENT, ignore COMMENT keyword.
  (should
   (equal "H"
	  (org-test-with-temp-text "* COMMENT H"
	    (org-get-heading nil nil nil t))))
  (should
   (equal "H"
	  (org-test-with-temp-text "* H"
	    (org-get-heading nil nil nil t))))
  (should
   (equal "TODO [#A] H"
	  (org-test-with-temp-text "* TODO [#A] COMMENT H"
	    (org-get-heading nil nil nil t))))
  ;; On an empty headline, return value is consistent.
  (should (equal "" (org-test-with-temp-text "* " (org-get-heading))))
  (should (equal "" (org-test-with-temp-text "* " (org-get-heading t))))
  (should (equal "" (org-test-with-temp-text "* " (org-get-heading nil t))))
  (should (equal "" (org-test-with-temp-text "* " (org-get-heading nil nil t))))
  (should
   (equal "" (org-test-with-temp-text "* " (org-get-heading nil nil nil t)))))

(ert-deftest test-org/in-commented-heading-p ()
  "Test `org-in-commented-heading-p' specifications."
  ;; Commented headline.
  (should
   (org-test-with-temp-text "* COMMENT Headline\nBody"
     (goto-char (point-max))
     (org-in-commented-heading-p)))
  ;; Commented ancestor.
  (should
   (org-test-with-temp-text "* COMMENT Headline\n** Level 2\nBody"
     (goto-char (point-max))
     (org-in-commented-heading-p)))
  ;; Comment keyword is case-sensitive.
  (should-not
   (org-test-with-temp-text "* Comment Headline\nBody"
     (goto-char (point-max))
     (org-in-commented-heading-p)))
  ;; Keyword is standalone.
  (should-not
   (org-test-with-temp-text "* COMMENTHeadline\nBody"
     (goto-char (point-max))
     (org-in-commented-heading-p)))
  ;; Optional argument.
  (should-not
   (org-test-with-temp-text "* COMMENT Headline\n** Level 2\nBody"
     (goto-char (point-max))
     (org-in-commented-heading-p t))))

(ert-deftest test-org/entry-blocked-p ()
  ;; Check other dependencies.
  (should
   (org-test-with-temp-text "* TODO Blocked\n** DONE one\n** TODO two"
     (let ((org-enforce-todo-dependencies t)
	   (org-blocker-hook
	    '(org-block-todo-from-children-or-siblings-or-parent)))
       (org-entry-blocked-p))))
  (should-not
   (org-test-with-temp-text "* TODO Blocked\n** DONE one\n** DONE two"
     (let ((org-enforce-todo-dependencies t)
	   (org-blocker-hook
	    '(org-block-todo-from-children-or-siblings-or-parent)))
       (org-entry-blocked-p))))
  ;; Entry without a TODO keyword or with a DONE keyword cannot be
  ;; blocked.
  (should-not
   (org-test-with-temp-text "* Blocked\n** TODO one"
     (let ((org-enforce-todo-dependencies t)
	   (org-blocker-hook
	    '(org-block-todo-from-children-or-siblings-or-parent)))
       (org-entry-blocked-p))))
  (should-not
   (org-test-with-temp-text "* DONE Blocked\n** TODO one"
     (let ((org-enforce-todo-dependencies t)
	   (org-blocker-hook
	    '(org-block-todo-from-children-or-siblings-or-parent)))
       (org-entry-blocked-p))))
  ;; Follow :ORDERED: specifications.
  (should
   (org-test-with-temp-text
       "* H\n:PROPERTIES:\n:ORDERED: t\n:END:\n** TODO one\n** <point>TODO two"
     (let ((org-enforce-todo-dependencies t)
	   (org-blocker-hook
	    '(org-block-todo-from-children-or-siblings-or-parent)))
       (org-entry-blocked-p))))
  (should-not
   (org-test-with-temp-text
       "* H\n:PROPERTIES:\n:ORDERED: t\n:END:\n** <point>TODO one\n** DONE two"
     (let ((org-enforce-todo-dependencies t)
	   (org-blocker-hook
	    '(org-block-todo-from-children-or-siblings-or-parent)))
       (org-entry-blocked-p)))))

(ert-deftest test-org/get-outline-path ()
  "Test `org-get-outline-path' specifications."
  ;; Top-level headlines have no outline path.
  (should-not
   (org-test-with-temp-text "* H"
     (org-get-outline-path)))
  ;; Otherwise, outline path is the path leading to the headline.
  (should
   (equal '("H")
	  (org-test-with-temp-text "* H\n** S<point>"
	    (org-get-outline-path))))
  ;; Find path even when point is not on a headline.
  (should
   (equal '("H")
	  (org-test-with-temp-text "* H\n** S\nText<point>"
	    (org-get-outline-path))))
  ;; TODO keywords, tags and statistics cookies are ignored.
  (should
   (equal '("H")
	  (org-test-with-temp-text "* TODO H [0/1] :tag:\n** S<point>"
	    (org-get-outline-path))))
  ;; Links are replaced with their description or their path.
  (should
   (equal '("Org")
	  (org-test-with-temp-text
	      "* [[http://orgmode.org][Org]]\n** S<point>"
	    (org-get-outline-path))))
  (should
   (equal '("http://orgmode.org")
	  (org-test-with-temp-text
	      "* [[http://orgmode.org]]\n** S<point>"
	    (org-get-outline-path))))
  ;; When WITH-SELF is non-nil, include current heading.
  (should
   (equal '("H")
	  (org-test-with-temp-text "* H"
	    (org-get-outline-path t))))
  (should
   (equal '("H" "S")
	  (org-test-with-temp-text "* H\n** S\nText<point>"
	    (org-get-outline-path t))))
  ;; Using cache is transparent to the user.
  (should
   (equal '("H")
	  (org-test-with-temp-text "* H\n** S<point>"
	    (setq org-outline-path-cache nil)
	    (org-get-outline-path nil t))))
  ;; Do not corrupt cache when finding outline path in distant part of
  ;; the buffer.
  (should
   (equal '("H2")
	  (org-test-with-temp-text "* H\n** S<point>\n* H2\n** S2"
	    (setq org-outline-path-cache nil)
	    (org-get-outline-path nil t)
	    (search-forward "S2")
	    (org-get-outline-path nil t))))
  ;; Do not choke on empty headlines.
  (should
   (org-test-with-temp-text "* H\n** <point>"
     (org-get-outline-path)))
  (should
   (org-test-with-temp-text "* \n** H<point>"
     (org-get-outline-path))))

(ert-deftest test-org/format-outline-path ()
  "Test `org-format-outline-path' specifications."
  (should
   (string= (org-format-outline-path (list "one" "two" "three"))
	    "one/two/three"))
  ;; Empty path.
  (should
   (string= (org-format-outline-path '())
	    ""))
  (should
   (string= (org-format-outline-path '(nil))
	    ""))
  ;; Empty path and prefix.
  (should
   (string= (org-format-outline-path '() nil ">>")
	    ">>"))
  ;; Trailing whitespace in headings.
  (should
   (string= (org-format-outline-path (list "one\t" "tw o " "three  "))
	    "one/tw o/three"))
  ;; Non-default prefix and separators.
  (should
   (string= (org-format-outline-path (list "one" "two" "three") nil ">>" "|")
	    ">>|one|two|three"))
  ;; Truncate.
  (should
   (string= (org-format-outline-path (list "one" "two" "three" "four") 10)
	    "one/two/.."))
  ;; Give a very narrow width.
  (should
   (string= (org-format-outline-path (list "one" "two" "three" "four") 2)
	    "on"))
  ;; Give a prefix that extends beyond the width.
  (should
   (string= (org-format-outline-path (list "one" "two" "three" "four") 10
				     ">>>>>>>>>>")
	    ">>>>>>>>..")))

(ert-deftest test-org/map-entries ()
  "Test `org-map-entries' specifications."
  ;; Full match.
  (should
   (equal '(1 11)
	  (org-test-with-temp-text "* Level 1\n** Level 2"
	    (org-map-entries #'point))))
  ;; Level match.
  (should
   (equal '(1)
	  (org-test-with-temp-text "* Level 1\n** Level 2"
	    (let (org-odd-levels-only) (org-map-entries #'point "LEVEL=1")))))
  (should
   (equal '(11)
	  (org-test-with-temp-text "* Level 1\n** Level 2"
	    (let (org-odd-levels-only) (org-map-entries #'point "LEVEL>1")))))
  ;; Tag match.
  (should
   (equal '(11)
	  (org-test-with-temp-text "* H1 :no:\n* H2 :yes:"
	    (org-map-entries #'point "yes"))))
  (should
   (equal '(14)
	  (org-test-with-temp-text "* H1 :yes:a:\n* H2 :yes:b:"
	    (org-map-entries #'point "+yes-a"))))
  (should
   (equal '(11 23)
	  (org-test-with-temp-text "* H1 :no:\n* H2 :yes1:\n* H3 :yes2:"
	    (org-map-entries #'point "{yes?}"))))
  ;; Priority match.
  (should
   (equal '(1)
	  (org-test-with-temp-text "* [#A] H1\n* [#B] H2"
	    (org-map-entries #'point "PRIORITY=\"A\""))))
  ;; Date match.
  (should
   (equal '(36)
	  (org-test-with-temp-text "
* H1
SCHEDULED: <2012-03-29 thu.>
* H2
SCHEDULED: <2014-03-04 tue.>"
	    (org-map-entries #'point "SCHEDULED=\"<2014-03-04 tue.>\""))))
  (should
   (equal '(2)
	  (org-test-with-temp-text "
* H1
SCHEDULED: <2012-03-29 thu.>
* H2
SCHEDULED: <2014-03-04 tue.>"
	    (org-map-entries #'point "SCHEDULED<\"<2013-01-01>\""))))
  ;; Regular property match.
  (should
   (equal '(2)
	  (org-test-with-temp-text "
* H1
:PROPERTIES:
:TEST: 1
:END:
* H2
:PROPERTIES:
:TEST: 2
:END:"
	    (org-map-entries #'point "TEST=1"))))
  ;; Multiple criteria.
  (should
   (equal '(23)
	  (org-test-with-temp-text "* H1 :no:\n** H2 :yes:\n* H3 :yes:"
	    (let (org-odd-levels-only
		  (org-use-tag-inheritance nil))
	      (org-map-entries #'point "yes+LEVEL=1")))))
  ;; "or" criteria.
  (should
   (equal '(12 24)
	  (org-test-with-temp-text "* H1 :yes:\n** H2 :yes:\n** H3 :no:"
	    (let (org-odd-levels-only)
	      (org-map-entries #'point "LEVEL=2|no")))))
  (should
   (equal '(1 12)
	  (org-test-with-temp-text "* H1 :yes:\n* H2 :no:\n* H3 :maybe:"
	    (let (org-odd-levels-only)
	      (org-map-entries #'point "yes|no")))))
  ;; "and" criteria.
  (should
   (equal '(22)
	  (org-test-with-temp-text "* H1 :yes:\n* H2 :no:\n* H3 :yes:no:"
	    (let (org-odd-levels-only)
	      (org-map-entries #'point "yes&no"))))))

(ert-deftest test-org/edit-headline ()
  "Test `org-edit-headline' specifications."
  (should
   (equal "* B"
	  (org-test-with-temp-text "* A"
	    (org-edit-headline "B")
	    (buffer-string))))
  ;; Handle empty headings.
  (should
   (equal "* "
	  (org-test-with-temp-text "* A"
	    (org-edit-headline "")
	    (buffer-string))))
  (should
   (equal "* A"
	  (org-test-with-temp-text "* "
	    (org-edit-headline "A")
	    (buffer-string))))
  ;; Handle TODO keywords and priority cookies.
  (should
   (equal "* TODO B"
	  (org-test-with-temp-text "* TODO A"
	    (org-edit-headline "B")
	    (buffer-string))))
  (should
   (equal "* [#A] B"
	  (org-test-with-temp-text "* [#A] A"
	    (org-edit-headline "B")
	    (buffer-string))))
  (should
   (equal "* TODO [#A] B"
	  (org-test-with-temp-text "* TODO [#A] A"
	    (org-edit-headline "B")
	    (buffer-string))))
  ;; Handle tags.
  (equal "* B :tag:"
	 (org-test-with-temp-text "* A :tag:"
	   (let ((org-tags-column 4)) (org-edit-headline "B"))
	   (buffer-string))))



;;; Keywords

(ert-deftest test-org/set-regexps-and-options ()
  "Test `org-set-regexps-and-options' specifications."
  ;; TAGS keyword.
  (should
   (equal '(("A"))
	  (let ((org-tag-alist '(("A")))
		(org-tag-persistent-alist nil))
	    (org-test-with-temp-text ""
	      (org-mode-restart)
	      org-current-tag-alist))))
  (should
   (equal '(("B"))
	  (let ((org-tag-alist '(("A")))
		(org-tag-persistent-alist nil))
	    (org-test-with-temp-text "#+TAGS: B"
	      (org-mode-restart)
	      org-current-tag-alist))))
  (should
   (equal '(("C") ("B"))
	  (let ((org-tag-alist '(("A")))
		(org-tag-persistent-alist '(("C"))))
	    (org-test-with-temp-text "#+TAGS: B"
	      (org-mode-restart)
	      org-current-tag-alist))))
  (should
   (equal '(("B"))
	  (let ((org-tag-alist '(("A")))
		(org-tag-persistent-alist '(("C"))))
	    (org-test-with-temp-text "#+STARTUP: noptag\n#+TAGS: B"
	      (org-mode-restart)
	      org-current-tag-alist))))
  (should
   (equal '(("A" . ?a) ("B") ("C"))
	  (let ((org-tag-persistant-alist nil))
	    (org-test-with-temp-text "#+TAGS: A(a) B C"
	      (org-mode-restart)
	      org-current-tag-alist))))
  (should
   (equal '(("A") (:newline) ("B"))
	  (let ((org-tag-persistent-alist nil))
	    (org-test-with-temp-text "#+TAGS: A\n#+TAGS: B"
	      (org-mode-restart)
	      org-current-tag-alist))))
  (should
   (equal '((:startgroup) ("A") ("B") (:endgroup) ("C"))
	  (let ((org-tag-persistent-alist nil))
	    (org-test-with-temp-text "#+TAGS: { A B } C"
	      (org-mode-restart)
	      org-current-tag-alist))))
  (should
   (equal '((:startgroup) ("A") (:grouptags) ("B") ("C") (:endgroup))
	  (let ((org-tag-persistent-alist nil))
	    (org-test-with-temp-text "#+TAGS: { A : B C }"
	      (org-mode-restart)
	      org-current-tag-alist))))
  (should
   (equal '(("A" "B" "C"))
	  (let ((org-tag-persistent-alist nil))
	    (org-test-with-temp-text "#+TAGS: { A : B C }"
	      (org-mode-restart)
	      org-tag-groups-alist))))
  (should
   (equal '((:startgrouptag) ("A") (:grouptags) ("B") ("C") (:endgrouptag))
	  (let ((org-tag-persistent-alist nil))
	    (org-test-with-temp-text "#+TAGS: [ A : B C ]"
	      (org-mode-restart)
	      org-current-tag-alist))))
  (should
   (equal '(("A" "B" "C"))
	  (let ((org-tag-persistent-alist nil))
	    (org-test-with-temp-text "#+TAGS: [ A : B C ]"
	      (org-mode-restart)
	      org-tag-groups-alist))))
  ;; FILETAGS keyword.
  (should
   (equal '("A" "B" "C")
	  (org-test-with-temp-text "#+FILETAGS: :A:B:C:"
	    (org-mode-restart)
	    org-file-tags)))
  ;; PROPERTY keyword.  Property names are case-insensitive.
  (should
   (equal "foo=1"
	  (org-test-with-temp-text "#+PROPERTY: var foo=1"
	    (org-mode-restart)
	    (cdr (assoc "var" org-file-properties)))))
  (should
   (equal
    "foo=1 bar=2"
    (org-test-with-temp-text "#+PROPERTY: var foo=1\n#+PROPERTY: var+ bar=2"
      (org-mode-restart)
      (cdr (assoc "var" org-file-properties)))))
  (should
   (equal
    "foo=1 bar=2"
    (org-test-with-temp-text "#+PROPERTY: var foo=1\n#+PROPERTY: VAR+ bar=2"
      (org-mode-restart)
      (cdr (assoc "var" org-file-properties)))))
  ;; ARCHIVE keyword.
  (should
   (equal "%s_done::"
	  (org-test-with-temp-text "#+ARCHIVE: %s_done::"
	    (org-mode-restart)
	    org-archive-location)))
  ;; CATEGORY keyword.
  (should
   (eq 'test
       (org-test-with-temp-text "#+CATEGORY: test"
	 (org-mode-restart)
	 org-category)))
  (should
   (equal "test"
	  (org-test-with-temp-text "#+CATEGORY: test"
	    (org-mode-restart)
	    (cdr (assoc "CATEGORY" org-file-properties)))))
  ;; COLUMNS keyword.
  (should
   (equal "%25ITEM %TAGS %PRIORITY %TODO"
	  (org-test-with-temp-text "#+COLUMNS: %25ITEM %TAGS %PRIORITY %TODO"
	    (org-mode-restart)
	    org-columns-default-format)))
  ;; CONSTANTS keyword.  Constants names are case sensitive.
  (should
   (equal '("299792458." "3.14")
	  (org-test-with-temp-text "#+CONSTANTS: c=299792458. pi=3.14"
	    (org-mode-restart)
	    (mapcar
	     (lambda (n) (cdr (assoc n org-table-formula-constants-local)))
	     '("c" "pi")))))
  (should
   (equal "3.14"
	  (org-test-with-temp-text "#+CONSTANTS: pi=22/7 pi=3.14"
	    (org-mode-restart)
	    (cdr (assoc "pi" org-table-formula-constants-local)))))
  (should
   (equal "22/7"
	  (org-test-with-temp-text "#+CONSTANTS: PI=22/7 pi=3.14"
	    (org-mode-restart)
	    (cdr (assoc "PI" org-table-formula-constants-local)))))
  ;; LINK keyword.
  (should
   (equal
    '("url1" "url2")
    (org-test-with-temp-text "#+LINK: a url1\n#+LINK: b url2"
      (org-mode-restart)
      (mapcar (lambda (abbrev) (cdr (assoc abbrev org-link-abbrev-alist-local)))
	      '("a" "b")))))
  ;; PRIORITIES keyword.  Incomplete priorities sets are ignored.
  (should
   (equal
    '(?X ?Z ?Y)
    (org-test-with-temp-text "#+PRIORITIES: X Z Y"
      (org-mode-restart)
      (list org-highest-priority org-lowest-priority org-default-priority))))
  (should
   (equal
    '(?A ?C ?B)
    (org-test-with-temp-text "#+PRIORITIES: X Z"
      (org-mode-restart)
      (list org-highest-priority org-lowest-priority org-default-priority))))
  ;; STARTUP keyword.
  (should
   (equal '(t t)
	  (org-test-with-temp-text "#+STARTUP: fold odd"
	    (org-mode-restart)
	    (list org-startup-folded org-odd-levels-only))))
  ;; TODO keywords.
  (should
   (equal '(("A" "B") ("C"))
	  (org-test-with-temp-text "#+TODO: A B | C"
	    (org-mode-restart)
	    (list org-not-done-keywords org-done-keywords))))
  (should
   (equal '(("A" "C") ("B" "D"))
	  (org-test-with-temp-text "#+TODO: A | B\n#+TODO: C | D"
	    (org-mode-restart)
	    (list org-not-done-keywords org-done-keywords))))
  (should
   (equal '(("A" "B") ("C"))
	  (org-test-with-temp-text "#+TYP_TODO: A B | C"
	    (org-mode-restart)
	    (list org-not-done-keywords org-done-keywords))))
  (should
   (equal '((:startgroup) ("A" . ?a) (:endgroup))
	  (org-test-with-temp-text "#+TODO: A(a)"
	    (org-mode-restart)
	    org-todo-key-alist)))
  (should
   (equal '(("D" note nil) ("C" time nil) ("B" note time))
	  (org-test-with-temp-text "#+TODO: A(a) B(b@/!) | C(c!) D(d@)"
	    (org-mode-restart)
	    org-todo-log-states)))
  ;; Enter SETUPFILE keyword.
  (should
   (equal "1"
	  (org-test-with-temp-text
	      (format "#+SETUPFILE: \"%s/examples/setupfile.org\"" org-test-dir)
	    (org-mode-restart)
	    (cdr (assoc "a" org-file-properties))))))



;;; Links

;;;; Coderefs

(ert-deftest test-org/coderef ()
  "Test coderef links specifications."
  (should
   (org-test-with-temp-text "
#+BEGIN_SRC emacs-lisp
\(+ 1 1)                  (ref:sc)
#+END_SRC
\[[(sc)<point>]]"
     (org-open-at-point)
     (looking-at "(ref:sc)")))
  ;; Find coderef even with alternate label format.
  (should
   (org-test-with-temp-text "
#+BEGIN_SRC emacs-lisp -l \"{ref:%s}\"
\(+ 1 1)                  {ref:sc}
#+END_SRC
\[[(sc)<point>]]"
     (org-open-at-point)
     (looking-at "{ref:sc}"))))

;;;; Custom ID

(ert-deftest test-org/custom-id ()
  "Test custom ID links specifications."
  (should
   (org-test-with-temp-text
       "* H1\n:PROPERTIES:\n:CUSTOM_ID: custom\n:END:\n* H2\n[[#custom<point>]]"
     (org-open-at-point)
     (looking-at-p "\\* H1")))
  ;; Throw an error on false positives.
  (should-error
   (org-test-with-temp-text
       "* H1\n:DRAWER:\n:CUSTOM_ID: custom\n:END:\n* H2\n[[#custom<point>]]"
     (org-open-at-point)
     (looking-at-p "\\* H1"))))

;;;; Fuzzy Links

;; Fuzzy links [[text]] encompass links to a target (<<text>>), to
;; a named element (#+name: text) and to headlines (* Text).

(ert-deftest test-org/fuzzy-links ()
  "Test fuzzy links specifications."
  ;; Fuzzy link goes in priority to a matching target.
  (should
   (org-test-with-temp-text
       "#+NAME: Test\n|a|b|\n<<Test>>\n* Test\n<point>[[Test]]"
     (let ((org-link-search-must-match-exact-headline nil)) (org-open-at-point))
     (looking-at "<<Test>>")))
  ;; Then fuzzy link points to an element with a given name.
  (should
   (org-test-with-temp-text "Test\n#+NAME: Test\n|a|b|\n* Test\n<point>[[Test]]"
     (let ((org-link-search-must-match-exact-headline nil)) (org-open-at-point))
     (looking-at "#\\+NAME: Test")))
  ;; A target still lead to a matching headline otherwise.
  (should
   (org-test-with-temp-text "* Head1\n* Head2\n*Head3\n<point>[[Head2]]"
     (let ((org-link-search-must-match-exact-headline nil)) (org-open-at-point))
     (looking-at "\\* Head2")))
  ;; With a leading star in link, enforce heading match.
  (should
   (org-test-with-temp-text "* Test\n<<Test>>\n<point>[[*Test]]"
     (let ((org-link-search-must-match-exact-headline nil)) (org-open-at-point))
     (looking-at "\\* Test")))
  ;; With a leading star in link, enforce exact heading match, even
  ;; with `org-link-search-must-match-exact-headline' set to nil.
  (should-error
   (org-test-with-temp-text "* Test 1\nFoo Bar\n<point>[[*Test]]"
     (let ((org-link-search-must-match-exact-headline nil))
       (org-open-at-point))))
  ;; Handle non-nil `org-link-search-must-match-exact-headline'.
  (should
   (org-test-with-temp-text "* Test\nFoo Bar\n<point>[[Test]]"
     (let ((org-link-search-must-match-exact-headline t)) (org-open-at-point))
     (looking-at "\\* Test")))
  (should
   (org-test-with-temp-text "* Test\nFoo Bar\n<point>[[*Test]]"
     (let ((org-link-search-must-match-exact-headline t)) (org-open-at-point))
     (looking-at "\\* Test")))
  ;; Heading match should not care about spaces, cookies, TODO
  ;; keywords, priorities, and tags.  However, TODO keywords are
  ;; case-sensitive.
  (should
   (let ((first-line
	  "** TODO [#A] [/]  Test [1/2] [33%] 1 \t  2 [%] :work:urgent: "))
     (org-test-with-temp-text
	 (concat first-line "\nFoo Bar\n<point>[[*Test 1 2]]")
       (let ((org-link-search-must-match-exact-headline nil)
	     (org-todo-regexp "TODO"))
	 (org-open-at-point))
       (looking-at (regexp-quote first-line)))))
  (should-error
   (org-test-with-temp-text "** todo Test 1 2\nFoo Bar\n<point>[[*Test 1 2]]"
     (let ((org-link-search-must-match-exact-headline nil)
	   (org-todo-regexp "TODO"))
       (org-open-at-point))))
  ;; Heading match should still be exact.
  (should-error
   (org-test-with-temp-text "
** TODO [#A] [/]  Test [1/2] [33%] 1 \t  2 [%] :work:urgent:
Foo Bar
<point>[[*Test 1]]"
     (let ((org-link-search-must-match-exact-headline nil)
	   (org-todo-regexp "TODO"))
       (org-open-at-point))))
  (should
   (org-test-with-temp-text "* Test 1 2 3\n** Test 1 2\n<point>[[*Test 1 2]]"
     (let ((org-link-search-must-match-exact-headline nil)
	   (org-todo-regexp "TODO"))
       (org-open-at-point))
     (looking-at-p (regexp-quote "** Test 1 2"))))
  ;; Heading match ignores COMMENT keyword.
  (should
   (org-test-with-temp-text "[[*Test]]\n* COMMENT Test"
     (org-open-at-point)
     (looking-at "\\* COMMENT Test")))
  (should
   (org-test-with-temp-text "[[*Test]]\n* TODO COMMENT Test"
     (org-open-at-point)
     (looking-at "\\* TODO COMMENT Test")))
  ;; Correctly un-hexify fuzzy links.
  (should
   (org-test-with-temp-text "* With space\n[[*With%20space][With space<point>]]"
     (org-open-at-point)
     (bobp)))
  (should
   (org-test-with-temp-text "* [1]\n[[*%5B1%5D<point>]]"
     (org-open-at-point)
     (bobp)))
  ;; Match search strings containing newline characters, including
  ;; blank lines.
  (should
   (org-test-with-temp-text-in-file "Paragraph\n\nline1\nline2\n\n"
     (let ((file (buffer-file-name)))
       (goto-char (point-max))
       (insert (format "[[file:%s::line1 line2]]" file))
       (beginning-of-line)
       (let ((org-link-search-must-match-exact-headline nil))
	 (org-open-at-point 0))
       (looking-at-p "line1"))))
  (should
   (org-test-with-temp-text-in-file "Paragraph\n\nline1\n\nline2\n\n"
     (let ((file (buffer-file-name)))
       (goto-char (point-max))
       (insert (format "[[file:%s::line1 line2]]" file))
       (beginning-of-line)
       (let ((org-link-search-must-match-exact-headline nil))
	 (org-open-at-point 0))
       (looking-at-p "line1")))))

;;;; Link Escaping

(ert-deftest test-org/org-link-escape-ascii-character ()
  "Escape an ascii character."
  (should
   (string=
    "%5B"
    (org-link-escape "["))))

(ert-deftest test-org/org-link-escape-ascii-ctrl-character ()
  "Escape an ascii control character."
  (should
   (string=
    "%09"
    (org-link-escape "\t"))))

(ert-deftest test-org/org-link-escape-multibyte-character ()
  "Escape an unicode multibyte character."
  (should
   (string=
    "%E2%82%AC"
    (org-link-escape "€"))))

(ert-deftest test-org/org-link-escape-custom-table ()
  "Escape string with custom character table."
  (should
   (string=
    "Foo%3A%42ar%0A"
    (org-link-escape "Foo:Bar\n" '(?\: ?\B)))))

(ert-deftest test-org/org-link-escape-custom-table-merge ()
  "Escape string with custom table merged with default table."
  (should
   (string=
    "%5BF%6F%6F%3A%42ar%0A%5D"
    (org-link-escape "[Foo:Bar\n]" '(?\: ?\B ?\o) t))))

(ert-deftest test-org/org-link-unescape-ascii-character ()
  "Unescape an ascii character."
  (should
   (string=
    "["
    (org-link-unescape "%5B"))))

(ert-deftest test-org/org-link-unescape-ascii-ctrl-character ()
  "Unescpae an ascii control character."
  (should
   (string=
    "\n"
    (org-link-unescape "%0A"))))

(ert-deftest test-org/org-link-unescape-multibyte-character ()
  "Unescape unicode multibyte character."
  (should
   (string=
    "€"
    (org-link-unescape "%E2%82%AC"))))

(ert-deftest test-org/org-link-unescape-ascii-extended-char ()
  "Unescape old style percent escaped character."
  (should
   (string=
    "àâçèéêîôùû"
        (decode-coding-string
	 (org-link-unescape "%E0%E2%E7%E8%E9%EA%EE%F4%F9%FB") 'latin-1))))

(ert-deftest test-org/org-link-escape-url-with-escaped-char ()
  "Escape and unescape a URL that includes an escaped char.
http://article.gmane.org/gmane.emacs.orgmode/21459/"
  (should
   (string=
    "http://some.host.com/form?&id=blah%2Bblah25"
    (org-link-unescape
     (org-link-escape "http://some.host.com/form?&id=blah%2Bblah25")))))

;;;; Open at point

(ert-deftest test-org/open-at-point/keyword ()
  "Does `org-open-at-point' open link in a keyword line?"
  (should
   (org-test-with-temp-text
       "<<top>>\n#+KEYWORD: <point>[[top]]"
     (org-open-at-point) t))
  (should
   (org-test-with-temp-text
       "* H\n<<top>>\n#+KEYWORD: <point>[[top]]"
     (org-open-at-point) t)))

(ert-deftest test-org/open-at-point/property ()
  "Does `org-open-at-point' open link in property drawer?"
  (should
   (org-test-with-temp-text
       "* Headline
:PROPERTIES:
:URL: <point>[[*Headline]]
:END:"
     (org-open-at-point) t)))

(ert-deftest test-org/open-at-point/comment ()
  "Does `org-open-at-point' open link in a commented line?"
  (should
   (org-test-with-temp-text
    "<<top>>\n# <point>[[top]]"
    (org-open-at-point) t))
  (should
   (org-test-with-temp-text
    "* H\n<<top>>\n# <point>[[top]]"
    (org-open-at-point) t)))

(ert-deftest test-org/open-at-point/inline-image ()
  "Test `org-open-at-point' on nested links."
  (should
   (org-test-with-temp-text "<<top>>\n[[top][file:<point>unicorn.jpg]]"
     (org-open-at-point)
     (bobp))))

(ert-deftest test-org/open-at-point/radio-target ()
  "Test `org-open-at-point' on radio targets."
  (should
   (org-test-with-temp-text "<<<target>>> <point>target"
     (org-update-radio-target-regexp)
     (org-open-at-point)
     (eq (org-element-type (org-element-context)) 'radio-target))))

(ert-deftest test-org/open-at-point/tag ()
  "Test `org-open-at-point' on tags."
  (should
   (org-test-with-temp-text "* H :<point>tag:"
     (catch :result
       (cl-letf (((symbol-function 'org-tags-view)
		  (lambda (&rest args) (throw :result t))))
	 (org-open-at-point)
	 nil))))
  (should-not
   (org-test-with-temp-text-in-file "* H<point> :tag:"
     (catch :result
       (cl-letf (((symbol-function 'org-tags-view)
		  (lambda (&rest args) (throw :result t))))
	 (org-open-at-point)
	 nil)))))

;;;; Stored links

(ert-deftest test-org/store-link ()
  "Test `org-store-link' specifications."
  ;; On a headline, link to that headline.  Use heading as the
  ;; description of the link.
  (should
   (let (org-store-link-props org-stored-links)
     (org-test-with-temp-text-in-file "* H1"
       (let ((file (buffer-file-name)))
	 (equal (format "[[file:%s::*H1][H1]]" file)
		(org-store-link nil))))))
  ;; On a headline, remove any link from description.
  (should
   (let (org-store-link-props org-stored-links)
     (org-test-with-temp-text-in-file "* [[#l][d]]"
       (let ((file (buffer-file-name)))
	 (equal (format "[[file:%s::*%s][d]]"
			file
			(org-link-escape "[[#l][d]]"))
		(org-store-link nil))))))
  (should
   (let (org-store-link-props org-stored-links)
     (org-test-with-temp-text-in-file "* [[l]]"
       (let ((file (buffer-file-name)))
	 (equal (format "[[file:%s::*%s][l]]" file (org-link-escape "[[l]]"))
		(org-store-link nil))))))
  (should
   (let (org-store-link-props org-stored-links)
     (org-test-with-temp-text-in-file "* [[l1][d1]] [[l2][d2]]"
       (let ((file (buffer-file-name)))
	 (equal (format "[[file:%s::*%s][d1 d2]]"
			file
			(org-link-escape "[[l1][d1]] [[l2][d2]]"))
		(org-store-link nil))))))
  ;; On a named element, link to that element.
  (should
   (let (org-store-link-props org-stored-links)
     (org-test-with-temp-text-in-file "#+NAME: foo\nParagraph"
       (let ((file (buffer-file-name)))
	 (equal (format "[[file:%s::foo][foo]]" file)
		(org-store-link nil))))))
  ;; Store link to Org buffer, with context.
  (should
   (let ((org-stored-links nil)
	 (org-id-link-to-org-use-id nil)
	 (org-context-in-file-links t))
     (org-test-with-temp-text-in-file "* h1"
       (let ((file (buffer-file-name)))
	 (equal (format "[[file:%s::*h1][h1]]" file)
		(org-store-link nil))))))
  ;; Store link to Org buffer, without context.
  (should
   (let ((org-stored-links nil)
	 (org-id-link-to-org-use-id nil)
	 (org-context-in-file-links nil))
     (org-test-with-temp-text-in-file "* h1"
       (let ((file (buffer-file-name)))
	 (equal (format "[[file:%s][file:%s]]" file file)
		(org-store-link nil))))))
  ;; C-u prefix reverses `org-context-in-file-links' in Org buffer.
  (should
   (let ((org-stored-links nil)
	 (org-id-link-to-org-use-id nil)
	 (org-context-in-file-links nil))
     (org-test-with-temp-text-in-file "* h1"
       (let ((file (buffer-file-name)))
	 (equal (format "[[file:%s::*h1][h1]]" file)
		(org-store-link '(4)))))))
  ;; A C-u C-u does *not* reverse `org-context-in-file-links' in Org
  ;; buffer.
  (should
   (let ((org-stored-links nil)
	 (org-id-link-to-org-use-id nil)
	 (org-context-in-file-links nil))
     (org-test-with-temp-text-in-file "* h1"
       (let ((file (buffer-file-name)))
	 (equal (format "[[file:%s][file:%s]]" file file)
		(org-store-link '(16)))))))
  ;; Store file link to non-Org buffer, with context.
  (should
   (let ((org-stored-links nil)
	 (org-context-in-file-links t))
     (org-test-with-temp-text-in-file "one\n<point>two"
       (fundamental-mode)
       (let ((file (buffer-file-name)))
	 (equal (format "[[file:%s::one]]" file)
		(org-store-link nil))))))
  ;; Store file link to non-Org buffer, without context.
  (should
   (let ((org-stored-links nil)
	 (org-context-in-file-links nil))
     (org-test-with-temp-text-in-file "one\n<point>two"
       (fundamental-mode)
       (let ((file (buffer-file-name)))
	 (equal (format "[[file:%s][file:%s]]" file file)
	 	(org-store-link nil))))))
  ;; C-u prefix reverses `org-context-in-file-links' in non-Org
  ;; buffer.
  (should
   (let ((org-stored-links nil)
	 (org-context-in-file-links nil))
     (org-test-with-temp-text-in-file "one\n<point>two"
       (fundamental-mode)
       (let ((file (buffer-file-name)))
	 (equal (format "[[file:%s::one]]" file)
		(org-store-link '(4)))))))
  ;; A C-u C-u does *not* reverse `org-context-in-file-links' in
  ;; non-Org buffer.
  (should
   (let ((org-stored-links nil)
	 (org-context-in-file-links nil))
     (org-test-with-temp-text-in-file "one\n<point>two"
       (fundamental-mode)
       (let ((file (buffer-file-name)))
	 (equal (format "[[file:%s][file:%s]]" file file)
	 	(org-store-link '(16))))))))


;;; Node Properties

(ert-deftest test-org/accumulated-properties-in-drawers ()
  "Ensure properties accumulate in subtree drawers."
  (org-test-at-id "75282ba2-f77a-4309-a970-e87c149fe125"
    (org-babel-next-src-block)
    (should (equal '(2 1) (org-babel-execute-src-block)))))

(ert-deftest test-org/custom-properties ()
  "Test custom properties specifications."
  ;; Standard test.
  (should
   (let ((org-custom-properties '("FOO")))
     (org-test-with-temp-text "* H\n:PROPERTIES:\n<point>:FOO: val\n:END:\n"
       (org-toggle-custom-properties-visibility)
       (org-invisible-p2))))
  ;; Properties are case-insensitive.
  (should
   (let ((org-custom-properties '("FOO")))
     (org-test-with-temp-text "* H\n:PROPERTIES:\n<point>:foo: val\n:END:\n"
       (org-toggle-custom-properties-visibility)
       (org-invisible-p2))))
  (should
   (let ((org-custom-properties '("foo")))
     (org-test-with-temp-text "* H\n:PROPERTIES:\n<point>:FOO: val\n:END:\n"
       (org-toggle-custom-properties-visibility)
       (org-invisible-p2))))
  ;; Multiple custom properties in the same drawer.
  (should
   (let ((org-custom-properties '("FOO" "BAR")))
     (org-test-with-temp-text
	 "* H\n:PROPERTIES:\n<point>:FOO: val\n:P: 1\n:BAR: baz\n:END:\n"
       (org-toggle-custom-properties-visibility)
       (and (org-invisible-p2)
	    (not (progn (forward-line) (org-invisible-p2)))
	    (progn (forward-line) (org-invisible-p2))))))
  ;; Hide custom properties with an empty value.
  (should
   (let ((org-custom-properties '("FOO")))
     (org-test-with-temp-text "* H\n:PROPERTIES:\n<point>:FOO:\n:END:\n"
       (org-toggle-custom-properties-visibility)
       (org-invisible-p2))))
  ;; Do not hide fake properties.
  (should-not
   (let ((org-custom-properties '("FOO")))
     (org-test-with-temp-text ":FOO: val\n"
       (org-toggle-custom-properties-visibility)
       (org-invisible-p2))))
  (should-not
   (let ((org-custom-properties '("A")))
     (org-test-with-temp-text
	 "* H\n:PROPERTIES:\n:A: 1\n:END:\n\n:PROPERTIES:\n<point>:A: 2\n:END:"
       (org-toggle-custom-properties-visibility)
       (org-invisible-p2)))))



;;; Mark Region

(ert-deftest test-org/mark-subtree ()
  "Test `org-mark-subtree' specifications."
  ;; Error when point is before first headline.
  (should-error
   (org-test-with-temp-text "Paragraph\n* Headline\nBody"
     (progn (transient-mark-mode 1)
	    (org-mark-subtree))))
  ;; Without argument, mark current subtree.
  (should
   (equal
    '(12 32)
    (org-test-with-temp-text "* Headline\n** Sub-headline\nBody"
      (progn (transient-mark-mode 1)
	     (forward-line 2)
	     (org-mark-subtree)
	     (list (region-beginning) (region-end))))))
  ;; With an argument, move ARG up.
  (should
   (equal
    '(1 32)
    (org-test-with-temp-text "* Headline\n** Sub-headline\nBody"
      (progn (transient-mark-mode 1)
	     (forward-line 2)
	     (org-mark-subtree 1)
	     (list (region-beginning) (region-end))))))
  ;; Do not get fooled by inlinetasks.
  (when (featurep 'org-inlinetask)
    (should
     (= 1
	(org-test-with-temp-text "* Headline\n*************** Task\nContents"
	  (progn (transient-mark-mode 1)
		 (forward-line 1)
		 (let ((org-inlinetask-min-level 15)) (org-mark-subtree))
		 (region-beginning)))))))


 
;;; Miscellaneous

(ert-deftest test-org/in-regexp ()
  "Test `org-in-regexp' specifications."
  ;; Standard tests.
  (should
   (org-test-with-temp-text "xx ab<point>c xx"
     (org-in-regexp "abc")))
  (should-not
   (org-test-with-temp-text "xx abc <point>xx"
     (org-in-regexp "abc")))
  ;; Return non-nil even with multiple matching regexps in the same
  ;; line.
  (should
   (org-test-with-temp-text "abc xx ab<point>c xx"
     (org-in-regexp "abc")))
  ;; With optional argument NLINES, check extra lines around point.
  (should-not
   (org-test-with-temp-text "A\nB<point>\nC"
     (org-in-regexp "A\nB\nC")))
  (should
   (org-test-with-temp-text "A\nB<point>\nC"
     (org-in-regexp "A\nB\nC" 1)))
  (should-not
   (org-test-with-temp-text "A\nB\nC<point>"
     (org-in-regexp "A\nB\nC" 1)))
  ;; When optional argument VISUALLY is non-nil, return nil if at
  ;; regexp boundaries.
  (should
   (org-test-with-temp-text "xx abc<point> xx"
     (org-in-regexp "abc")))
  (should-not
   (org-test-with-temp-text "xx abc<point> xx"
     (org-in-regexp "abc" nil t))))

(ert-deftest test-org/sort-entries ()
  "Test `org-sort-entries'."
  ;; Sort alphabetically.
  (should
   (equal "\n* abc\n* def\n* xyz\n"
	  (org-test-with-temp-text "\n* def\n* xyz\n* abc\n"
	    (org-sort-entries nil ?a)
	    (buffer-string))))
  (should
   (equal "\n* xyz\n* def\n* abc\n"
	  (org-test-with-temp-text "\n* def\n* xyz\n* abc\n"
	    (org-sort-entries nil ?A)
	    (buffer-string))))
  ;; Sort numerically.
  (should
   (equal "\n* 1\n* 2\n* 10\n"
	  (org-test-with-temp-text "\n* 10\n* 1\n* 2\n"
	    (org-sort-entries nil ?n)
	    (buffer-string))))
  (should
   (equal "\n* 10\n* 2\n* 1\n"
	  (org-test-with-temp-text "\n* 10\n* 1\n* 2\n"
	    (org-sort-entries nil ?N)
	    (buffer-string))))
  ;; Sort by custom function.
  (should
   (equal "\n* b\n* aa\n* ccc\n"
	  (org-test-with-temp-text "\n* ccc\n* b\n* aa\n"
	    (org-sort-entries nil ?f
			      (lambda ()
				(length (buffer-substring (point-at-bol)
							  (point-at-eol))))
			      #'<)
	    (buffer-string))))
  (should
   (equal "\n* ccc\n* aa\n* b\n"
	  (org-test-with-temp-text "\n* ccc\n* b\n* aa\n"
	    (org-sort-entries nil ?F
			      (lambda ()
				(length (buffer-substring (point-at-bol)
							  (point-at-eol))))
			      #'<)
	    (buffer-string))))
  ;; Sort by TODO keyword.
  (should
   (equal "\n* TODO h1\n* TODO h3\n* DONE h2\n"
	  (org-test-with-temp-text
	      "\n* TODO h1\n* DONE h2\n* TODO h3\n"
	    (org-sort-entries nil ?o)
	    (buffer-string))))
  (should
   (equal "\n* DONE h2\n* TODO h1\n* TODO h3\n"
	  (org-test-with-temp-text
	      "\n* TODO h1\n* DONE h2\n* TODO h3\n"
	    (org-sort-entries nil ?O)
	    (buffer-string))))
  ;; Sort by priority.
  (should
   (equal "\n* [#A] h2\n* [#B] h3\n* [#C] h1\n"
	  (org-test-with-temp-text
	      "\n* [#C] h1\n* [#A] h2\n* [#B] h3\n"
	    (org-sort-entries nil ?p)
	    (buffer-string))))
  (should
   (equal "\n* [#C] h1\n* [#B] h3\n* [#A] h2\n"
	  (org-test-with-temp-text
	      "\n* [#C] h1\n* [#A] h2\n* [#B] h3\n"
	    (org-sort-entries nil ?P)
	    (buffer-string))))
  ;; Sort by creation time.
  (should
   (equal "
* h3
  [2017-05-08 Mon]
* h2
  [2017-05-09 Tue]
* h1
  [2018-05-09 Wed]
"
	  (org-test-with-temp-text
	      "
* h1
  [2018-05-09 Wed]
* h2
  [2017-05-09 Tue]
* h3
  [2017-05-08 Mon]
"
	    (org-sort-entries nil ?c)
	    (buffer-string))))

  ;; Sort by scheduled date.
  (should
   (equal "
* TODO h4
SCHEDULED: <2017-05-06 Sat>
* TODO h3
SCHEDULED: <2017-05-08 Mon>
* TODO h2
DEADLINE: <2017-05-09 Tue>
* TODO h1
DEADLINE: <2017-05-07 Sun>
"
	  (org-test-with-temp-text
	      "
* TODO h2
DEADLINE: <2017-05-09 Tue>
* TODO h1
DEADLINE: <2017-05-07 Sun>
* TODO h3
SCHEDULED: <2017-05-08 Mon>
* TODO h4
SCHEDULED: <2017-05-06 Sat>
"
	    (org-sort-entries nil ?s)
	    (buffer-string))))
  ;; Sort by deadline date.
  (should
   (equal "
* TODO h1
DEADLINE: <2017-05-07 Sun>
* TODO h2
DEADLINE: <2017-05-09 Tue>
* TODO h3
SCHEDULED: <2017-05-08 Mon>
* TODO h4
SCHEDULED: <2017-05-06 Sat>
"
	  (org-test-with-temp-text
	      "
* TODO h2
DEADLINE: <2017-05-09 Tue>
* TODO h1
DEADLINE: <2017-05-07 Sun>
* TODO h3
SCHEDULED: <2017-05-08 Mon>
* TODO h4
SCHEDULED: <2017-05-06 Sat>
"
	    (org-sort-entries nil ?d)
	    (buffer-string))))
  ;; Sort by any date/time
  (should
   (equal "
* TODO h4
SCHEDULED: <2017-05-06 Sat>
* TODO h1
DEADLINE: <2017-05-07 Sun>
* TODO h3
SCHEDULED: <2017-05-08 Mon>
* TODO h2
DEADLINE: <2017-05-09 Tue>
"
	  (org-test-with-temp-text
	      "
* TODO h2
DEADLINE: <2017-05-09 Tue>
* TODO h1
DEADLINE: <2017-05-07 Sun>
* TODO h3
SCHEDULED: <2017-05-08 Mon>
* TODO h4
SCHEDULED: <2017-05-06 Sat>
"
	    (org-sort-entries nil ?t)
	    (buffer-string))))
  ;; Sort by clocking time.
  (should
   (equal "
* clocked h2
  :LOGBOOK:
  CLOCK: [2017-05-09 Tue 00:15]--[2017-05-09 Tue 00:22] =>  0:07
  CLOCK: [2017-05-09 Tue 00:00]--[2017-05-09 Tue 00:10] =>  0:10
  :END:
* clocked h1
  :LOGBOOK:
  CLOCK: [2017-05-09 Tue 00:15]--[2017-05-09 Tue 00:22] =>  0:07
  CLOCK: [2017-05-09 Tue 00:00]--[2017-05-09 Tue 00:12] =>  0:12
  :END:
"
	  (org-test-with-temp-text
	      "
* clocked h1
  :LOGBOOK:
  CLOCK: [2017-05-09 Tue 00:15]--[2017-05-09 Tue 00:22] =>  0:07
  CLOCK: [2017-05-09 Tue 00:00]--[2017-05-09 Tue 00:12] =>  0:12
  :END:
* clocked h2
  :LOGBOOK:
  CLOCK: [2017-05-09 Tue 00:15]--[2017-05-09 Tue 00:22] =>  0:07
  CLOCK: [2017-05-09 Tue 00:00]--[2017-05-09 Tue 00:10] =>  0:10
  :END:
"
	    (org-sort-entries nil ?k)
	    (buffer-string)))))


;;; Navigation

(ert-deftest test-org/forward-heading-same-level ()
  "Test `org-forward-heading-same-level' specifications."
  ;; Test navigation at top level, forward and backward.
  (should
   (equal "* H2"
	  (org-test-with-temp-text "* H1\n* H2"
	    (org-forward-heading-same-level 1)
	    (buffer-substring-no-properties (point) (line-end-position)))))
  (should
   (equal "* H1"
	  (org-test-with-temp-text "* H1\n<point>* H2"
	    (org-forward-heading-same-level -1)
	    (buffer-substring-no-properties (point) (line-end-position)))))
  ;; Test navigation in a sub-tree, forward and backward.
  (should
   (equal "* H2"
	  (org-test-with-temp-text "* H1\n** H11\n** H12\n* H2"
	    (org-forward-heading-same-level 1)
	    (buffer-substring-no-properties (point) (line-end-position)))))
  (should
   (equal "* H1"
	  (org-test-with-temp-text "* H1\n** H11\n** H12\n<point>* H2"
	    (org-forward-heading-same-level -1)
	    (buffer-substring-no-properties (point) (line-end-position)))))
  ;; Stop at first or last sub-heading.
  (should-not
   (equal "* H2"
	  (org-test-with-temp-text "* H1\n** H11\n<point>** H12\n* H2"
	    (org-forward-heading-same-level 1)
	    (buffer-substring-no-properties (point) (line-end-position)))))
  (should-not
   (equal "* H2"
	  (org-test-with-temp-text "* H1\n<point>** H11\n** H12\n* H2"
	    (org-forward-heading-same-level -1)
	    (buffer-substring-no-properties (point) (line-end-position)))))
  ;; Allow multiple moves.
  (should
   (equal "* H3"
	  (org-test-with-temp-text "* H1\n* H2\n* H3"
	    (org-forward-heading-same-level 2)
	    (buffer-substring-no-properties (point) (line-end-position)))))
  (should
   (equal "* H1"
	  (org-test-with-temp-text "* H1\n* H2\n<point>* H3"
	    (org-forward-heading-same-level -2)
	    (buffer-substring-no-properties (point) (line-end-position)))))
  ;; Ignore spurious moves when first (or last) sibling is reached.
  (should
   (equal "** H3"
	  (org-test-with-temp-text "* First\n<point>** H1\n** H2\n** H3\n* Last"
	    (org-forward-heading-same-level 100)
	    (buffer-substring-no-properties (point) (line-end-position)))))
  (should
   (equal "** H1"
	  (org-test-with-temp-text "* First\n** H1\n** H2\n<point>** H3\n* Last"
	    (org-forward-heading-same-level -100)
	    (buffer-substring-no-properties (point) (line-end-position))))))

(ert-deftest test-org/end-of-meta-data ()
  "Test `org-end-of-meta-data' specifications."
  ;; Skip planning line.
  (should
   (org-test-with-temp-text "* Headline\nSCHEDULED: <2014-03-04 tue.>"
     (org-end-of-meta-data)
     (eobp)))
  ;; Skip properties drawer.
  (should
   (org-test-with-temp-text
       "* Headline\nSCHEDULED: <2014-03-04 tue.>\n:PROPERTIES:\n:A: 1\n:END:"
     (org-end-of-meta-data)
     (eobp)))
  ;; Skip both.
  (should
   (org-test-with-temp-text "* Headline\n:PROPERTIES:\n:A: 1\n:END:"
     (org-end-of-meta-data)
     (eobp)))
  ;; Nothing to skip, go to first line.
  (should
   (org-test-with-temp-text "* Headline\nContents"
     (org-end-of-meta-data)
     (looking-at "Contents")))
  ;; With option argument, skip empty lines, regular drawers and
  ;; clocking lines.
  (should
   (org-test-with-temp-text "* Headline\n\nContents"
     (org-end-of-meta-data t)
     (looking-at "Contents")))
  (should
   (org-test-with-temp-text "* Headline\nCLOCK:\nContents"
     (org-end-of-meta-data t)
     (looking-at "Contents")))
  (should
   (org-test-with-temp-text "* Headline\n:LOGBOOK:\nlogging\n:END:\nContents"
     (org-end-of-meta-data t)
     (looking-at "Contents")))
  ;; Special case: do not skip incomplete drawers.
  (should
   (org-test-with-temp-text "* Headline\n:LOGBOOK:\nlogging\nContents"
     (org-end-of-meta-data t)
     (looking-at ":LOGBOOK:")))
  ;; Special case: Be careful about consecutive headlines.
  (should-not
   (org-test-with-temp-text "* H1\n*H2\nContents"
     (org-end-of-meta-data t)
     (looking-at "Contents"))))

(ert-deftest test-org/beginning-of-line ()
  "Test `org-beginning-of-line' specifications."
  ;; Move to beginning of line.  If current line in invisible, move to
  ;; beginning of visible line instead.
  (should
   (org-test-with-temp-text "Some text\nSome other text<point>"
     (org-beginning-of-line)
     (bolp)))
  (should
   (org-test-with-temp-text "* H1\n** H2<point>"
     (org-overview)
     (org-beginning-of-line)
     (= (line-beginning-position) 1)))
  ;; With `visual-line-mode' active, move to beginning of visual line.
  (should-not
   (org-test-with-temp-text "A <point>long line of text\nSome other text"
     (visual-line-mode)
     (dotimes (i 1000) (insert "very "))
     (org-beginning-of-line)
     (bolp)))
  ;; In a wide headline, with `visual-line-mode', prefer going to the
  ;; beginning of a visual line than to the logical beginning of line,
  ;; even if special movement is active.
  (should-not
   (org-test-with-temp-text "* A <point>long headline"
     (visual-line-mode)
     (dotimes (i 1000) (insert "very "))
     (goto-char (point-max))
     (org-beginning-of-line)
     (bobp)))
  (should-not
   (org-test-with-temp-text "* A <point>long headline"
     (visual-line-mode)
     (dotimes (i 1000) (insert "very "))
     (goto-char (point-max))
     (let ((org-special-ctrl-a/e t)) (org-beginning-of-line))
     (bobp)))
  ;; At an headline with special movement, first move at beginning of
  ;; title, then at the beginning of line, rinse, repeat.
  (should
   (org-test-with-temp-text "* TODO Headline<point>"
     (let ((org-special-ctrl-a/e t))
       (and (progn (org-beginning-of-line) (looking-at-p "Headline"))
	    (progn (org-beginning-of-line) (bolp))
	    (progn (org-beginning-of-line) (looking-at-p "Headline"))))))
  (should
   (org-test-with-temp-text "* TODO [#A] Headline<point>"
     (let ((org-special-ctrl-a/e t))
       (org-beginning-of-line)
       (looking-at "Headline"))))
  (should
   (org-test-with-temp-text "* TODO [#A] Headline<point>"
     (let ((org-special-ctrl-a/e '(t . nil)))
       (org-beginning-of-line)
       (looking-at "Headline"))))
  (should-not
   (org-test-with-temp-text "* TODO [#A] Headline<point>"
     (let ((org-special-ctrl-a/e '(nil . nil)))
       (org-beginning-of-line)
       (looking-at "Headline"))))
  ;; At an headline with reversed movement, first move to beginning of
  ;; line, then to the beginning of title.
  (should
   (org-test-with-temp-text "* TODO Headline<point>"
     (let ((org-special-ctrl-a/e 'reversed)
	   (this-command last-command))
       (and (progn (org-beginning-of-line) (bolp))
	    (progn (org-beginning-of-line) (looking-at-p "Headline"))))))
  (should
   (org-test-with-temp-text "* TODO Headline<point>"
     (let ((org-special-ctrl-a/e '(reversed . nil))
	   (this-command last-command))
       (and (progn (org-beginning-of-line) (bolp))
	    (progn (org-beginning-of-line) (looking-at-p "Headline"))))))
  (should-not
   (org-test-with-temp-text "* TODO Headline<point>"
     (let ((org-special-ctrl-a/e '(t . nil))
	   (this-command last-command))
       (and (progn (org-beginning-of-line) (bolp))
	    (progn (org-beginning-of-line) (looking-at-p "Headline"))))))
  ;; At an item with special movement, first move after to beginning
  ;; of title, then to the beginning of line, rinse, repeat.
  (should
   (org-test-with-temp-text "- [ ] Item<point>"
     (let ((org-special-ctrl-a/e t))
       (and (progn (org-beginning-of-line) (looking-at-p "Item"))
	    (progn (org-beginning-of-line) (bolp))
	    (progn (org-beginning-of-line) (looking-at-p "Item"))))))
  ;; At an item with reversed movement, first move to beginning of
  ;; line, then to the beginning of title.
  (should
   (org-test-with-temp-text "- [X] Item<point>"
     (let ((org-special-ctrl-a/e 'reversed)
	   (this-command last-command))
       (and (progn (org-beginning-of-line) (bolp))
	    (progn (org-beginning-of-line) (looking-at-p "Item"))))))
  ;; Leave point before invisible characters at column 0.
  (should
   (org-test-with-temp-text "[[http://orgmode.org]]<point>"
     (let ((org-special-ctrl-a/e nil))
       (org-beginning-of-line)
       (bolp))))
  (should
   (org-test-with-temp-text "[[http://orgmode.org]]<point>"
     (let ((org-special-ctrl-a/e t))
       (org-beginning-of-line)
       (bolp))))
  (should
   (org-test-with-temp-text "[[http<point>://orgmode.org]]"
     (visual-line-mode)
     (org-beginning-of-line)
     (bolp)))
  ;; Special case: Do not error when the buffer contains only a single
  ;; asterisk.
  (should
   (org-test-with-temp-text "*<point>"
     (let ((org-special-ctrl-a/e t)) (org-beginning-of-line) t)))
  (should
   (org-test-with-temp-text "*<point>"
     (let ((org-special-ctrl-a/e nil)) (org-beginning-of-line) t))))

(ert-deftest test-org/end-of-line ()
  "Test `org-end-of-line' specifications."
  ;; Standard test.
  (should
   (org-test-with-temp-text "Some text\nSome other text"
     (org-end-of-line)
     (eolp)))
  ;; With `visual-line-mode' active, move to end of visible line.
  ;; However, never go past ellipsis.
  (should-not
   (org-test-with-temp-text "A <point>long line of text\nSome other text"
     (visual-line-mode)
     (dotimes (i 1000) (insert "very "))
     (goto-char (point-min))
     (org-end-of-line)
     (eolp)))
  (should-not
   (org-test-with-temp-text "* A short headline\nSome contents"
     (visual-line-mode)
     (org-overview)
     (org-end-of-line)
     (eobp)))
  ;; In a wide headline, with `visual-line-mode', prefer going to end
  ;; of visible line if tags, or end of line, are farther.
  (should-not
   (org-test-with-temp-text "* A <point>long headline"
     (visual-line-mode)
     (dotimes (i 1000) (insert "very "))
     (goto-char (point-min))
     (org-end-of-line)
     (eolp)))
  (should-not
   (org-test-with-temp-text "* A <point>long headline :tag:"
     (visual-line-mode)
     (dotimes (i 1000) (insert "very "))
     (goto-char (point-min))
     (org-end-of-line)
     (eolp)))
  ;; At an headline without special movement, go to end of line.
  ;; However, never go past ellipsis.
  (should
   (org-test-with-temp-text "* Headline2b :tag:\n"
     (let ((org-special-ctrl-a/e nil))
       (and (progn (org-end-of-line) (eolp))
	    (progn (org-end-of-line) (eolp))))))
  (should
   (org-test-with-temp-text "* Headline2b :tag:\n"
     (let ((org-special-ctrl-a/e '(t . nil)))
       (and (progn (org-end-of-line) (eolp))
	    (progn (org-end-of-line) (eolp))))))
  (should
   (org-test-with-temp-text "* Headline2a :tag:\n** Sub"
     (org-overview)
     (let ((org-special-ctrl-a/e nil))
       (org-end-of-line)
       (= 1 (line-beginning-position)))))
  ;; At an headline with special movement, first move before tags,
  ;; then at the end of line, rinse, repeat.  However, never go past
  ;; ellipsis.
  (should
   (org-test-with-temp-text "* Headline1 :tag:\n"
     (let ((org-special-ctrl-a/e t))
       (and (progn (org-end-of-line) (looking-at-p " :tag:"))
	    (progn (org-end-of-line) (eolp))
	    (progn (org-end-of-line) (looking-at-p " :tag:"))))))
  (should
   (org-test-with-temp-text "* Headline1 :tag:\n"
     (let ((org-special-ctrl-a/e '(nil . t)))
       (and (progn (org-end-of-line) (looking-at-p " :tag:"))
	    (progn (org-end-of-line) (eolp))
	    (progn (org-end-of-line) (looking-at-p " :tag:"))))))
  (should-not
   (org-test-with-temp-text "* Headline1 :tag:\n"
     (let ((org-special-ctrl-a/e '(nil . nil)))
       (and (progn (org-end-of-line) (looking-at-p " :tag:"))
	    (progn (org-end-of-line) (eolp))
	    (progn (org-end-of-line) (looking-at-p " :tag:"))))))
  (should
   (org-test-with-temp-text "* Headline2a :tag:\n** Sub"
     (org-overview)
     (let ((org-special-ctrl-a/e t))
       (org-end-of-line)
       (org-end-of-line)
       (= 1 (line-beginning-position)))))
  ;; At an headline, with reversed movement, first go to end of line,
  ;; then before tags.  However, never go past ellipsis.
  (should
   (org-test-with-temp-text "* Headline3 :tag:\n"
     (let ((org-special-ctrl-a/e 'reversed)
	   (this-command last-command))
       (and (progn (org-end-of-line) (eolp))
	    (progn (org-end-of-line) (looking-at-p " :tag:"))))))
  (should
   (org-test-with-temp-text "* Headline3 :tag:\n"
     (let ((org-special-ctrl-a/e '(nil . reversed))
	   (this-command last-command))
       (and (progn (org-end-of-line) (eolp))
	    (progn (org-end-of-line) (looking-at-p " :tag:"))))))
  (should-not
   (org-test-with-temp-text "* Headline3 :tag:\n"
     (let ((org-special-ctrl-a/e '(nil . t))
	   (this-command last-command))
       (and (progn (org-end-of-line) (eolp))
	    (progn (org-end-of-line) (looking-at-p " :tag:"))))))
  (should
   (org-test-with-temp-text "* Headline2a :tag:\n** Sub"
     (org-overview)
     (let ((org-special-ctrl-a/e 'reversed))
       (org-end-of-line)
       (= 1 (line-beginning-position)))))
  ;; At a block without hidden contents.
  (should
   (org-test-with-temp-text "#+BEGIN_CENTER\nContents\n#+END_CENTER"
     (progn (org-end-of-line) (eolp))))
  ;; At a block with hidden contents.
  (should-not
   (org-test-with-temp-text "#+BEGIN_CENTER\nContents\n#+END_CENTER"
     (let ((org-special-ctrl-a/e t))
       (org-hide-block-toggle)
       (org-end-of-line)
       (eobp))))
  ;; Get past invisible characters at the end of line.
  (should
   (org-test-with-temp-text "[[http://orgmode.org]]"
     (org-end-of-line)
     (eolp))))

(ert-deftest test-org/open-line ()
  "Test `org-open-line' specifications."
  ;; Call `open-line' outside of tables.
  (should
   (equal "\nText"
	  (org-test-with-temp-text "Text"
	    (org-open-line 1)
	    (buffer-string))))
  ;; At a table, create a row above.
  (should
   (equal "\n|   |\n| a |"
	  (org-test-with-temp-text "\n<point>| a |"
	    (org-open-line 1)
	    (buffer-string))))
  ;; At the very first character of the buffer, also call `open-line'.
  (should
   (equal "\n| a |"
	  (org-test-with-temp-text "| a |"
	    (org-open-line 1)
	    (buffer-string))))
  ;; Narrowing does not count.
  (should
   (equal "Text\n|   |\n| a |"
	  (org-test-with-temp-text "Text\n<point>| a |"
	    (narrow-to-region (point) (point-max))
	    (org-open-line 1)
	    (widen)
	    (buffer-string)))))

(ert-deftest test-org/forward-sentence ()
  "Test `org-forward-sentence' specifications."
  ;; At the end of a table cell, move to the end of the next one.
  (should
   (org-test-with-temp-text "| a<point> | b |"
     (org-forward-sentence)
     (looking-at " |$")))
  ;; Elsewhere in a cell, move to its end.
  (should
   (org-test-with-temp-text "| a<point>c | b |"
     (org-forward-sentence)
     (looking-at " | b |$")))
  ;; Otherwise, simply call `forward-sentence'.
  (should
   (org-test-with-temp-text "Sentence<point> 1.  Sentence 2."
     (org-forward-sentence)
     (looking-at "  Sentence 2.")))
  (should
   (org-test-with-temp-text "Sentence<point> 1.  Sentence 2."
     (org-forward-sentence)
     (org-forward-sentence)
     (eobp)))
  ;; At the end of an element, jump to the next one, without stopping
  ;; on blank lines in-between.
  (should
   (org-test-with-temp-text "Paragraph 1.<point>\n\nParagraph 2."
     (org-forward-sentence)
     (eobp))))

(ert-deftest test-org/backward-sentence ()
  "Test `org-backward-sentence' specifications."
  ;; At the beginning of a table cell, move to the beginning of the
  ;; previous one.
  (should
   (org-test-with-temp-text "| a | <point>b |"
     (org-backward-sentence)
     (looking-at "a | b |$")))
  ;; Elsewhere in a cell, move to its beginning.
  (should
   (org-test-with-temp-text "| a | b<point>c |"
     (org-backward-sentence)
     (looking-at "bc |$")))
  ;; Otherwise, simply call `backward-sentence'.
  (should
   (org-test-with-temp-text "Sentence 1.  Sentence<point> 2."
     (org-backward-sentence)
     (looking-at "Sentence 2.")))
  (should
   (org-test-with-temp-text "Sentence 1.  Sentence<point> 2."
     (org-backward-sentence)
     (org-backward-sentence)
     (bobp)))
  ;; Make sure to hit the beginning of a sentence on the same line as
  ;; an item.
  (should
   (org-test-with-temp-text "- Line 1\n  line <point>2."
     (org-backward-sentence)
     (looking-at "Line 1"))))

(ert-deftest test-org/forward-paragraph ()
  "Test `org-forward-paragraph' specifications."
  ;; At end of buffer, do not return an error.
  (should
   (org-test-with-temp-text "Paragraph"
     (goto-char (point-max))
     (org-forward-paragraph)
     t))
  ;; Standard test.
  (should
   (org-test-with-temp-text "P1\n\nP2\n\nP3"
     (org-forward-paragraph)
     (looking-at "P2")))
  ;; Ignore depth.
  (should
   (org-test-with-temp-text "#+BEGIN_CENTER\nP1\n#+END_CENTER\nP2"
     (org-forward-paragraph)
     (looking-at "P1")))
  ;; Do not enter elements with invisible contents.
  (should
   (org-test-with-temp-text "#+BEGIN_CENTER\nP1\n\nP2\n#+END_CENTER\nP3"
     (org-hide-block-toggle)
     (org-forward-paragraph)
     (looking-at "P3")))
  ;; On an affiliated keyword, jump to the beginning of the element.
  (should
   (org-test-with-temp-text "#+name: para\n#+caption: caption\nPara"
     (org-forward-paragraph)
     (looking-at "Para")))
  ;; On an item or a footnote definition, move to the second element
  ;; inside, if any.
  (should
   (org-test-with-temp-text "- Item1\n\n  Paragraph\n- Item2"
     (org-forward-paragraph)
     (looking-at "  Paragraph")))
  (should
   (org-test-with-temp-text "[fn:1] Def1\n\nParagraph\n\n[fn:2] Def2"
     (org-forward-paragraph)
     (looking-at "Paragraph")))
  ;; On an item, or a footnote definition, when the first line is
  ;; empty, move to the first item.
  (should
   (org-test-with-temp-text "- \n\n  Paragraph\n- Item2"
     (org-forward-paragraph)
     (looking-at "  Paragraph")))
  (should
   (org-test-with-temp-text "[fn:1]\n\nParagraph\n\n[fn:2] Def2"
     (org-forward-paragraph)
     (looking-at "Paragraph")))
  ;; On a table (resp. a property drawer) do not move through table
  ;; rows (resp. node properties).
  (should
   (org-test-with-temp-text "| a | b |\n| c | d |\nParagraph"
     (org-forward-paragraph)
     (looking-at "Paragraph")))
  (should
   (org-test-with-temp-text
       "* H\n<point>:PROPERTIES:\n:prop: value\n:END:\nParagraph"
     (org-forward-paragraph)
     (looking-at "Paragraph")))
  ;; On a verse or source block, stop after blank lines.
  (should
   (org-test-with-temp-text "#+BEGIN_VERSE\nL1\n\nL2\n#+END_VERSE"
     (org-forward-paragraph)
     (looking-at "L2")))
  (should
   (org-test-with-temp-text "#+BEGIN_SRC\nL1\n\nL2\n#+END_SRC"
     (org-forward-paragraph)
     (looking-at "L2"))))

(ert-deftest test-org/backward-paragraph ()
  "Test `org-backward-paragraph' specifications."
  ;; Do not error at beginning of buffer.
  (should
   (org-test-with-temp-text "Paragraph"
     (org-backward-paragraph)
     t))
  ;; Regular test.
  (should
   (org-test-with-temp-text "P1\n\nP2\n\nP3"
     (goto-char (point-max))
     (org-backward-paragraph)
     (looking-at "P3")))
  (should
   (org-test-with-temp-text "P1\n\nP2\n\nP3"
     (goto-char (point-max))
     (beginning-of-line)
     (org-backward-paragraph)
     (looking-at "P2")))
  ;; Ignore depth.
  (should
   (org-test-with-temp-text "P1\n\n#+BEGIN_CENTER\nP2\n#+END_CENTER\nP3"
     (goto-char (point-max))
     (beginning-of-line)
     (org-backward-paragraph)
     (looking-at "P2")))
  ;; Ignore invisible elements.
  (should
   (org-test-with-temp-text "* H1\n  P1\n* H2"
     (org-cycle)
     (goto-char (point-max))
     (beginning-of-line)
     (org-backward-paragraph)
     (bobp)))
  ;; On an affiliated keyword, jump to the first one.
  (should
   (org-test-with-temp-text "P1\n#+name: n\n#+caption: c1\n#+caption: c2\nP2"
     (search-forward "c2")
     (org-backward-paragraph)
     (looking-at "#\\+name")))
  ;; On the second element in an item or a footnote definition, jump
  ;; to item or the definition.
  (should
   (org-test-with-temp-text "- line1\n\n  line2"
     (goto-char (point-max))
     (beginning-of-line)
     (org-backward-paragraph)
     (looking-at "- line1")))
  (should
   (org-test-with-temp-text "[fn:1] line1\n\n  line2"
     (goto-char (point-max))
     (beginning-of-line)
     (org-backward-paragraph)
     (looking-at "\\[fn:1\\] line1")))
  ;; On a table (resp. a property drawer), ignore table rows
  ;; (resp. node properties).
  (should
   (org-test-with-temp-text "| a | b |\n| c | d |\nP1"
     (goto-char (point-max))
     (beginning-of-line)
     (org-backward-paragraph)
     (bobp)))
  (should
   (org-test-with-temp-text "* H\n:PROPERTIES:\n:prop: value\n:END:\n<point>P1"
     (org-backward-paragraph)
     (looking-at ":PROPERTIES:")))
  ;; On a source or verse block, stop before blank lines.
  (should
   (org-test-with-temp-text "#+BEGIN_VERSE\nL1\n\nL2\n\nL3\n#+END_VERSE"
     (search-forward "L3")
     (beginning-of-line)
     (org-backward-paragraph)
     (looking-at "L2")))
  (should
   (org-test-with-temp-text "#+BEGIN_SRC\nL1\n\nL2\n\nL3#+END_SRC"
     (search-forward "L3")
     (beginning-of-line)
     (org-backward-paragraph)
     (looking-at "L2"))))

(ert-deftest test-org/forward-element ()
  "Test `org-forward-element' specifications."
  ;; 1. At EOB: should error.
  (org-test-with-temp-text "Some text\n"
    (goto-char (point-max))
    (should-error (org-forward-element)))
  ;; 2. Standard move: expected to ignore blank lines.
  (org-test-with-temp-text "First paragraph.\n\n\nSecond paragraph."
    (org-forward-element)
    (should (looking-at (regexp-quote "Second paragraph."))))
  ;; 3. Headline tests.
  (org-test-with-temp-text "
* Head 1
** Head 1.1
*** Head 1.1.1
** Head 1.2"
    ;; 3.1. At an headline beginning: move to next headline at the
    ;;      same level.
    (goto-line 3)
    (org-forward-element)
    (should (looking-at (regexp-quote "** Head 1.2")))
    ;; 3.2. At an headline beginning: move to parent headline if no
    ;;      headline at the same level.
    (goto-line 3)
    (org-forward-element)
    (should (looking-at (regexp-quote "** Head 1.2"))))
  ;; 4. Greater element tests.
  (org-test-with-temp-text
      "#+BEGIN_CENTER\nInside.\n#+END_CENTER\n\nOutside."
    ;; 4.1. At a greater element: expected to skip contents.
    (org-forward-element)
    (should (looking-at (regexp-quote "Outside.")))
    ;; 4.2. At the end of greater element contents: expected to skip
    ;;      to the end of the greater element.
    (goto-line 2)
    (org-forward-element)
    (should (looking-at (regexp-quote "Outside."))))
  ;; 5. List tests.
  (org-test-with-temp-text "
- item1

  - sub1

  - sub2

  - sub3

  Inner paragraph.

- item2

Outside."
    ;; 5.1. At list top point: expected to move to the element after
    ;;      the list.
    (goto-line 2)
    (org-forward-element)
    (should (looking-at (regexp-quote "Outside.")))
    ;; 5.2. Special case: at the first line of a sub-list, but not at
    ;;      beginning of line, move to next item.
    (goto-line 2)
    (forward-char)
    (org-forward-element)
    (should (looking-at "- item2"))
    (goto-line 4)
    (forward-char)
    (org-forward-element)
    (should (looking-at "  - sub2"))
    ;; 5.3 At sub-list beginning: expected to move after the sub-list.
    (goto-line 4)
    (org-forward-element)
    (should (looking-at (regexp-quote "  Inner paragraph.")))
    ;; 5.4. At sub-list end: expected to move outside the sub-list.
    (goto-line 8)
    (org-forward-element)
    (should (looking-at (regexp-quote "  Inner paragraph.")))
    ;; 5.5. At an item: expected to move to next item, if any.
    (goto-line 6)
    (org-forward-element)
    (should (looking-at "  - sub3"))))

(ert-deftest test-org/backward-element ()
  "Test `org-backward-element' specifications."
  ;; 1. Should error at BOB.
  (org-test-with-temp-text "    \nParagraph."
    (should-error (org-backward-element)))
  ;; 2. Should move at BOB when called on the first element in buffer.
  (should
   (org-test-with-temp-text "\n#+TITLE: test"
     (progn (forward-line)
	    (org-backward-element)
	    (bobp))))
  ;; 3. Not at the beginning of an element: move at its beginning.
  (org-test-with-temp-text "Paragraph1.\n\nParagraph2."
    (goto-line 3)
    (end-of-line)
    (org-backward-element)
    (should (looking-at (regexp-quote "Paragraph2."))))
  ;; 4. Headline tests.
  (org-test-with-temp-text "
* Head 1
** Head 1.1
*** Head 1.1.1
** Head 1.2"
    ;; 4.1. At an headline beginning: move to previous headline at the
    ;;      same level.
    (goto-line 5)
    (org-backward-element)
    (should (looking-at (regexp-quote "** Head 1.1")))
    ;; 4.2. At an headline beginning: move to parent headline if no
    ;;      headline at the same level.
    (goto-line 3)
    (org-backward-element)
    (should (looking-at (regexp-quote "* Head 1")))
    ;; 4.3. At the first top-level headline: should error.
    (goto-line 2)
    (should-error (org-backward-element)))
  ;; 5. At beginning of first element inside a greater element:
  ;;    expected to move to greater element's beginning.
  (org-test-with-temp-text "Before.\n#+BEGIN_CENTER\nInside.\n#+END_CENTER"
    (goto-line 3)
    (org-backward-element)
    (should (looking-at "#\\+BEGIN_CENTER")))
  ;; 6. At the beginning of the first element in a section: should
  ;;    move back to headline, if any.
  (should
   (org-test-with-temp-text "#+TITLE: test\n* Headline\n\nParagraph"
     (progn (goto-char (point-max))
	    (beginning-of-line)
	    (org-backward-element)
	    (org-at-heading-p))))
  ;; 7. List tests.
  (org-test-with-temp-text "
- item1

  - sub1

  - sub2

  - sub3

  Inner paragraph.

- item2


Outside."
    ;; 7.1. At beginning of sub-list: expected to move to the
    ;;      paragraph before it.
    (goto-line 4)
    (org-backward-element)
    (should (looking-at "item1"))
    ;; 7.2. At an item in a list: expected to move at previous item.
    (goto-line 8)
    (org-backward-element)
    (should (looking-at "  - sub2"))
    (goto-line 12)
    (org-backward-element)
    (should (looking-at "- item1"))
    ;; 7.3. At end of list/sub-list: expected to move to list/sub-list
    ;;      beginning.
    (goto-line 10)
    (org-backward-element)
    (should (looking-at "  - sub1"))
    (goto-line 15)
    (org-backward-element)
    (should (looking-at "- item1"))
    ;; 7.4. At blank-lines before list end: expected to move to top
    ;; item.
    (goto-line 14)
    (org-backward-element)
    (should (looking-at "- item1"))))

(ert-deftest test-org/up-element ()
  "Test `org-up-element' specifications."
  ;; 1. At BOB or with no surrounding element: should error.
  (org-test-with-temp-text "Paragraph."
    (should-error (org-up-element)))
  (org-test-with-temp-text "* Head1\n* Head2"
    (goto-line 2)
    (should-error (org-up-element)))
  (org-test-with-temp-text "Paragraph1.\n\nParagraph2."
    (goto-line 3)
    (should-error (org-up-element)))
  ;; 2. At an headline: move to parent headline.
  (org-test-with-temp-text "* Head1\n** Sub-Head1\n** Sub-Head2"
    (goto-line 3)
    (org-up-element)
    (should (looking-at "\\* Head1")))
  ;; 3. Inside a greater element: move to greater element beginning.
  (org-test-with-temp-text
      "Before.\n#+BEGIN_CENTER\nParagraph1\nParagraph2\n#+END_CENTER\n"
    (goto-line 3)
    (org-up-element)
    (should (looking-at "#\\+BEGIN_CENTER")))
  ;; 4. List tests.
  (org-test-with-temp-text "* Top
- item1

  - sub1

  - sub2

    Paragraph within sub2.

- item2"
    ;; 4.1. Within an item: move to the item beginning.
    (goto-line 8)
    (org-up-element)
    (should (looking-at "  - sub2"))
    ;; 4.2. At an item in a sub-list: move to parent item.
    (goto-line 4)
    (org-up-element)
    (should (looking-at "- item1"))
    ;; 4.3. At an item in top list: move to beginning of whole list.
    (goto-line 10)
    (org-up-element)
    (should (looking-at "- item1"))
    ;; 4.4. Special case.  At very top point: should move to parent of
    ;;      list.
    (goto-line 2)
    (org-up-element)
    (should (looking-at "\\* Top"))))

(ert-deftest test-org/down-element ()
  "Test `org-down-element' specifications."
  ;; Error when the element hasn't got a recursive type.
  (org-test-with-temp-text "Paragraph."
    (should-error (org-down-element)))
  ;; Error when the element has no contents
  (org-test-with-temp-text "* Headline"
    (should-error (org-down-element)))
  ;; When at a plain-list, move to first item.
  (org-test-with-temp-text "- Item 1\n  - Item 1.1\n  - Item 2.2"
    (goto-line 2)
    (org-down-element)
    (should (looking-at " - Item 1.1")))
  (org-test-with-temp-text "#+NAME: list\n- Item 1"
    (org-down-element)
    (should (looking-at " Item 1")))
  ;; When at a table, move to first row
  (org-test-with-temp-text "#+NAME: table\n| a | b |"
    (org-down-element)
    (should (looking-at " a | b |")))
  ;; Otherwise, move inside the greater element.
  (org-test-with-temp-text "#+BEGIN_CENTER\nParagraph.\n#+END_CENTER"
    (org-down-element)
    (should (looking-at "Paragraph"))))

(ert-deftest test-org/drag-element-backward ()
  "Test `org-drag-element-backward' specifications."
  ;; Standard test.
  (should
   (equal
    "#+key2: val2\n#+key1: val1\n#+key3: val3"
    (org-test-with-temp-text "#+key1: val1\n<point>#+key2: val2\n#+key3: val3"
      (org-drag-element-backward)
      (buffer-string))))
  (should
   (equal
    "#+BEGIN_CENTER\n#+B: 2\n#+A: 1\n#+END_CENTER"
    (org-test-with-temp-text
	"#+BEGIN_CENTER\n#+A: 1\n<point>#+B: 2\n#+END_CENTER"
      (org-drag-element-backward)
      (buffer-string))))
  ;; Preserve blank lines.
  (should
   (equal "Paragraph 2\n\n\nPara1\n\nPara3"
	  (org-test-with-temp-text "Para1\n\n\n<point>Paragraph 2\n\nPara3"
	    (org-drag-element-backward)
	    (buffer-string))))
  ;; Preserve column.
  (should
   (org-test-with-temp-text "#+key1: v\n#+key<point>2: v\n#+key3: v"
     (org-drag-element-backward)
     (looking-at-p "2")))
  ;; Error when trying to move first element of buffer.
  (should-error
   (org-test-with-temp-text "Paragraph 1.\n\nParagraph 2."
     (org-drag-element-backward))
   :type 'user-error)
  ;; Error when trying to swap nested elements.
  (should-error
   (org-test-with-temp-text "#+BEGIN_CENTER\n<point>Test.\n#+END_CENTER"
     (org-drag-element-backward))
   :type 'user-error)
  ;; Error when trying to swap an headline element and a non-headline
  ;; element.
  (should-error
   (org-test-with-temp-text "Test.\n<point>* Head 1"
     (org-drag-element-backward))
   :type 'error)
  ;; Error when called before first element.
  (should-error
   (org-test-with-temp-text "\n<point>"
     (org-drag-element-backward))
   :type 'user-error)
  ;; Preserve visibility of elements and their contents.
  (should
   (equal '((63 . 82) (26 . 48))
	  (org-test-with-temp-text "
#+BEGIN_CENTER
Text.
#+END_CENTER
- item 1
  #+BEGIN_QUOTE
  Text.
  #+END_QUOTE"
	    (while (search-forward "BEGIN_" nil t) (org-cycle))
	    (search-backward "- item 1")
	    (org-drag-element-backward)
	    (mapcar (lambda (ov) (cons (overlay-start ov) (overlay-end ov)))
		    (overlays-in (point-min) (point-max))))))
  ;; Pathological case: handle call with point in blank lines right
  ;; after a headline.
  (should
   (equal "* H2\n* H1\nText\n\n"
	  (org-test-with-temp-text "* H1\nText\n* H2\n\n<point>"
	    (org-drag-element-backward)
	    (buffer-string)))))

(ert-deftest test-org/drag-element-forward ()
  "Test `org-drag-element-forward' specifications."
  ;; 1. Error when trying to move first element of buffer.
  (org-test-with-temp-text "Paragraph 1.\n\nParagraph 2."
    (goto-line 3)
    (should-error (org-drag-element-forward)))
  ;; 2. Error when trying to swap nested elements.
  (org-test-with-temp-text "#+BEGIN_CENTER\nTest.\n#+END_CENTER"
    (forward-line)
    (should-error (org-drag-element-forward)))
  ;; 3. Error when trying to swap a non-headline element and an
  ;;    headline.
  (org-test-with-temp-text "Test.\n* Head 1"
    (should-error (org-drag-element-forward)))
  ;; 4. Error when called before first element.
  (should-error
   (org-test-with-temp-text "\n"
     (forward-line)
     (org-drag-element-backward))
   :type 'user-error)
  ;; 5. Otherwise, swap elements, preserving column and blank lines
  ;;    between elements.
  (org-test-with-temp-text "Paragraph 1\n\n\nPara2\n\nPara3"
    (search-forward "graph")
    (org-drag-element-forward)
    (should (equal (buffer-string) "Para2\n\n\nParagraph 1\n\nPara3"))
    (should (looking-at " 1")))
  ;; 5. Preserve visibility of elements and their contents.
  (org-test-with-temp-text "
#+BEGIN_CENTER
Text.
#+END_CENTER
- item 1
  #+BEGIN_QUOTE
  Text.
  #+END_QUOTE"
    (while (search-forward "BEGIN_" nil t) (org-cycle))
    (search-backward "#+BEGIN_CENTER")
    (org-drag-element-forward)
    (should
     (equal
      '((63 . 82) (26 . 48))
      (mapcar (lambda (ov) (cons (overlay-start ov) (overlay-end ov)))
	      (overlays-in (point-min) (point-max)))))))

(ert-deftest test-org/next-block ()
  "Test `org-next-block' specifications."
  ;; Regular test.
  (should
   (org-test-with-temp-text "Paragraph\n#+BEGIN_CENTER\ncontents\n#+END_CENTER"
     (org-next-block 1)
     (looking-at "#\\+BEGIN_CENTER")))
  ;; Ignore case.
  (should
   (org-test-with-temp-text "Paragraph\n#+begin_center\ncontents\n#+end_center"
     (let ((case-fold-search nil))
       (org-next-block 1)
       (looking-at "#\\+begin_center"))))
  ;; Ignore current line.
  (should
   (org-test-with-temp-text
       "#+BEGIN_QUOTE\n#+END_QUOTE\n#+BEGIN_CENTER\n#+END_CENTER"
     (org-next-block 1)
     (looking-at "#\\+BEGIN_CENTER")))
  ;; Throw an error when no block is found.
  (should-error
   (org-test-with-temp-text "Paragraph"
     (org-next-block 1)))
  ;; With an argument, skip many blocks at once.
  (should
   (org-test-with-temp-text
       "Start\n#+BEGIN_CENTER\nA\n#+END_CENTER\n#+BEGIN_QUOTE\nB\n#+END_QUOTE"
     (org-next-block 2)
     (looking-at "#\\+BEGIN_QUOTE")))
  ;; With optional argument BLOCK-REGEXP, filter matched blocks.
  (should
   (org-test-with-temp-text
       "Start\n#+BEGIN_CENTER\nA\n#+END_CENTER\n#+BEGIN_QUOTE\nB\n#+END_QUOTE"
     (org-next-block 1 nil "^[ \t]*#\\+BEGIN_QUOTE")
     (looking-at "#\\+BEGIN_QUOTE")))
  ;; Optional argument is also case-insensitive.
  (should
   (org-test-with-temp-text
       "Start\n#+BEGIN_CENTER\nA\n#+END_CENTER\n#+begin_quote\nB\n#+end_quote"
     (let ((case-fold-search nil))
       (org-next-block 1 nil "^[ \t]*#\\+BEGIN_QUOTE")
       (looking-at "#\\+begin_quote")))))

(ert-deftest test-org/previous-block ()
  "Test `org-previous-block' specifications."
  ;; Regular test.
  (should
   (org-test-with-temp-text "#+BEGIN_CENTER\ncontents\n#+END_CENTER\n<point>"
     (org-previous-block 1)
     (looking-at "#\\+BEGIN_CENTER")))
  ;; Ignore case.
  (should
   (org-test-with-temp-text "#+begin_center\ncontents\n#+end_center\n<point>"
     (let ((case-fold-search nil))
       (org-previous-block 1)
       (looking-at "#\\+begin_center"))))
  ;; Ignore current line.
  (should
   (org-test-with-temp-text
       "#+BEGIN_QUOTE\n#+END_QUOTE\n#+BEGIN_CENTER<point>\n#+END_CENTER"
     (org-previous-block 1)
     (looking-at "#\\+BEGIN_QUOTE")))
  ;; Throw an error when no block is found.
  (should-error
   (org-test-with-temp-text "Paragraph<point>"
     (org-previous-block 1)))
  ;; With an argument, skip many blocks at once.
  (should
   (org-test-with-temp-text
       "#+BEGIN_CENTER\nA\n#+END_CENTER\n#+BEGIN_QUOTE\nB\n#+END_QUOTE\n<point>"
     (org-previous-block 2)
     (looking-at "#\\+BEGIN_CENTER")))
  ;; With optional argument BLOCK-REGEXP, filter matched blocks.
  (should
   (org-test-with-temp-text
       "#+BEGIN_CENTER\nA\n#+END_CENTER\n#+BEGIN_QUOTE\nB\n#+END_QUOTE\n<point>"
     (org-previous-block 1 "^[ \t]*#\\+BEGIN_QUOTE")
     (looking-at "#\\+BEGIN_QUOTE")))
  ;; Optional argument is also case-insensitive.
  (should
   (org-test-with-temp-text
       "#+BEGIN_CENTER\nA\n#+END_CENTER\n#+begin_quote\nB\n#+end_quote\n<point>"
     (let ((case-fold-search nil))
       (org-next-block 1 "^[ \t]*#\\+BEGIN_QUOTE")
       (looking-at "#\\+begin_quote")))))


;;; Outline structure

(ert-deftest test-org/demote ()
  "Test `org-demote' specifications."
  ;; Add correct number of stars according to `org-odd-levels-only'.
  (should
   (= 2
      (org-test-with-temp-text "* H"
	(let ((org-odd-levels-only nil)) (org-demote))
	(org-current-level))))
  (should
   (= 3
      (org-test-with-temp-text "* H"
	(let ((org-odd-levels-only t)) (org-demote))
	(org-current-level))))
  ;; When `org-auto-align-tags' is non-nil, move tags accordingly.
  (should
   (org-test-with-temp-text "* H  :tag:"
     (let ((org-tags-column 10)
	   (org-auto-align-tags t)
	   (org-odd-levels-only nil))
       (org-demote))
     (org-move-to-column 10)
     (looking-at-p ":tag:$")))
  (should-not
   (org-test-with-temp-text "* H  :tag:"
     (let ((org-tags-column 10)
	   (org-auto-align-tags nil)
	   (org-odd-levels-only nil))
       (org-demote))
     (org-move-to-column 10)
     (looking-at-p ":tag:$")))
  ;; When `org-adapt-indentation' is non-nil, always indent planning
  ;; info and property drawers accordingly.
  (should
   (= 3
      (org-test-with-temp-text "* H\n  SCHEDULED: <2014-03-04 tue.>"
	(let ((org-odd-levels-only nil)
	      (org-adapt-indentation t))
	  (org-demote))
	(forward-line)
	(org-get-indentation))))
  (should
   (= 3
      (org-test-with-temp-text "* H\n  :PROPERTIES:\n  :FOO: Bar\n  :END:"
	(let ((org-odd-levels-only nil)
	      (org-adapt-indentation t))
	  (org-demote))
	(forward-line)
	(org-get-indentation))))
  (should-not
   (= 3
      (org-test-with-temp-text "* H\n  SCHEDULED: <2014-03-04 tue.>"
	(let ((org-odd-levels-only nil)
	      (org-adapt-indentation nil))
	  (org-demote))
	(forward-line)
	(org-get-indentation))))
  ;; When `org-adapt-indentation' is non-nil, shift all lines in
  ;; section accordingly.  Ignore, however, footnote definitions and
  ;; inlinetasks boundaries.
  (should
   (= 3
      (org-test-with-temp-text "* H\n  Paragraph"
	(let ((org-odd-levels-only nil)
	      (org-adapt-indentation t))
	  (org-demote))
	(forward-line)
	(org-get-indentation))))
  (should
   (= 2
      (org-test-with-temp-text "* H\n  Paragraph"
	(let ((org-odd-levels-only nil)
	      (org-adapt-indentation nil))
	  (org-demote))
	(forward-line)
	(org-get-indentation))))
  (should
   (zerop
    (org-test-with-temp-text "* H\n[fn:1] def line 1\ndef line 2"
      (let ((org-odd-levels-only nil)
	    (org-adapt-indentation t))
	(org-demote))
      (goto-char (point-max))
      (org-get-indentation))))
  (should
   (= 3
      (org-test-with-temp-text "* H\n[fn:1] Def.\n\n\n  After def."
	(let ((org-odd-levels-only nil)
	      (org-adapt-indentation t))
	  (org-demote))
	(goto-char (point-max))
	(org-get-indentation))))
  (when (featurep 'org-inlinetask)
    (should
     (zerop
      (let ((org-inlinetask-min-level 5)
	    (org-adapt-indentation t))
	(org-test-with-temp-text "* H\n***** I\n***** END"
	  (org-demote)
	  (forward-line)
	  (org-get-indentation))))))
  (when (featurep 'org-inlinetask)
    (should
     (= 3
	(let ((org-inlinetask-min-level 5)
	      (org-adapt-indentation t))
	  (org-test-with-temp-text "* H\n***** I\n  Contents\n***** END"
	    (org-demote)
	    (forward-line 2)
	    (org-get-indentation))))))
  ;; Ignore contents of source blocks or example blocks when
  ;; indentation should be preserved (through
  ;; `org-src-preserve-indentation' or "-i" flag).
  (should-not
   (zerop
    (org-test-with-temp-text "* H\n#+BEGIN_SRC emacs-lisp\n(+ 1 1)\n#+END_SRC"
      (let ((org-adapt-indentation t)
	    (org-src-preserve-indentation nil))
	(org-demote))
      (forward-line 2)
      (org-get-indentation))))
  (should
   (zerop
    (org-test-with-temp-text "* H\n#+BEGIN_EXAMPLE\n(+ 1 1)\n#+END_EXAMPLE"
      (let ((org-adapt-indentation t)
	    (org-src-preserve-indentation t))
	(org-demote))
      (forward-line 2)
      (org-get-indentation))))
  (should
   (zerop
    (org-test-with-temp-text "* H\n#+BEGIN_SRC emacs-lisp\n(+ 1 1)\n#+END_SRC"
      (let ((org-adapt-indentation t)
	    (org-src-preserve-indentation t))
	(org-demote))
      (forward-line 2)
      (org-get-indentation))))
  (should
   (zerop
    (org-test-with-temp-text
	"* H\n#+BEGIN_SRC emacs-lisp -i\n(+ 1 1)\n#+END_SRC"
      (let ((org-adapt-indentation t)
	    (org-src-preserve-indentation nil))
	(org-demote))
      (forward-line 2)
      (org-get-indentation)))))

(ert-deftest test-org/promote ()
  "Test `org-promote' specifications."
  ;; Return an error if headline is to be promoted to level 0, unless
  ;; `org-allow-promoting-top-level-subtree' is non-nil, in which case
  ;; headline becomes a comment.
  (should-error
   (org-test-with-temp-text "* H"
     (let ((org-allow-promoting-top-level-subtree nil)) (org-promote))))
  (should
   (equal "# H"
	  (org-test-with-temp-text "* H"
	    (let ((org-allow-promoting-top-level-subtree t)) (org-promote))
	    (buffer-string))))
  ;; Remove correct number of stars according to
  ;; `org-odd-levels-only'.
  (should
   (= 2
      (org-test-with-temp-text "*** H"
	(let ((org-odd-levels-only nil)) (org-promote))
	(org-current-level))))
  (should
   (= 1
      (org-test-with-temp-text "*** H"
	(let ((org-odd-levels-only t)) (org-promote))
	(org-current-level))))
  ;; When `org-auto-align-tags' is non-nil, move tags accordingly.
  (should
   (org-test-with-temp-text "** H :tag:"
     (let ((org-tags-column 10)
	   (org-auto-align-tags t)
	   (org-odd-levels-only nil))
       (org-promote))
     (org-move-to-column 10)
     (looking-at-p ":tag:$")))
  (should-not
   (org-test-with-temp-text "** H :tag:"
     (let ((org-tags-column 10)
	   (org-auto-align-tags nil)
	   (org-odd-levels-only nil))
       (org-promote))
     (org-move-to-column 10)
     (looking-at-p ":tag:$")))
  ;; When `org-adapt-indentation' is non-nil, always indent planning
  ;; info and property drawers.
  (should
   (= 2
      (org-test-with-temp-text "** H\n   SCHEDULED: <2014-03-04 tue.>"
	(let ((org-odd-levels-only nil)
	      (org-adapt-indentation t))
	  (org-promote))
	(forward-line)
	(org-get-indentation))))
  (should
   (= 2
      (org-test-with-temp-text "** H\n   :PROPERTIES:\n   :FOO: Bar\n   :END:"
	(let ((org-odd-levels-only nil)
	      (org-adapt-indentation t))
	  (org-promote))
	(forward-line)
	(org-get-indentation))))
  (should-not
   (= 2
      (org-test-with-temp-text "** H\n   SCHEDULED: <2014-03-04 tue.>"
	(let ((org-odd-levels-only nil)
	      (org-adapt-indentation nil))
	  (org-promote))
	(forward-line)
	(org-get-indentation))))
  ;; When `org-adapt-indentation' is non-nil, shift all lines in
  ;; section accordingly.  Ignore, however, footnote definitions and
  ;; inlinetasks boundaries.
  (should
   (= 2
      (org-test-with-temp-text "** H\n   Paragraph"
	(let ((org-odd-levels-only nil)
	      (org-adapt-indentation t))
	  (org-promote))
	(forward-line)
	(org-get-indentation))))
  (should-not
   (= 2
      (org-test-with-temp-text "** H\n   Paragraph"
	(let ((org-odd-levels-only nil)
	      (org-adapt-indentation nil))
	  (org-promote))
	(forward-line)
	(org-get-indentation))))
  (should
   (= 2
      (org-test-with-temp-text "** H\n   Paragraph\n[fn:1] line1\nline2"
	(let ((org-odd-levels-only nil)
	      (org-adapt-indentation t))
	  (org-promote))
	(forward-line)
	(org-get-indentation))))
  (when (featurep 'org-inlinetask)
    (should
     (zerop
      (let ((org-inlinetask-min-level 5)
	    (org-adapt-indentation t))
	(org-test-with-temp-text "** H\n***** I\n***** END"
	  (org-promote)
	  (forward-line)
	  (org-get-indentation))))))
  (when (featurep 'org-inlinetask)
    (should
     (= 2
	(let ((org-inlinetask-min-level 5)
	      (org-adapt-indentation t))
	  (org-test-with-temp-text "** H\n***** I\n   Contents\n***** END"
	    (org-promote)
	    (forward-line 2)
	    (org-get-indentation))))))
  ;; Give up shifting if it would break document's structure
  ;; otherwise.
  (should
   (= 3
      (org-test-with-temp-text "** H\n   Paragraph\n [fn:1] Def."
	(let ((org-odd-levels-only nil)
	      (org-adapt-indentation t))
	  (org-promote))
	(forward-line)
	(org-get-indentation))))
  (should
   (= 3
      (org-test-with-temp-text "** H\n   Paragraph\n * list."
	(let ((org-odd-levels-only nil)
	      (org-adapt-indentation t))
	  (org-promote))
	(forward-line)
	(org-get-indentation))))
  ;; Ignore contents of source blocks or example blocks when
  ;; indentation should be preserved (through
  ;; `org-src-preserve-indentation' or "-i" flag).
  (should-not
   (zerop
    (org-test-with-temp-text
	"** H\n #+BEGIN_SRC emacs-lisp\n(+ 1 1)\n #+END_SRC"
      (let ((org-adapt-indentation t)
	    (org-src-preserve-indentation nil)
	    (org-odd-levels-only nil))
	(org-promote))
      (forward-line)
      (org-get-indentation))))
  (should
   (zerop
    (org-test-with-temp-text
	"** H\n #+BEGIN_EXAMPLE\nContents\n #+END_EXAMPLE"
      (let ((org-adapt-indentation t)
	    (org-src-preserve-indentation t)
	    (org-odd-levels-only nil))
	(org-promote))
      (forward-line)
      (org-get-indentation))))
  (should
   (zerop
    (org-test-with-temp-text
	"** H\n #+BEGIN_SRC emacs-lisp\n(+ 1 1)\n #+END_SRC"
      (let ((org-adapt-indentation t)
	    (org-src-preserve-indentation t)
	    (org-odd-levels-only nil))
	(org-promote))
      (forward-line)
      (org-get-indentation))))
  (should
   (zerop
    (org-test-with-temp-text
	"** H\n #+BEGIN_SRC emacs-lisp -i\n(+ 1 1)\n #+END_SRC"
      (let ((org-adapt-indentation t)
	    (org-src-preserve-indentation nil)
	    (org-odd-levels-only nil))
	(org-promote))
      (forward-line)
      (org-get-indentation)))))

(ert-deftest test-org/org-get-valid-level ()
  "Test function `org-get-valid-level' specifications."
  (let ((org-odd-levels-only nil))
    (should (equal 1 (org-get-valid-level 0 0)))
    (should (equal 1 (org-get-valid-level 0 1)))
    (should (equal 2 (org-get-valid-level 0 2)))
    (should (equal 3 (org-get-valid-level 0 3)))
    (should (equal 1 (org-get-valid-level 1 0)))
    (should (equal 2 (org-get-valid-level 1 1)))
    (should (equal 23 (org-get-valid-level 1 22)))
    (should (equal 1 (org-get-valid-level 1 -1)))
    (should (equal 1 (org-get-valid-level 2 -1))))
  (let ((org-odd-levels-only t))
    (should (equal 1 (org-get-valid-level 0 0)))
    (should (equal 1 (org-get-valid-level 0 1)))
    (should (equal 3 (org-get-valid-level 0 2)))
    (should (equal 5 (org-get-valid-level 0 3)))
    (should (equal 1 (org-get-valid-level 1 0)))
    (should (equal 3 (org-get-valid-level 1 1)))
    (should (equal 3 (org-get-valid-level 2 1)))
    (should (equal 5 (org-get-valid-level 3 1)))
    (should (equal 5 (org-get-valid-level 4 1)))
    (should (equal 43 (org-get-valid-level 1 21)))
    (should (equal 1 (org-get-valid-level 1 -1)))
    (should (equal 1 (org-get-valid-level 2 -1)))
    (should (equal 1 (org-get-valid-level 3 -1)))
    (should (equal 3 (org-get-valid-level 4 -1)))
    (should (equal 3 (org-get-valid-level 5 -1)))))


;;; Planning

(ert-deftest test-org/at-planning-p ()
  "Test `org-at-planning-p' specifications."
  ;; Regular test.
  (should
   (org-test-with-temp-text "* Headline\n<point>DEADLINE: <2014-03-04 tue.>"
     (org-at-planning-p)))
  (should-not
   (org-test-with-temp-text "DEADLINE: <2014-03-04 tue.>"
     (org-at-planning-p)))
  ;; Correctly find planning attached to inlinetasks.
  (when (featurep 'org-inlinetask)
    (should
     (org-test-with-temp-text
	 "*** Inlinetask\n<point>DEADLINE: <2014-03-04 tue.>\n*** END"
       (let ((org-inlinetask-min-level 3)) (org-at-planning-p))))
    (should-not
     (org-test-with-temp-text
	 "*** Inlinetask\n<point>DEADLINE: <2014-03-04 tue.>"
       (let ((org-inlinetask-min-level 3)) (org-at-planning-p))))
    (should-not
     (org-test-with-temp-text
	 "* Headline\n*** Inlinetask\n<point>DEADLINE: <2014-03-04 tue.>"
       (let ((org-inlinetask-min-level 3)) (org-at-planning-p))))
    (should-not
     (org-test-with-temp-text
	 "* Headline\n*** Inlinetask\n*** END\n<point>DEADLINE: <2014-03-04 tue.>"
       (let ((org-inlinetask-min-level 3)) (org-at-planning-p))))))

(ert-deftest test-org/add-planning-info ()
  "Test `org-add-planning-info'."
  ;; Create deadline when `org-adapt-indentation' is non-nil.
  (should
   (equal "* H\n  DEADLINE: <2015-06-25>\nParagraph"
	  (org-test-with-temp-text "* H\nParagraph<point>"
	    (let ((org-adapt-indentation t))
	      (org-add-planning-info 'deadline "<2015-06-25 Thu>"))
	    (replace-regexp-in-string
	     "\\( [.A-Za-z]+\\)>" "" (buffer-string)
	     nil nil 1))))
  ;; Create deadline when `org-adapt-indentation' is nil.
  (should
   (equal "* H\nDEADLINE: <2015-06-25>\nParagraph"
	  (org-test-with-temp-text "* H\nParagraph<point>"
	    (let ((org-adapt-indentation nil))
	      (org-add-planning-info 'deadline "<2015-06-25 Thu>"))
	    (replace-regexp-in-string
	     "\\( [.A-Za-z]+\\)>" "" (buffer-string)
	     nil nil 1))))
  ;; Update deadline when `org-adapt-indentation' is non-nil.
  (should
   (equal "* H\n  DEADLINE: <2015-06-25>\nParagraph"
	  (org-test-with-temp-text "\
* H
  DEADLINE: <2015-06-24 Wed>
Paragraph<point>"
	    (let ((org-adapt-indentation t))
	      (org-add-planning-info 'deadline "<2015-06-25 Thu>"))
	    (replace-regexp-in-string
	     "\\( [.A-Za-z]+\\)>" "" (buffer-string)
	     nil nil 1))))
  ;; Update deadline when `org-adapt-indentation' is nil.
  (should
   (equal "* H\nDEADLINE: <2015-06-25>\nParagraph"
	  (org-test-with-temp-text "\
* H
DEADLINE: <2015-06-24 Wed>
Paragraph<point>"
	    (let ((org-adapt-indentation nil))
	      (org-add-planning-info 'deadline "<2015-06-25 Thu>"))
	    (replace-regexp-in-string
	     "\\( [.A-Za-z]+\\)>" "" (buffer-string)
	     nil nil 1))))
  ;; Schedule when `org-adapt-indentation' is non-nil.
  (should
   (equal "* H\n  SCHEDULED: <2015-06-25>\nParagraph"
	  (org-test-with-temp-text "* H\nParagraph<point>"
	    (let ((org-adapt-indentation t))
	      (org-add-planning-info 'scheduled "<2015-06-25 Thu>"))
	    (replace-regexp-in-string
	     "\\( [.A-Za-z]+\\)>" "" (buffer-string)
	     nil nil 1))))
  ;; Schedule when `org-adapt-indentation' is nil.
  (should
   (equal "* H\nSCHEDULED: <2015-06-25>\nParagraph"
	  (org-test-with-temp-text "* H\nParagraph<point>"
	    (let ((org-adapt-indentation nil))
	      (org-add-planning-info 'scheduled "<2015-06-25 Thu>"))
	    (replace-regexp-in-string
	     "\\( [.A-Za-z]+\\)>" "" (buffer-string)
	     nil nil 1))))
  ;; Add deadline when scheduled.
  (should
   (equal "\
* H
  DEADLINE: <2015-06-25> SCHEDULED: <2015-06-24>
Paragraph"
	  (org-test-with-temp-text "\
* H
  SCHEDULED: <2015-06-24 Wed>
Paragraph<point>"
	    (let ((org-adapt-indentation t))
	      (org-add-planning-info 'deadline "<2015-06-25 Thu>"))
	    (replace-regexp-in-string
	     "\\( [.A-Za-z]+\\)>" "" (buffer-string)
	     nil nil 1))))
  ;; Remove middle entry.
  (should
   (equal "\
* H
  CLOSED: [2015-06-24] SCHEDULED: <2015-06-24>
Paragraph"
	  (org-test-with-temp-text "\
* H
  CLOSED: [2015-06-24 Wed] DEADLINE: <2015-06-25 Thu> SCHEDULED: <2015-06-24 Wed>
Paragraph<point>"
	    (let ((org-adapt-indentation t))
	      (org-add-planning-info nil nil 'deadline))
	    (replace-regexp-in-string
	     "\\( [.A-Za-z]+\\)[]>]" "" (buffer-string)
	     nil nil 1))))
  ;; Remove last entry and then middle entry (order should not
  ;; matter).
  (should
   (equal "\
* H
  CLOSED: [2015-06-24]
Paragraph"
	  (org-test-with-temp-text "\
* H
  CLOSED: [2015-06-24 Wed] DEADLINE: <2015-06-25 Thu> SCHEDULED: <2015-06-24 Wed>
Paragraph<point>"
	    (let ((org-adapt-indentation t))
	      (org-add-planning-info nil nil 'scheduled 'deadline))
	    (replace-regexp-in-string
	     "\\( [.A-Za-z]+\\)[]>]" "" (buffer-string)
	     nil nil 1))))
  ;; Remove closed when `org-adapt-indentation' is non-nil.
  (should
   (equal "* H\n  DEADLINE: <2015-06-25>\nParagraph"
	  (org-test-with-temp-text "\
* H
  CLOSED: [2015-06-25 Thu] DEADLINE: <2015-06-25 Thu>
Paragraph<point>"
	    (let ((org-adapt-indentation t))
	      (org-add-planning-info nil nil 'closed))
	    (replace-regexp-in-string
	     "\\( [.A-Za-z]+\\)>" "" (buffer-string)
	     nil nil 1))))
  (should
   (equal "* H\n  Paragraph"
	  (org-test-with-temp-text "\
* H
  CLOSED: [2015-06-25 Thu]
  Paragraph<point>"
	    (let ((org-adapt-indentation t))
	      (org-add-planning-info nil nil 'closed))
	    (replace-regexp-in-string
	     "\\( [.A-Za-z]+\\)>" "" (buffer-string)
	     nil nil 1))))
  ;; Remove closed when `org-adapt-indentation' is nil.
  (should
   (equal "* H\nDEADLINE: <2015-06-25>\nParagraph"
	  (org-test-with-temp-text "\
* H
CLOSED: [2015-06-25 Thu] DEADLINE: <2015-06-25 Thu>
Paragraph<point>"
	    (let ((org-adapt-indentation nil))
	      (org-add-planning-info nil nil 'closed))
	    (replace-regexp-in-string
	     "\\( [.A-Za-z]+\\)>" "" (buffer-string)
	     nil nil 1))))
  (should
   (equal "* H\nParagraph"
	  (org-test-with-temp-text "\
* H
  CLOSED: [2015-06-25 Thu]
Paragraph<point>"
	    (let ((org-adapt-indentation nil))
	      (org-add-planning-info nil nil 'closed))
	    (replace-regexp-in-string
	     "\\( [.A-Za-z]+\\)>" "" (buffer-string)
	     nil nil 1))))
  ;; Remove closed entry and delete empty line.
  (should
   (equal "\
* H
Paragraph"
	  (org-test-with-temp-text "\
* H
  CLOSED: [2015-06-24 Wed]
Paragraph<point>"
	    (let ((org-adapt-indentation t))
	      (org-add-planning-info nil nil 'closed))
	    (replace-regexp-in-string
	     "\\( [.A-Za-z]+\\)>" "" (buffer-string)
	     nil nil 1))))
  ;; Remove one entry and update another.
  (should
   (equal "* H\n  DEADLINE: <2015-06-25>\nParagraph"
	  (org-test-with-temp-text "\
* H
  SCHEDULED: <2015-06-23 Tue> DEADLINE: <2015-06-24 Wed>
Paragraph<point>"
	    (let ((org-adapt-indentation t))
	      (org-add-planning-info 'deadline "<2015-06-25 Thu>" 'scheduled))
	    (replace-regexp-in-string
	     "\\( [.A-Za-z]+\\)>" "" (buffer-string)
	     nil nil 1)))))

(ert-deftest test-org/deadline ()
  "Test `org-deadline' specifications."
  ;; Insert a new value or replace existing one.
  (should
   (equal "* H\nDEADLINE: <2012-03-29>\n"
	  (org-test-with-temp-text "* H"
	    (let ((org-adapt-indentation nil)
		  (org-last-inserted-timestamp nil))
	      (org-deadline nil "<2012-03-29 Tue>"))
	    (replace-regexp-in-string
	     "\\( [.A-Za-z]+\\)>" "" (buffer-string)
	     nil nil 1))))
  (should
   (equal "* H\nDEADLINE: <2014-03-04>"
	  (org-test-with-temp-text "* H\nDEADLINE: <2012-03-29>"
	    (let ((org-adapt-indentation nil)
		  (org-last-inserted-timestamp nil))
	      (org-deadline nil "<2014-03-04 Thu>"))
	    (replace-regexp-in-string
	     "\\( [.A-Za-z]+\\)>" "" (buffer-string)
	     nil nil 1))))
  ;; Accept delta time, e.g., "+2d".
  (should
   (equal "* H\nDEADLINE: <2015-03-04>\n"
	  (cl-letf (((symbol-function 'current-time)
		     (lambda (&rest args)
		       (apply #'encode-time
			      (org-parse-time-string "2014-03-04")))))
	    (org-test-with-temp-text "* H"
	      (let ((org-adapt-indentation nil)
		    (org-last-inserted-timestamp nil))
		(org-deadline nil "+1y"))
	      (replace-regexp-in-string
	       "\\( [.A-Za-z]+\\)>" "" (buffer-string) nil nil 1)))))
  ;; Preserve repeater.
  (should
   (equal "* H\nDEADLINE: <2012-03-29 +2y>\n"
	  (org-test-with-temp-text "* H"
	    (let ((org-adapt-indentation nil)
		  (org-last-inserted-timestamp nil))
	      (org-deadline nil "<2012-03-29 Tue +2y>"))
	    (replace-regexp-in-string
	     "\\( [.A-Za-z]+\\) " "" (buffer-string) nil nil 1))))
  ;; Remove CLOSED keyword, if any.
  (should
   (equal "* H\nDEADLINE: <2012-03-29>"
	  (org-test-with-temp-text "* H\nCLOSED: [2017-01-25 Wed]"
	    (let ((org-adapt-indentation nil)
		  (org-last-inserted-timestamp nil))
	      (org-deadline nil "<2012-03-29 Tue>"))
	    (replace-regexp-in-string
	     "\\( [.A-Za-z]+\\)>" "" (buffer-string) nil nil 1))))
  ;; With C-u argument, remove DEADLINE keyword.
  (should
   (equal "* H\n"
	  (org-test-with-temp-text "* H\nDEADLINE: <2012-03-29>"
	    (let ((org-adapt-indentation nil)
		  (org-last-inserted-timestamp nil))
	      (org-deadline '(4)))
	    (buffer-string))))
  (should
   (equal "* H"
	  (org-test-with-temp-text "* H"
	    (let ((org-adapt-indentation nil)
		  (org-last-inserted-timestamp nil))
	      (org-deadline '(4)))
	    (buffer-string))))
  ;; With C-u C-u argument, prompt for a delay cookie.
  (should
   (equal "* H\nDEADLINE: <2012-03-29 -705d>"
	  (cl-letf (((symbol-function 'org-read-date)
		     (lambda (&rest args)
		       (apply #'encode-time
			      (org-parse-time-string "2014-03-04")))))
	    (org-test-with-temp-text "* H\nDEADLINE: <2012-03-29>"
	      (let ((org-adapt-indentation nil)
		    (org-last-inserted-timestamp nil))
		(org-deadline '(16)))
	      (buffer-string)))))
  (should-error
   (cl-letf (((symbol-function 'org-read-date)
	      (lambda (&rest args)
		(apply #'encode-time
		       (org-parse-time-string "2014-03-04")))))
     (org-test-with-temp-text "* H"
       (let ((org-adapt-indentation nil)
	     (org-last-inserted-timestamp nil))
	 (org-deadline '(16)))
       (buffer-string))))
  ;; When a region is active and
  ;; `org-loop-over-headlines-in-active-region' is non-nil, insert the
  ;; same value in all headlines in region.
  (should
   (equal "* H1\nDEADLINE: <2012-03-29>\n* H2\nDEADLINE: <2012-03-29>\n"
	  (org-test-with-temp-text "* H1\n* H2"
	    (let ((org-adapt-indentation nil)
		  (org-last-inserted-timestamp nil)
		  (org-loop-over-headlines-in-active-region t))
	      (transient-mark-mode 1)
	      (push-mark (point) t t)
	      (goto-char (point-max))
	      (org-deadline nil "2012-03-29"))
	    (replace-regexp-in-string
	     "\\( [.A-Za-z]+\\)>" "" (buffer-string) nil nil 1))))
  (should-not
   (equal "* H1\nDEADLINE: <2012-03-29>\n* H2\nDEADLINE: <2012-03-29>\n"
	  (org-test-with-temp-text "* H1\n* H2"
	    (let ((org-adapt-indentation nil)
		  (org-last-inserted-timestamp nil)
		  (org-loop-over-headlines-in-active-region nil))
	      (transient-mark-mode 1)
	      (push-mark (point) t t)
	      (goto-char (point-max))
	      (org-deadline nil "2012-03-29"))
	    (replace-regexp-in-string
	     "\\( [.A-Za-z]+\\)>" "" (buffer-string) nil nil 1)))))

(ert-deftest test-org/schedule ()
  "Test `org-schedule' specifications."
  ;; Insert a new value or replace existing one.
  (should
   (equal "* H\nSCHEDULED: <2012-03-29>\n"
	  (org-test-with-temp-text "* H"
	    (let ((org-adapt-indentation nil)
		  (org-last-inserted-timestamp nil))
	      (org-schedule nil "<2012-03-29 Tue>"))
	    (replace-regexp-in-string
	     "\\( [.A-Za-z]+\\)>" "" (buffer-string)
	     nil nil 1))))
  (should
   (equal "* H\nSCHEDULED: <2014-03-04>"
	  (org-test-with-temp-text "* H\nSCHEDULED: <2012-03-29>"
	    (let ((org-adapt-indentation nil)
		  (org-last-inserted-timestamp nil))
	      (org-schedule nil "<2014-03-04 Thu>"))
	    (replace-regexp-in-string
	     "\\( [.A-Za-z]+\\)>" "" (buffer-string)
	     nil nil 1))))
  ;; Accept delta time, e.g., "+2d".
  (should
   (equal "* H\nSCHEDULED: <2015-03-04>\n"
	  (cl-letf (((symbol-function 'current-time)
		     (lambda (&rest args)
		       (apply #'encode-time
			      (org-parse-time-string "2014-03-04")))))
	    (org-test-with-temp-text "* H"
	      (let ((org-adapt-indentation nil)
		    (org-last-inserted-timestamp nil))
		(org-schedule nil "+1y"))
	      (replace-regexp-in-string
	       "\\( [.A-Za-z]+\\)>" "" (buffer-string) nil nil 1)))))
  ;; Preserve repeater.
  (should
   (equal "* H\nSCHEDULED: <2012-03-29 +2y>\n"
	  (org-test-with-temp-text "* H"
	    (let ((org-adapt-indentation nil)
		  (org-last-inserted-timestamp nil))
	      (org-schedule nil "<2012-03-29 Tue +2y>"))
	    (replace-regexp-in-string
	     "\\( [.A-Za-z]+\\) " "" (buffer-string) nil nil 1))))
  ;; Remove CLOSED keyword, if any.
  (should
   (equal "* H\nSCHEDULED: <2012-03-29>"
	  (org-test-with-temp-text "* H\nCLOSED: [2017-01-25 Wed]"
	    (let ((org-adapt-indentation nil)
		  (org-last-inserted-timestamp nil))
	      (org-schedule nil "<2012-03-29 Tue>"))
	    (replace-regexp-in-string
	     "\\( [.A-Za-z]+\\)>" "" (buffer-string) nil nil 1))))
  ;; With C-u argument, remove SCHEDULED keyword.
  (should
   (equal "* H\n"
	  (org-test-with-temp-text "* H\nSCHEDULED: <2012-03-29>"
	    (let ((org-adapt-indentation nil)
		  (org-last-inserted-timestamp nil))
	      (org-schedule '(4)))
	    (buffer-string))))
  (should
   (equal "* H"
	  (org-test-with-temp-text "* H"
	    (let ((org-adapt-indentation nil)
		  (org-last-inserted-timestamp nil))
	      (org-schedule '(4)))
	    (buffer-string))))
  ;; With C-u C-u argument, prompt for a delay cookie.
  (should
   (equal "* H\nSCHEDULED: <2012-03-29 -705d>"
	  (cl-letf (((symbol-function 'org-read-date)
		     (lambda (&rest args)
		       (apply #'encode-time
			      (org-parse-time-string "2014-03-04")))))
	    (org-test-with-temp-text "* H\nSCHEDULED: <2012-03-29>"
	      (let ((org-adapt-indentation nil)
		    (org-last-inserted-timestamp nil))
		(org-schedule '(16)))
	      (buffer-string)))))
  (should-error
   (cl-letf (((symbol-function 'org-read-date)
	      (lambda (&rest args)
		(apply #'encode-time
		       (org-parse-time-string "2014-03-04")))))
     (org-test-with-temp-text "* H"
       (let ((org-adapt-indentation nil)
	     (org-last-inserted-timestamp nil))
	 (org-schedule '(16)))
       (buffer-string))))
  ;; When a region is active and
  ;; `org-loop-over-headlines-in-active-region' is non-nil, insert the
  ;; same value in all headlines in region.
  (should
   (equal "* H1\nSCHEDULED: <2012-03-29>\n* H2\nSCHEDULED: <2012-03-29>\n"
	  (org-test-with-temp-text "* H1\n* H2"
	    (let ((org-adapt-indentation nil)
		  (org-last-inserted-timestamp nil)
		  (org-loop-over-headlines-in-active-region t))
	      (transient-mark-mode 1)
	      (push-mark (point) t t)
	      (goto-char (point-max))
	      (org-schedule nil "2012-03-29"))
	    (replace-regexp-in-string
	     "\\( [.A-Za-z]+\\)>" "" (buffer-string) nil nil 1))))
  (should-not
   (equal "* H1\nSCHEDULED: <2012-03-29>\n* H2\nSCHEDULED: <2012-03-29>\n"
	  (org-test-with-temp-text "* H1\n* H2"
	    (let ((org-adapt-indentation nil)
		  (org-last-inserted-timestamp nil)
		  (org-loop-over-headlines-in-active-region nil))
	      (transient-mark-mode 1)
	      (push-mark (point) t t)
	      (goto-char (point-max))
	      (org-schedule nil "2012-03-29"))
	    (replace-regexp-in-string
	     "\\( [.A-Za-z]+\\)>" "" (buffer-string) nil nil 1))))
  (should
   ;; check if a repeater survives re-scheduling.
   (string-match-p
    "\\* H\nSCHEDULED: <2017-02-01 [.A-Za-z]* \\+\\+7d>\n"
    (org-test-with-temp-text "* H\nSCHEDULED: <2017-01-19 ++7d>\n"
			     (let ((org-adapt-indentation nil)
				   (org-last-inserted-timestamp nil))
			       (org-schedule nil "2017-02-01"))
			     (buffer-string)))))


;;; Property API

(ert-deftest test-org/buffer-property-keys ()
  "Test `org-buffer-property-keys' specifications."
  ;; Retrieve properties accross siblings.
  (should
   (equal '("A" "B")
	  (org-test-with-temp-text "
* H1
:PROPERTIES:
:A: 1
:END:
* H2
:PROPERTIES:
:B: 1
:END:"
	    (org-buffer-property-keys))))
  ;; Retrieve properties accross children.
  (should
   (equal '("A" "B")
	  (org-test-with-temp-text "
* H1
:PROPERTIES:
:A: 1
:END:
** H2
:PROPERTIES:
:B: 1
:END:"
	    (org-buffer-property-keys))))
  ;; Retrieve muliple properties in the same drawer.
  (should
   (equal '("A" "B")
	  (org-test-with-temp-text "* H\n:PROPERTIES:\n:A: 1\n:B: 2\n:END:"
	    (org-buffer-property-keys))))
  ;; Ignore extension symbol in property name.
  (should
   (equal '("A")
	  (org-test-with-temp-text "* H\n:PROPERTIES:\n:A: 1\n:A+: 2\n:END:"
	    (org-buffer-property-keys))))
  ;; With non-nil COLUMNS, extract property names from columns.
  (should
   (equal '("A" "B")
	  (org-test-with-temp-text "#+COLUMNS: %25ITEM %A %20B"
	    (org-buffer-property-keys nil nil t))))
  (should
   (equal '("A" "B" "COLUMNS")
	  (org-test-with-temp-text
	      "* H\n:PROPERTIES:\n:COLUMNS: %25ITEM %A %20B\n:END:"
	    (org-buffer-property-keys nil nil t))))
  ;; With non-nil IGNORE-MALFORMED malformed property drawers are silently ignored.
  (should
   (equal '("A")
	  (org-test-with-temp-text
	      "* a\n:PROPERTIES:\n:A: 1\n:END:\n* b\n:PROPERTIES:\nsome junk here\n:END:\n"
	    (org-buffer-property-keys nil nil nil t)))))

(ert-deftest test-org/property-values ()
  "Test `org-property-values' specifications."
  ;; Regular test.
  (should
   (equal '("2" "1")
	  (org-test-with-temp-text
	      "* H\n:PROPERTIES:\n:A: 1\n:END:\n* H\n:PROPERTIES:\n:A: 2\n:END:"
	    (org-property-values "A"))))
  ;; Ignore empty values.
  (should-not
   (org-test-with-temp-text
       "* H1\n:PROPERTIES:\n:A:\n:END:\n* H2\n:PROPERTIES:\n:A:  \n:END:"
     (org-property-values "A")))
  ;; Take into consideration extended values.
  (should
   (equal '("1 2")
	  (org-test-with-temp-text "* H\n:PROPERTIES:\n:A: 1\n:A+: 2\n:END:"
	    (org-property-values "A")))))

(ert-deftest test-org/find-property ()
  "Test `org-find-property' specifications."
  ;; Regular test.
  (should
   (= 1
      (org-test-with-temp-text "* H\n:PROPERTIES:\n:PROP: value\n:END:"
	(org-find-property "prop"))))
  ;; Ignore false positives.
  (should
   (= 27
      (org-test-with-temp-text
	  "* H1\n:DRAWER:\n:A: 1\n:END:\n* H2\n:PROPERTIES:\n:A: 1\n:END:"
	(org-find-property "A"))))
  ;; Return first entry found in buffer.
  (should
   (= 1
      (org-test-with-temp-text
	  "* H1\n:PROPERTIES:\n:A: 1\n:END:\n* H2\n:PROPERTIES:\n:<point>A: 1\n:END:"
	(org-find-property "A"))))
  ;; Only search visible part of the buffer.
  (should
   (= 31
      (org-test-with-temp-text
	  "* H1\n:PROPERTIES:\n:A: 1\n:END:\n* H2\n:PROPERTIES:\n:<point>A: 1\n:END:"
	(org-narrow-to-subtree)
	(org-find-property "A"))))
  ;; With optional argument, only find entries with a specific value.
  (should-not
   (org-test-with-temp-text "* H\n:PROPERTIES:\n:A: 1\n:END:"
     (org-find-property "A" "2")))
  (should
   (= 31
      (org-test-with-temp-text
	  "* H1\n:PROPERTIES:\n:A: 1\n:END:\n* H2\n:PROPERTIES:\n:A: 2\n:END:"
	(org-find-property "A" "2"))))
  ;; Use "nil" for explicit nil values.
  (should
   (= 31
      (org-test-with-temp-text
	  "* H1\n:PROPERTIES:\n:A: 1\n:END:\n* H2\n:PROPERTIES:\n:A: nil\n:END:"
	(org-find-property "A" "nil")))))

(ert-deftest test-org/entry-delete ()
  "Test `org-entry-delete' specifications."
  ;; Regular test.
  (should
   (string-match
    " *:PROPERTIES:\n *:B: +2\n *:END:"
    (org-test-with-temp-text "* H\n:PROPERTIES:\n:A: 1\n:B: 2\n:END:"
      (org-entry-delete (point) "A")
      (buffer-string))))
  ;; Also remove accumulated properties.
  (should-not
   (string-match
    ":A"
    (org-test-with-temp-text "* H\n:PROPERTIES:\n:A: 1\n:A+: 2\n:B: 3\n:END:"
      (org-entry-delete (point) "A")
      (buffer-string))))
  ;; When last property is removed, remove the property drawer.
  (should-not
   (string-match
    ":PROPERTIES:"
    (org-test-with-temp-text "* H\n:PROPERTIES:\n:A: 1\n:END:\nParagraph"
      (org-entry-delete (point) "A")
      (buffer-string))))
  ;; Return a non-nil value when some property was removed.
  (should
   (org-test-with-temp-text "* H\n:PROPERTIES:\n:A: 1\n:B: 2\n:END:"
     (org-entry-delete (point) "A")))
  (should-not
   (org-test-with-temp-text "* H\n:PROPERTIES:\n:A: 1\n:B: 2\n:END:"
     (org-entry-delete (point) "C")))
  ;; Special properties cannot be located in a drawer.  Allow to
  ;; remove them anyway, in case of user error.
  (should
   (org-test-with-temp-text "* H\n:PROPERTIES:\n:SCHEDULED: 1\n:END:"
     (org-entry-delete (point) "SCHEDULED"))))

(ert-deftest test-org/entry-get ()
  "Test `org-entry-get' specifications."
  ;; Regular test.
  (should
   (equal "1"
	  (org-test-with-temp-text "* H\n:PROPERTIES:\n:A: 1\n:END:"
	    (org-entry-get (point) "A"))))
  ;; Ignore case.
  (should
   (equal "1"
	  (org-test-with-temp-text "* H\n:PROPERTIES:\n:A: 1\n:END:"
	    (org-entry-get (point) "a"))))
  ;; Handle extended values, both before and after base value.
  (should
   (equal "1 2 3"
	  (org-test-with-temp-text
	      "* H\n:PROPERTIES:\n:A+: 2\n:A: 1\n:A+: 3\n:END:"
	    (org-entry-get (point) "A"))))
  ;; Empty values are returned as the empty string.
  (should
   (equal ""
	  (org-test-with-temp-text "* H\n:PROPERTIES:\n:A:\n:END:"
	    (org-entry-get (point) "A"))))
  ;; Special nil value.  If LITERAL-NIL is non-nil, return "nil",
  ;; otherwise, return nil.
  (should-not
   (org-test-with-temp-text "* H\n:PROPERTIES:\n:A: nil\n:END:"
     (org-entry-get (point) "A")))
  (should
   (equal "nil"
	  (org-test-with-temp-text "* H\n:PROPERTIES:\n:A: nil\n:END:"
	    (org-entry-get (point) "A" nil t))))
  ;; Return nil when no property is found, independently on the
  ;; LITERAL-NIL argument.
  (should-not
   (org-test-with-temp-text "* H\n:PROPERTIES:\n:A: 1\n:END:"
     (org-entry-get (point) "B")))
  (should-not
   (org-test-with-temp-text "* H\n:PROPERTIES:\n:A: 1\n:END:"
     (org-entry-get (point) "B" nil t)))
  ;; Handle inheritance, when allowed.  Include extended values and
  ;; possibly global values.
  (should
   (equal
    "1"
    (org-test-with-temp-text "* H\n:PROPERTIES:\n:A: 1\n:END:\n** <point>H2"
      (org-entry-get (point) "A" t))))
  (should
   (equal
    "1"
    (org-test-with-temp-text "* H\n:PROPERTIES:\n:A: 1\n:END:\n** <point>H2"
      (let ((org-use-property-inheritance t))
	(org-entry-get (point) "A" 'selective)))))
  (should-not
   (org-test-with-temp-text "* H\n:PROPERTIES:\n:A: 1\n:END:\n** <point>H2"
     (let ((org-use-property-inheritance nil))
       (org-entry-get (point) "A" 'selective))))
  (should
   (equal
    "1 2"
    (org-test-with-temp-text
	"* H\n:PROPERTIES:\n:A: 1\n:END:\n** H2\n:PROPERTIES:\n:A+: 2\n:END:"
      (org-entry-get (point-max) "A" t))))
  (should
   (equal "1"
	  (org-test-with-temp-text
	      "#+PROPERTY: A 0\n* H\n:PROPERTIES:\n:A: 1\n:END:"
	    (org-mode-restart)
	    (org-entry-get (point-max) "A" t))))
  (should
   (equal "0 1"
	  (org-test-with-temp-text
	      "#+PROPERTY: A 0\n* H\n:PROPERTIES:\n:A+: 1\n:END:"
	    (org-mode-restart)
	    (org-entry-get (point-max) "A" t)))))

(ert-deftest test-org/entry-properties ()
  "Test `org-entry-properties' specifications."
  ;; Get "ITEM" property.
  (should
   (equal "H"
	  (org-test-with-temp-text "* TODO H"
	    (cdr (assoc "ITEM" (org-entry-properties nil "ITEM"))))))
  (should
   (equal "H"
	  (org-test-with-temp-text "* TODO H"
	    (cdr (assoc "ITEM" (org-entry-properties))))))
  ;; Get "TODO" property.  TODO keywords are case sensitive.
  (should
   (equal "TODO"
	  (org-test-with-temp-text "* TODO H"
	    (cdr (assoc "TODO" (org-entry-properties nil "TODO"))))))
  (should
   (equal "TODO"
	  (org-test-with-temp-text "* TODO H"
	    (cdr (assoc "TODO" (org-entry-properties))))))
  (should-not
   (org-test-with-temp-text "* H"
     (assoc "TODO" (org-entry-properties nil "TODO"))))
  (should-not
   (org-test-with-temp-text "* todo H"
     (assoc "TODO" (org-entry-properties nil "TODO"))))
  ;; Get "PRIORITY" property.
  (should
   (equal "A"
	  (org-test-with-temp-text "* [#A] H"
	    (cdr (assoc "PRIORITY" (org-entry-properties nil "PRIORITY"))))))
  (should
   (equal "A"
	  (org-test-with-temp-text "* [#A] H"
	    (cdr (assoc "PRIORITY" (org-entry-properties))))))
  (should
   (equal (char-to-string org-default-priority)
	  (org-test-with-temp-text "* H"
	    (cdr (assoc "PRIORITY" (org-entry-properties nil "PRIORITY"))))))
  ;; Get "FILE" property.
  (should
   (org-test-with-temp-text-in-file "* H\nParagraph"
     (file-equal-p (cdr (assoc "FILE" (org-entry-properties nil "FILE")))
		   (buffer-file-name))))
  (should
   (org-test-with-temp-text-in-file "* H\nParagraph"
     (file-equal-p (cdr (assoc "FILE" (org-entry-properties)))
		   (buffer-file-name))))
  (should-not
   (org-test-with-temp-text "* H\nParagraph"
     (cdr (assoc "FILE" (org-entry-properties nil "FILE")))))
  ;; Get "TAGS" property.
  (should
   (equal ":tag1:tag2:"
	  (org-test-with-temp-text "* H :tag1:tag2:"
	    (cdr (assoc "TAGS" (org-entry-properties nil "TAGS"))))))
  (should
   (equal ":tag1:tag2:"
	  (org-test-with-temp-text "* H :tag1:tag2:"
	    (cdr (assoc "TAGS" (org-entry-properties))))))
  (should-not
   (org-test-with-temp-text "* H"
     (cdr (assoc "TAGS" (org-entry-properties nil "TAGS")))))
  ;; Get "ALLTAGS" property.
  (should
   (equal ":tag1:tag2:"
	  (org-test-with-temp-text "* H :tag1:\n<point>** H2 :tag2:"
	    (cdr (assoc "ALLTAGS" (org-entry-properties nil "ALLTAGS"))))))
  (should
   (equal ":tag1:tag2:"
	  (org-test-with-temp-text "* H :tag1:\n<point>** H2 :tag2:"
	    (cdr (assoc "ALLTAGS" (org-entry-properties))))))
  (should-not
   (org-test-with-temp-text "* H"
     (cdr (assoc "ALLTAGS" (org-entry-properties nil "ALLTAGS")))))
  ;; Get "BLOCKED" property.
  (should
   (equal "t"
	  (org-test-with-temp-text "* TODO Blocked\n** DONE one\n** TODO two"
	    (let ((org-enforce-todo-dependencies t)
		  (org-blocker-hook
		   '(org-block-todo-from-children-or-siblings-or-parent)))
	      (cdr (assoc "BLOCKED" (org-entry-properties nil "BLOCKED")))))))
  (should
   (equal ""
	  (org-test-with-temp-text "* TODO Blocked\n** DONE one\n** DONE two"
	    (let ((org-enforce-todo-dependencies t)
		  (org-blocker-hook
		   '(org-block-todo-from-children-or-siblings-or-parent)))
	      (cdr (assoc "BLOCKED" (org-entry-properties nil "BLOCKED")))))))
  ;; Get "CLOSED", "DEADLINE" and "SCHEDULED" properties.
  (should
   (equal
    "[2012-03-29 thu.]"
    (org-test-with-temp-text "* H\nCLOSED: [2012-03-29 thu.]"
      (cdr (assoc "CLOSED" (org-entry-properties nil "CLOSED"))))))
  (should
   (equal
    "[2012-03-29 thu.]"
    (org-test-with-temp-text "* H\nCLOSED: [2012-03-29 thu.]"
      (cdr (assoc "CLOSED" (org-entry-properties))))))
  (should-not
   (org-test-with-temp-text "* H"
     (cdr (assoc "CLOSED" (org-entry-properties nil "CLOSED")))))
  (should
   (equal
    "<2014-03-04 tue.>"
    (org-test-with-temp-text "* H\nDEADLINE: <2014-03-04 tue.>"
      (cdr (assoc "DEADLINE" (org-entry-properties nil "DEADLINE"))))))
  (should
   (equal
    "<2014-03-04 tue.>"
    (org-test-with-temp-text "* H\nDEADLINE: <2014-03-04 tue.>"
      (cdr (assoc "DEADLINE" (org-entry-properties))))))
  (should-not
   (org-test-with-temp-text "* H"
     (cdr (assoc "DEADLINE" (org-entry-properties nil "DEADLINE")))))
  (should
   (equal
    "<2014-03-04 tue.>"
    (org-test-with-temp-text "* H\nSCHEDULED: <2014-03-04 tue.>"
      (cdr (assoc "SCHEDULED" (org-entry-properties nil "SCHEDULED"))))))
  (should
   (equal
    "<2014-03-04 tue.>"
    (org-test-with-temp-text "* H\nSCHEDULED: <2014-03-04 tue.>"
      (cdr (assoc "SCHEDULED" (org-entry-properties))))))
  (should-not
   (org-test-with-temp-text "* H"
     (cdr (assoc "SCHEDULED" (org-entry-properties nil "SCHEDULED")))))
  ;; Get "CATEGORY"
  (should
   (equal "cat"
	  (org-test-with-temp-text "#+CATEGORY: cat\n<point>* H"
	    (cdr (assoc "CATEGORY" (org-entry-properties))))))
  (should
   (equal "cat"
	  (org-test-with-temp-text "#+CATEGORY: cat\n<point>* H"
	    (cdr (assoc "CATEGORY" (org-entry-properties nil "CATEGORY"))))))
  (should
   (equal "cat"
	  (org-test-with-temp-text "* H\n:PROPERTIES:\n:CATEGORY: cat\n:END:"
	    (cdr (assoc "CATEGORY" (org-entry-properties nil "CATEGORY"))))))
  (should
   (equal "cat2"
	  (org-test-with-temp-text
	      (concat "* H\n:PROPERTIES:\n:CATEGORY: cat1\n:END:"
		      "\n"
		      "** H2\n:PROPERTIES:\n:CATEGORY: cat2\n:END:<point>")
	    (cdr (assoc "CATEGORY" (org-entry-properties nil "CATEGORY"))))))
  ;; Get "TIMESTAMP" and "TIMESTAMP_IA" properties.
  (should
   (equal "<2012-03-29 thu.>"
	  (org-test-with-temp-text "* Entry\n<2012-03-29 thu.>"
	    (cdr (assoc "TIMESTAMP" (org-entry-properties))))))
  (should
   (equal "[2012-03-29 thu.]"
	  (org-test-with-temp-text "* Entry\n[2012-03-29 thu.]"
	    (cdr (assoc "TIMESTAMP_IA" (org-entry-properties))))))
  (should
   (equal "<2012-03-29 thu.>"
	  (org-test-with-temp-text "* Entry\n[2014-03-04 tue.]<2012-03-29 thu.>"
	    (cdr (assoc "TIMESTAMP" (org-entry-properties nil "TIMESTAMP"))))))
  (should
   (equal "[2014-03-04 tue.]"
	  (org-test-with-temp-text "* Entry\n<2012-03-29 thu.>[2014-03-04 tue.]"
	    (cdr (assoc "TIMESTAMP_IA"
			(org-entry-properties nil "TIMESTAMP_IA"))))))
  (should-not
   (equal "<2012-03-29 thu.>"
	  (org-test-with-temp-text "* Current\n* Next\n<2012-03-29 thu.>"
	    (cdr (assoc "TIMESTAMP" (org-entry-properties))))))
  ;; Get standard properties.
  (should
   (equal "1"
	  (org-test-with-temp-text "* H\n:PROPERTIES:\n:A: 1\n:END:"
	    (cdr (assoc "A" (org-entry-properties nil 'standard))))))
  ;; Handle extended properties.
  (should
   (equal "1 2 3"
	  (org-test-with-temp-text
	      "* H\n:PROPERTIES:\n:A+: 2\n:A: 1\n:A+: 3\n:END:"
	    (cdr (assoc "A" (org-entry-properties nil 'standard))))))
  (should
   (equal "1 2 3"
	  (org-test-with-temp-text
	      "* H\n:PROPERTIES:\n:A+: 2\n:A: 1\n:a+: 3\n:END:"
	    (cdr (assoc "A" (org-entry-properties nil 'standard))))))
  ;; Ignore forbidden (special) properties.
  (should-not
   (org-test-with-temp-text "* H\n:PROPERTIES:\n:TODO: foo\n:END:"
     (cdr (assoc "TODO" (org-entry-properties nil 'standard))))))

(ert-deftest test-org/entry-put ()
  "Test `org-entry-put' specifications."
  ;; Error when not a string or nil.
  (should-error
   (org-test-with-temp-text "* H\n:PROPERTIES:\n:test: 1\n:END:"
     (org-entry-put 1 "test" 2)))
  ;; Error when property name is invalid.
  (should-error
   (org-test-with-temp-text "* H\n:PROPERTIES:\n:test: 1\n:END:"
     (org-entry-put 1 "no space" "value")))
  (should-error
   (org-test-with-temp-text "* H\n:PROPERTIES:\n:test: 1\n:END:"
     (org-entry-put 1 "" "value")))
  ;; Set "TODO" property.
  (should
   (string-match (regexp-quote " TODO H")
		 (org-test-with-temp-text "#+TODO: TODO | DONE\n<point>* H"
		   (org-entry-put (point) "TODO" "TODO")
		   (buffer-string))))
  (should
   (string-match (regexp-quote "* H")
		 (org-test-with-temp-text "#+TODO: TODO | DONE\n<point>* H"
		   (org-entry-put (point) "TODO" nil)
		   (buffer-string))))
  ;; Set "PRIORITY" property.
  (should
   (equal "* [#A] H"
	  (org-test-with-temp-text "* [#B] H"
	    (org-entry-put (point) "PRIORITY" "A")
	    (buffer-string))))
  (should
   (equal "* H"
	  (org-test-with-temp-text "* [#B] H"
	    (org-entry-put (point) "PRIORITY" nil)
	    (buffer-string))))
  ;; Set "SCHEDULED" property.
  (should
   (string-match "* H\n *SCHEDULED: <2014-03-04 .*?>"
		 (org-test-with-temp-text "* H"
		   (org-entry-put (point) "SCHEDULED" "2014-03-04")
		   (buffer-string))))
  (should
   (string= "* H\n"
	    (org-test-with-temp-text "* H\nSCHEDULED: <2014-03-04 tue.>"
	      (org-entry-put (point) "SCHEDULED" nil)
	      (buffer-string))))
  (should
   (string-match "* H\n *SCHEDULED: <2014-03-03 .*?>"
		 (org-test-with-temp-text "* H\nSCHEDULED: <2014-03-04 tue.>"
		   (org-entry-put (point) "SCHEDULED" "earlier")
		   (buffer-string))))
  (should
   (string-match "^ *SCHEDULED: <2014-03-05 .*?>"
		 (org-test-with-temp-text "* H\nSCHEDULED: <2014-03-04 tue.>"
		   (org-entry-put (point) "SCHEDULED" "later")
		   (buffer-string))))
  ;; Set "DEADLINE" property.
  (should
   (string-match "^ *DEADLINE: <2014-03-04 .*?>"
		 (org-test-with-temp-text "* H"
		   (org-entry-put (point) "DEADLINE" "2014-03-04")
		   (buffer-string))))
  (should
   (string= "* H\n"
	    (org-test-with-temp-text "* H\nDEADLINE: <2014-03-04 tue.>"
	      (org-entry-put (point) "DEADLINE" nil)
	      (buffer-string))))
  (should
   (string-match "^ *DEADLINE: <2014-03-03 .*?>"
		 (org-test-with-temp-text "* H\nDEADLINE: <2014-03-04 tue.>"
		   (org-entry-put (point) "DEADLINE" "earlier")
		   (buffer-string))))
  (should
   (string-match "^ *DEADLINE: <2014-03-05 .*?>"
		 (org-test-with-temp-text "* H\nDEADLINE: <2014-03-04 tue.>"
		   (org-entry-put (point) "DEADLINE" "later")
		   (buffer-string))))
  ;; Set "CATEGORY" property
  (should
   (string-match "^ *:CATEGORY: cat"
		 (org-test-with-temp-text "* H"
		   (org-entry-put (point) "CATEGORY" "cat")
		   (buffer-string))))
  ;; Regular properties, with or without pre-existing drawer.
  (should
   (string-match "^ *:A: +2$"
		 (org-test-with-temp-text "* H\n:PROPERTIES:\n:A: 1\n:END:"
		   (org-entry-put (point) "A" "2")
		   (buffer-string))))
  (should
   (string-match "^ *:A: +1$"
		 (org-test-with-temp-text "* H"
		   (org-entry-put (point) "A" "1")
		   (buffer-string))))
  ;; Special case: two consecutive headlines.
  (should
   (string-match "\\* A\n *:PROPERTIES:"
		 (org-test-with-temp-text "* A\n** B"
		   (org-entry-put (point) "A" "1")
		   (buffer-string)))))

(ert-deftest test-org/refresh-properties ()
  "Test `org-refresh-properties' specifications."
  (should
   (equal "1"
	  (org-test-with-temp-text "* H\n:PROPERTIES:\n:A: 1\n:END:"
	    (org-refresh-properties "A" 'org-test)
	    (get-text-property (point) 'org-test))))
  (should-not
   (org-test-with-temp-text "* H\n:PROPERTIES:\n:A: 1\n:END:"
     (org-refresh-properties "B" 'org-test)
     (get-text-property (point) 'org-test)))
  ;; Handle properties only defined with extension syntax, i.e.,
  ;; "PROPERTY+".
  (should
   (equal "1"
	  (org-test-with-temp-text "* H\n:PROPERTIES:\n:A+: 1\n:END:"
	    (org-refresh-properties "A" 'org-test)
	    (get-text-property (point) 'org-test))))
  ;; When property is inherited, add text property to the whole
  ;; sub-tree.
  (should
   (equal "1"
	  (org-test-with-temp-text
	      "* H1\n:PROPERTIES:\n:A: 1\n:END:\n<point>** H2"
	    (let ((org-use-property-inheritance t))
	      (org-refresh-properties "A" 'org-test))
	    (get-text-property (point) 'org-test))))
  ;; When property is inherited, use global value across the whole
  ;; buffer.  However local values have precedence.
  (should-not
   (equal "1"
	  (org-test-with-temp-text "#+PROPERTY: A 1\n<point>* H1"
	    (org-mode-restart)
	    (let ((org-use-property-inheritance nil))
	      (org-refresh-properties "A" 'org-test))
	    (get-text-property (point) 'org-test))))
  (should
   (equal "1"
	  (org-test-with-temp-text "#+PROPERTY: A 1\n<point>* H1"
	    (org-mode-restart)
	    (let ((org-use-property-inheritance t))
	      (org-refresh-properties "A" 'org-test))
	    (get-text-property (point) 'org-test))))
  (should
   (equal "2"
	  (org-test-with-temp-text
	      "#+PROPERTY: A 1\n<point>* H\n:PROPERTIES:\n:A: 2\n:END:"
	    (org-mode-restart)
	    (let ((org-use-property-inheritance t))
	      (org-refresh-properties "A" 'org-test))
	    (get-text-property (point) 'org-test)))))


;;; Radio Targets

(ert-deftest test-org/update-radio-target-regexp ()
  "Test `org-update-radio-target-regexp' specifications."
  ;; Properly update cache with no previous radio target regexp.
  (should
   (eq 'link
       (org-test-with-temp-text "radio\n\nParagraph\n\nradio"
	 (save-excursion (goto-char (point-max)) (org-element-context))
	 (insert "<<<")
	 (search-forward "o")
	 (insert ">>>")
	 (org-update-radio-target-regexp)
	 (goto-char (point-max))
	 (org-element-type (org-element-context)))))
  ;; Properly update cache with previous radio target regexp.
  (should
   (eq 'link
       (org-test-with-temp-text "radio\n\nParagraph\n\nradio"
	 (save-excursion (goto-char (point-max)) (org-element-context))
	 (insert "<<<")
	 (search-forward "o")
	 (insert ">>>")
	 (org-update-radio-target-regexp)
	 (search-backward "r")
	 (delete-char 5)
	 (insert "new")
	 (org-update-radio-target-regexp)
	 (goto-char (point-max))
	 (delete-region (line-beginning-position) (point))
	 (insert "new")
	 (org-element-type (org-element-context))))))


;;; Refile

(ert-deftest test-org/refile-get-targets ()
  "Test `org-refile-get-targets' specifications."
  ;; :maxlevel includes all headings above specified value.
  (should
   (equal '("H1" "H2" "H3")
	  (org-test-with-temp-text "* H1\n** H2\n*** H3"
	    (let ((org-refile-use-outline-path nil)
		  (org-refile-targets `((nil :maxlevel . 3))))
	      (mapcar #'car (org-refile-get-targets))))))
  (should
   (equal '("H1" "H2")
	  (org-test-with-temp-text "* H1\n** H2\n*** H3"
	    (let ((org-refile-use-outline-path nil)
		  (org-refile-targets `((nil :maxlevel . 2))))
	      (mapcar #'car (org-refile-get-targets))))))
  ;; :level limits targets to headlines with the specified level.
  (should
   (equal '("H2")
	  (org-test-with-temp-text "* H1\n** H2\n*** H3"
	    (let ((org-refile-use-outline-path nil)
		  (org-refile-targets `((nil :level . 2))))
	      (mapcar #'car (org-refile-get-targets))))))
  ;; :tag limits targets to headlines with specified tag.
  (should
   (equal '("H1")
	  (org-test-with-temp-text "* H1 :foo:\n** H2\n*** H3 :bar:"
	    (let ((org-refile-use-outline-path nil)
		  (org-refile-targets `((nil :tag . "foo"))))
	      (mapcar #'car (org-refile-get-targets))))))
  ;; :todo limits targets to headlines with specified TODO keyword.
  (should
   (equal '("H2")
	  (org-test-with-temp-text "* H1\n** TODO H2\n*** DONE H3"
	    (let ((org-refile-use-outline-path nil)
		  (org-refile-targets `((nil :todo . "TODO"))))
	      (mapcar #'car (org-refile-get-targets))))))
  ;; :regexp filters targets matching provided regexp.
  (should
   (equal '("F2" "F3")
	  (org-test-with-temp-text "* H1\n** F2\n*** F3"
	    (let ((org-refile-use-outline-path nil)
		  (org-refile-targets `((nil :regexp . "F"))))
	      (mapcar #'car (org-refile-get-targets))))))
  ;; A nil `org-refile-targets' includes only top level headlines in
  ;; current buffer.
  (should
   (equal '("H1" "H2")
	  (org-test-with-temp-text "* H1\n** S1\n* H2"
	    (let ((org-refile-use-outline-path nil)
		  (org-refile-targets nil))
	      (mapcar #'car (org-refile-get-targets))))))
  ;; Return value is the union of the targets according to all the
  ;; defined rules.  However, prevent duplicates.
  (should
   (equal '("F2" "F3" "H1")
	  (org-test-with-temp-text "* TODO H1\n** F2\n*** F3"
	    (let ((org-refile-use-outline-path nil)
		  (org-refile-targets `((nil :regexp . "F")
					(nil :todo . "TODO"))))
	      (mapcar #'car (org-refile-get-targets))))))
  (should
   (equal '("F2" "F3" "H1")
	  (org-test-with-temp-text "* TODO H1\n** TODO F2\n*** F3"
	    (let ((org-refile-use-outline-path nil)
		  (org-refile-targets `((nil :regexp . "F")
					(nil :todo . "TODO"))))
	      (mapcar #'car (org-refile-get-targets))))))
  ;; When `org-refile-use-outline-path' is non-nil, provide targets as
  ;; paths.
  (should
   (equal '("H1" "H1/H2" "H1/H2/H3")
	  (org-test-with-temp-text "* H1\n** H2\n*** H3"
	    (let ((org-refile-use-outline-path t)
		  (org-refile-targets `((nil :maxlevel . 3))))
	      (mapcar #'car (org-refile-get-targets))))))
  ;; When providing targets as paths, escape forward slashes in
  ;; headings with backslashes.
  (should
   (equal '("H1\\/foo")
	  (org-test-with-temp-text "* H1/foo"
	    (let ((org-refile-use-outline-path t)
		  (org-refile-targets `((nil :maxlevel . 1))))
	      (mapcar #'car (org-refile-get-targets))))))
  ;; When `org-refile-use-outline-path' is `file', include file name
  ;; without directory in targets.
  (should
   (org-test-with-temp-text-in-file "* H1"
     (let* ((filename (buffer-file-name))
	    (org-refile-use-outline-path 'file)
	    (org-refile-targets `(((,filename) :level . 1))))
       (member (file-name-nondirectory filename)
	       (mapcar #'car (org-refile-get-targets))))))
  ;; When `org-refile-use-outline-path' is `full-file-path', include
  ;; full file name.
  (should
   (org-test-with-temp-text-in-file "* H1"
     (let* ((filename (file-truename (buffer-file-name)))
	    (org-refile-use-outline-path 'full-file-path)
	    (org-refile-targets `(((,filename) :level . 1))))
       (member filename (mapcar #'car (org-refile-get-targets))))))
  ;; When `org-refile-use-outline-path' is `buffer-name', include
  ;; buffer name.
  (should
   (org-test-with-temp-text "* H1"
     (let* ((org-refile-use-outline-path 'buffer-name)
	    (org-refile-targets `((nil :level . 1))))
       (member (buffer-name) (mapcar #'car (org-refile-get-targets)))))))



;;; Sparse trees

(ert-deftest test-org/match-sparse-tree ()
  "Test `org-match-sparse-tree' specifications."
  ;; Match tags.
  (should-not
   (org-test-with-temp-text "* H\n** H1 :tag:"
     (org-match-sparse-tree nil "tag")
     (search-forward "H1")
     (org-invisible-p2)))
  (should
   (org-test-with-temp-text "* H\n** H1 :tag:\n** H2 :tag2:"
     (org-match-sparse-tree nil "tag")
     (search-forward "H2")
     (org-invisible-p2)))
  ;; "-" operator for tags.
  (should-not
   (org-test-with-temp-text "* H\n** H1 :tag1:\n** H2 :tag1:tag2:"
     (org-match-sparse-tree nil "tag1-tag2")
     (search-forward "H1")
     (org-invisible-p2)))
  (should
   (org-test-with-temp-text "* H\n** H1 :tag1:\n** H2 :tag1:tag2:"
     (org-match-sparse-tree nil "tag1-tag2")
     (search-forward "H2")
     (org-invisible-p2)))
  ;; "&" operator for tags.
  (should
   (org-test-with-temp-text "* H\n** H1 :tag1:\n** H2 :tag1:tag2:"
     (org-match-sparse-tree nil "tag1&tag2")
     (search-forward "H1")
     (org-invisible-p2)))
  (should-not
   (org-test-with-temp-text "* H\n** H1 :tag1:\n** H2 :tag1:tag2:"
     (org-match-sparse-tree nil "tag1&tag2")
     (search-forward "H2")
     (org-invisible-p2)))
  ;; "|" operator for tags.
  (should-not
   (org-test-with-temp-text "* H\n** H1 :tag1:\n** H2 :tag1:tag2:"
     (org-match-sparse-tree nil "tag1|tag2")
     (search-forward "H1")
     (org-invisible-p2)))
  (should-not
   (org-test-with-temp-text "* H\n** H1 :tag1:\n** H2 :tag1:tag2:"
     (org-match-sparse-tree nil "tag1|tag2")
     (search-forward "H2")
     (org-invisible-p2)))
  ;; Regexp match on tags.
  (should-not
   (org-test-with-temp-text "* H\n** H1 :tag1:\n** H2 :foo:"
     (org-match-sparse-tree nil "{^tag.*}")
     (search-forward "H1")
     (org-invisible-p2)))
  (should
   (org-test-with-temp-text "* H\n** H1 :tag1:\n** H2 :foo:"
     (org-match-sparse-tree nil "{^tag.*}")
     (search-forward "H2")
     (org-invisible-p2)))
  ;; Match group tags.
  (should-not
   (org-test-with-temp-text
       "#+TAGS: { work : lab }\n* H\n** H1 :work:\n** H2 :lab:"
     (org-match-sparse-tree nil "work")
     (search-forward "H1")
     (org-invisible-p2)))
  (should-not
   (org-test-with-temp-text
       "#+TAGS: { work : lab }\n* H\n** H1 :work:\n** H2 :lab:"
     (org-match-sparse-tree nil "work")
     (search-forward "H2")
     (org-invisible-p2)))
  ;; Match group tags with hard brackets.
  (should-not
   (org-test-with-temp-text
       "#+TAGS: [ work : lab ]\n* H\n** H1 :work:\n** H2 :lab:"
     (org-match-sparse-tree nil "work")
     (search-forward "H1")
     (org-invisible-p2)))
  (should-not
   (org-test-with-temp-text
       "#+TAGS: [ work : lab ]\n* H\n** H1 :work:\n** H2 :lab:"
     (org-match-sparse-tree nil "work")
     (search-forward "H2")
     (org-invisible-p2)))
  ;; Match tags in hierarchies
  (should-not
   (org-test-with-temp-text
       "#+TAGS: [ Lev_1 : Lev_2 ]\n
#+TAGS: [ Lev_2 : Lev_3 ]\n
#+TAGS: { Lev_3 : Lev_4 }\n
* H\n** H1 :Lev_1:\n** H2 :Lev_2:\n** H3 :Lev_3:\n** H4 :Lev_4:"
     (org-match-sparse-tree nil "Lev_1")
     (search-forward "H4")
     (org-invisible-p2)))
  ;; Match regular expressions in tags
  (should-not
   (org-test-with-temp-text
       "#+TAGS: [ Lev : {Lev_[0-9]} ]\n* H\n** H1 :Lev_1:"
     (org-match-sparse-tree nil "Lev")
     (search-forward "H1")
     (org-invisible-p2)))
  (should
   (org-test-with-temp-text
       "#+TAGS: [ Lev : {Lev_[0-9]} ]\n* H\n** H1 :Lev_n:"
     (org-match-sparse-tree nil "Lev")
     (search-forward "H1")
     (org-invisible-p2)))
  ;; Match properties.
  (should
   (org-test-with-temp-text
       "* H\n** H1\n:PROPERTIES:\n:A: 1\n:END:\n** H2\n:PROPERTIES:\n:A: 2\n:END:"
     (org-match-sparse-tree nil "A=\"1\"")
     (search-forward "H2")
     (org-invisible-p2)))
  (should-not
   (org-test-with-temp-text "* H1\n** H2\n:PROPERTIES:\n:A: 1\n:END:"
     (org-match-sparse-tree nil "A=\"1\"")
     (search-forward "H2")
     (org-invisible-p2)))
  ;; Case is not significant when matching properties.
  (should-not
   (org-test-with-temp-text "* H1\n** H2\n:PROPERTIES:\n:A: 1\n:END:"
     (org-match-sparse-tree nil "a=\"1\"")
     (search-forward "H2")
     (org-invisible-p2)))
  (should-not
   (org-test-with-temp-text "* H1\n** H2\n:PROPERTIES:\n:a: 1\n:END:"
     (org-match-sparse-tree nil "A=\"1\"")
     (search-forward "H2")
     (org-invisible-p2)))
  ;; Match special LEVEL property.
  (should-not
   (org-test-with-temp-text "* H\n** H1\n*** H2"
     (let ((org-odd-levels-only nil)) (org-match-sparse-tree nil "LEVEL=2"))
     (search-forward "H1")
     (org-invisible-p2)))
  (should
   (org-test-with-temp-text "* H\n** H1\n*** H2"
     (let ((org-odd-levels-only nil)) (org-match-sparse-tree nil "LEVEL=2"))
     (search-forward "H2")
     (org-invisible-p2)))
  ;; Comparison operators when matching properties.
  (should
   (org-test-with-temp-text
       "* H\n** H1\nSCHEDULED: <2014-03-04 tue.>\n** H2\nSCHEDULED: <2012-03-29 thu.>"
     (org-match-sparse-tree nil "SCHEDULED<=\"<2013-01-01>\"")
     (search-forward "H1")
     (org-invisible-p2)))
  (should-not
   (org-test-with-temp-text
       "* H\n** H1\nSCHEDULED: <2014-03-04 tue.>\n** H2\nSCHEDULED: <2012-03-29 thu.>"
     (org-match-sparse-tree nil "SCHEDULED<=\"<2013-01-01>\"")
     (search-forward "H2")
     (org-invisible-p2)))
  ;; Regexp match on properties values.
  (should-not
   (org-test-with-temp-text
       "* H\n** H1\n:PROPERTIES:\n:A: foo\n:END:\n** H2\n:PROPERTIES:\n:A: bar\n:END:"
     (org-match-sparse-tree nil "A={f.*}")
     (search-forward "H1")
     (org-invisible-p2)))
  (should
   (org-test-with-temp-text
       "* H\n** H1\n:PROPERTIES:\n:A: foo\n:END:\n** H2\n:PROPERTIES:\n:A: bar\n:END:"
     (org-match-sparse-tree nil "A={f.*}")
     (search-forward "H2")
     (org-invisible-p2)))
  ;; With an optional argument, limit match to TODO entries.
  (should-not
   (org-test-with-temp-text "* H\n** TODO H1 :tag:\n** H2 :tag:"
     (org-match-sparse-tree t "tag")
     (search-forward "H1")
     (org-invisible-p2)))
  (should
   (org-test-with-temp-text "* H\n** TODO H1 :tag:\n** H2 :tag:"
     (org-match-sparse-tree t "tag")
     (search-forward "H2")
     (org-invisible-p2))))

(ert-deftest test-org/occur ()
  "Test `org-occur' specifications."
  ;; Count number of matches.
  (should
   (= 1
      (org-test-with-temp-text "* H\nA\n* H2"
	(org-occur "A"))))
  (should
   (= 2
      (org-test-with-temp-text "* H\nA\n* H2\nA"
	(org-occur "A"))))
  ;; Test CALLBACK optional argument.
  (should
   (= 0
      (org-test-with-temp-text "* H\nA\n* H2"
	(org-occur "A" nil (lambda () (equal (org-get-heading) "H2"))))))
  (should
   (= 1
      (org-test-with-temp-text "* H\nA\n* H2\nA"
	(org-occur "A" nil (lambda () (equal (org-get-heading) "H2"))))))
  ;; Case-fold searches according to `org-occur-case-fold-search'.
  (should
   (= 2
      (org-test-with-temp-text "Aa"
	(let ((org-occur-case-fold-search t)) (org-occur "A")))))
  (should
   (= 2
      (org-test-with-temp-text "Aa"
	(let ((org-occur-case-fold-search t)) (org-occur "a")))))
  (should
   (= 1
      (org-test-with-temp-text "Aa"
	(let ((org-occur-case-fold-search nil)) (org-occur "A")))))
  (should
   (= 1
      (org-test-with-temp-text "Aa"
	(let ((org-occur-case-fold-search nil)) (org-occur "a")))))
  (should
   (= 1
      (org-test-with-temp-text "Aa"
	(let ((org-occur-case-fold-search 'smart)) (org-occur "A")))))
  (should
   (= 2
      (org-test-with-temp-text "Aa"
	(let ((org-occur-case-fold-search 'smart)) (org-occur "a"))))))


;;; Tags

(ert-deftest test-org/tag-string-to-alist ()
  "Test `org-tag-string-to-alist' specifications."
  ;; Tag without selection key.
  (should (equal (org-tag-string-to-alist "tag1") '(("tag1"))))
  ;; Tag with selection key.
  (should (equal (org-tag-string-to-alist "tag1(t)") '(("tag1" . ?t))))
  ;; Tag group.
  (should
   (equal
    (org-tag-string-to-alist "[ group : t1 t2 ]")
    '((:startgrouptag) ("group") (:grouptags) ("t1") ("t2") (:endgrouptag))))
  ;; Mutually exclusive tags.
  (should (equal (org-tag-string-to-alist "{ tag1 tag2 }")
		 '((:startgroup) ("tag1") ("tag2") (:endgroup))))
  (should
   (equal
    (org-tag-string-to-alist "{ group : tag1 tag2 }")
    '((:startgroup) ("group") (:grouptags) ("tag1") ("tag2") (:endgroup)))))

(ert-deftest test-org/tag-alist-to-string ()
  "Test `org-tag-alist-to-string' specifications."
  (should (equal (org-tag-alist-to-string '(("tag1"))) "tag1"))
  (should (equal (org-tag-alist-to-string '(("tag1" . ?t))) "tag1(t)"))
  (should
   (equal
    (org-tag-alist-to-string
     '((:startgrouptag) ("group") (:grouptags) ("t1") ("t2") (:endgrouptag)))
    "[ group : t1 t2 ]"))
  (should
   (equal (org-tag-alist-to-string
	   '((:startgroup) ("tag1") ("tag2") (:endgroup)))
	  "{ tag1 tag2 }"))
  (should
   (equal
    (org-tag-alist-to-string
     '((:startgroup) ("group") (:grouptags) ("tag1") ("tag2") (:endgroup)))
    "{ group : tag1 tag2 }")))

(ert-deftest test-org/tag-alist-to-groups ()
  "Test `org-tag-alist-to-groups' specifications."
  (should
   (equal (org-tag-alist-to-groups
	   '((:startgroup) ("group") (:grouptags) ("t1") ("t2") (:endgroup)))
	  '(("group" "t1" "t2"))))
  (should
   (equal
    (org-tag-alist-to-groups
     '((:startgrouptag) ("group") (:grouptags) ("t1") ("t2") (:endgrouptag)))
    '(("group" "t1" "t2"))))
  (should-not
   (org-tag-alist-to-groups
    '((:startgroup) ("group") ("t1") ("t2") (:endgroup)))))

(ert-deftest test-org/tag-align ()
  "Test tags alignment."
  ;; Test aligning tags with different display width.
  (should
   ;;      12345678901234567890
   (equal "* Test         :abc:"
	  (org-test-with-temp-text "* Test :abc:"
	    (let ((org-tags-column -20)
		  (indent-tabs-mode nil))
	      (org-fix-tags-on-the-fly))
	    (buffer-string))))
  (should
   ;;      12345678901234567890
   (equal "* Test      :日本語:"
	  (org-test-with-temp-text "* Test :日本語:"
	    (let ((org-tags-column -20)
		  (indent-tabs-mode nil))
	      (org-fix-tags-on-the-fly))
	    (buffer-string))))
  ;; Make sure aligning tags do not skip invisible text.
  (should
   (equal "* [[linkx]] :tag:"
	  (org-test-with-temp-text "* [[link<point>]]     :tag:"
	    (let ((org-tags-column 0))
	      (org-fix-tags-on-the-fly)
	      (insert "x")
	      (buffer-string))))))

(ert-deftest test-org/tags-at ()
  (should
   (equal '("foo" "bar")
	  (org-test-with-temp-text
	   "* T<point>est :foo:bar:"
	   (org-get-tags-at)))))


;;; TODO keywords

(ert-deftest test-org/auto-repeat-maybe ()
  "Test `org-auto-repeat-maybe' specifications."
  ;; Do not auto repeat when there is no valid time stamp with
  ;; a repeater in the entry.
  (should-not
   (string-prefix-p
    "* TODO H"
    (let ((org-todo-keywords '((sequence "TODO" "DONE"))))
      (org-test-with-temp-text "* TODO H\n<2012-03-29 Thu>"
	(org-todo "DONE")
	(buffer-string)))))
  (should-not
   (string-prefix-p
    "* TODO H"
    (let ((org-todo-keywords '((sequence "TODO" "DONE"))))
      (org-test-with-temp-text "* TODO H\n# <2012-03-29 Thu>"
	(org-todo "DONE")
	(buffer-string)))))
  ;; When switching to DONE state, switch back to first TODO keyword
  ;; in sequence, or the same keyword if they have different types.
  (should
   (string-prefix-p
    "* TODO H"
    (let ((org-todo-keywords '((sequence "TODO" "DONE"))))
      (org-test-with-temp-text "* TODO H\n<2012-03-29 Thu +2y>"
	(org-todo "DONE")
	(buffer-string)))))
  (should
   (string-prefix-p
    "* KWD1 H"
    (let ((org-todo-keywords '((sequence "KWD1" "KWD2" "DONE"))))
      (org-test-with-temp-text "* KWD2 H\n<2012-03-29 Thu +2y>"
	(org-todo "DONE")
	(buffer-string)))))
  (should
   (string-prefix-p
    "* KWD2 H"
    (let ((org-todo-keywords '((type "KWD1" "KWD2" "DONE"))))
      (org-test-with-temp-text "* KWD2 H\n<2012-03-29 Thu +2y>"
	(org-todo "DONE")
	(buffer-string)))))
  ;; If there was no TODO keyword in the first place, do not insert
  ;; any either.
  (should
   (string-prefix-p
    "* H"
    (let ((org-todo-keywords '((sequence "TODO" "DONE"))))
      (org-test-with-temp-text "* H\n<2012-03-29 Thu +2y>"
	(org-todo "DONE")
	(buffer-string)))))
  ;; Revert to REPEAT_TO_STATE, if set.
  (should
   (string-prefix-p
    "* KWD2 H"
    (let ((org-todo-keywords '((sequence "KWD1" "KWD2" "DONE"))))
      (org-test-with-temp-text
	  "* KWD2 H
:PROPERTIES:
:REPEAT_TO_STATE: KWD2
:END:
<2012-03-29 Thu +2y>"
	(org-todo "DONE")
	(buffer-string)))))
  ;; When switching to DONE state, update base date.  If there are
  ;; multiple repeated time stamps, update them all.
  (should
   (string-match-p
    "<2014-03-29 .* \\+2y>"
    (let ((org-todo-keywords '((sequence "TODO" "DONE"))))
      (org-test-with-temp-text "* TODO H\n<2012-03-29 Thu +2y>"
	(org-todo "DONE")
	(buffer-string)))))
  (should
   (string-match-p
    "<2015-03-04 .* \\+1y>"
    (let ((org-todo-keywords '((sequence "TODO" "DONE"))))
      (org-test-with-temp-text
	  "* TODO H\n<2012-03-29 Thu. +2y>\n<2014-03-04 Tue +1y>"
	(org-todo "DONE")
	(buffer-string)))))
  ;; Throw an error if repeater unit is the hour and no time is
  ;; provided in the time-stamp.
  (should-error
   (let ((org-todo-keywords '((sequence "TODO" "DONE"))))
     (org-test-with-temp-text "* TODO H\n<2012-03-29 Thu +2h>"
       (org-todo "DONE")
       (buffer-string))))
  ;; Do not repeat commented time stamps.
  (should-not
   (string-prefix-p
    "<2015-03-04 .* \\+1y>"
    (let ((org-todo-keywords '((sequence "TODO" "DONE"))))
      (org-test-with-temp-text
	  "* TODO H\n<2012-03-29 Thu +2y>\n# <2014-03-04 Tue +1y>"
	(org-todo "DONE")
	(buffer-string)))))
  (should-not
   (string-prefix-p
    "<2015-03-04 .* \\+1y>"
    (let ((org-todo-keywords '((sequence "TODO" "DONE"))))
      (org-test-with-temp-text
	  "* TODO H
<2012-03-29 Thu. +2y>
#+BEGIN_EXAMPLE
<2014-03-04 Tue +1y>
#+END_EXAMPLE"
	(org-todo "DONE")
	(buffer-string)))))
  ;; When `org-log-repeat' is non-nil or there is a CLOCK in the
  ;; entry, record time of last repeat.
  (should-not
   (string-match-p
    ":LAST_REPEAT:"
    (let ((org-todo-keywords '((sequence "TODO" "DONE")))
	  (org-log-repeat nil))
      (cl-letf (((symbol-function 'org-add-log-setup)
		 (lambda (&rest args) nil)))
	(org-test-with-temp-text "* TODO H\n<2012-03-29 Thu. +2y>"
	  (org-todo "DONE")
	  (buffer-string))))))
  (should
   (string-match-p
    ":LAST_REPEAT:"
    (let ((org-todo-keywords '((sequence "TODO" "DONE")))
	  (org-log-repeat t))
      (cl-letf (((symbol-function 'org-add-log-setup)
		 (lambda (&rest args) nil)))
	(org-test-with-temp-text "* TODO H\n<2012-03-29 Thu. +2y>"
	  (org-todo "DONE")
	  (buffer-string))))))
  (should
   (string-match-p
    ":LAST_REPEAT:"
    (let ((org-todo-keywords '((sequence "TODO" "DONE"))))
      (cl-letf (((symbol-function 'org-add-log-setup)
		 (lambda (&rest args) nil)))
	(org-test-with-temp-text
	    "* TODO H\n<2012-03-29 Thu. +2y>\nCLOCK: [2012-03-29 Thu 16:40]"
	  (org-todo "DONE")
	  (buffer-string))))))
  ;; When a SCHEDULED entry has no repeater, remove it upon repeating
  ;; the entry as it is no longer relevant.
  (should-not
   (string-match-p
    "^SCHEDULED:"
    (let ((org-todo-keywords '((sequence "TODO" "DONE"))))
      (org-test-with-temp-text
	  "* TODO H\nSCHEDULED: <2014-03-04 Tue>\n<2012-03-29 Thu +2y>"
	(org-todo "DONE")
	(buffer-string))))))


;;; Timestamps API

(ert-deftest test-org/at-timestamp-p ()
  "Test `org-at-timestamp-p' specifications."
  (should
   (org-test-with-temp-text "<2012-03-29 Thu>"
     (org-at-timestamp-p)))
  (should-not
   (org-test-with-temp-text "2012-03-29 Thu"
     (org-at-timestamp-p)))
  ;; Test return values.
  (should
   (eq 'bracket
       (org-test-with-temp-text "<2012-03-29 Thu>"
	 (org-at-timestamp-p))))
  (should
   (eq 'year
       (org-test-with-temp-text "<<point>2012-03-29 Thu>"
	 (org-at-timestamp-p))))
  (should
   (eq 'month
       (org-test-with-temp-text "<2012-<point>03-29 Thu>"
	 (org-at-timestamp-p))))
  (should
   (eq 'day
       (org-test-with-temp-text "<2012-03-<point>29 Thu>"
	 (org-at-timestamp-p))))
  (should
   (eq 'day
       (org-test-with-temp-text "<2012-03-29 T<point>hu>"
	 (org-at-timestamp-p))))
  (should
   (wholenump
    (org-test-with-temp-text "<2012-03-29 Thu +2<point>y>"
      (org-at-timestamp-p))))
  (should
   (eq 'bracket
       (org-test-with-temp-text "<2012-03-29 Thu<point>>"
	 (org-at-timestamp-p))))
  (should
   (eq 'after
       (org-test-with-temp-text "<2012-03-29 Thu><point>»"
	 (org-at-timestamp-p))))
  ;; Test `inactive' optional argument.
  (should
   (org-test-with-temp-text "[2012-03-29 Thu]"
     (org-at-timestamp-p 'inactive)))
  (should-not
   (org-test-with-temp-text "[2012-03-29 Thu]"
     (org-at-timestamp-p)))
  ;; When optional argument is `agenda', recognize time-stamps in
  ;; planning info line, property drawers and clocks.
  (should
   (org-test-with-temp-text "* H\nSCHEDULED: <point><2012-03-29 Thu>"
     (org-at-timestamp-p 'agenda)))
  (should-not
   (org-test-with-temp-text "* H\nSCHEDULED: <point><2012-03-29 Thu>"
     (org-at-timestamp-p)))
  (should
   (org-test-with-temp-text
       "* H\n:PROPERTIES:\n:PROP: <point><2012-03-29 Thu>\n:END:"
     (org-at-timestamp-p 'agenda)))
  (should-not
   (org-test-with-temp-text
       "* H\n:PROPERTIES:\n:PROP: <point><2012-03-29 Thu>\n:END:"
     (org-at-timestamp-p)))
  (should
   (org-test-with-temp-text "CLOCK: <point>[2012-03-29 Thu]"
     (let ((org-agenda-include-inactive-timestamps t))
       (org-at-timestamp-p 'agenda))))
  (should-not
   (org-test-with-temp-text "CLOCK: <point>[2012-03-29 Thu]"
     (let ((org-agenda-include-inactive-timestamps t))
       (org-at-timestamp-p))))
  (should-not
   (org-test-with-temp-text "CLOCK: <point>[2012-03-29 Thu]"
     (let ((org-agenda-include-inactive-timestamps t))
       (org-at-timestamp-p 'inactive))))
  ;; When optional argument is `lax', match any part of the document
  ;; with Org timestamp syntax.
  (should
   (org-test-with-temp-text "# <2012-03-29 Thu><point>"
     (org-at-timestamp-p 'lax)))
  (should-not
   (org-test-with-temp-text "# <2012-03-29 Thu><point>"
     (org-at-timestamp-p)))
  (should
   (org-test-with-temp-text ": <2012-03-29 Thu><point>"
     (org-at-timestamp-p 'lax)))
  (should-not
   (org-test-with-temp-text ": <2012-03-29 Thu><point>"
     (org-at-timestamp-p)))
  (should
   (org-test-with-temp-text
       "#+BEGIN_EXAMPLE\n<2012-03-29 Thu><point>\n#+END_EXAMPLE"
     (org-at-timestamp-p 'lax)))
  (should-not
   (org-test-with-temp-text
       "#+BEGIN_EXAMPLE\n<2012-03-29 Thu><point>\n#+END_EXAMPLE"
     (org-at-timestamp-p)))
  ;; Optional argument `lax' also matches inactive timestamps.
  (should
   (org-test-with-temp-text "# [2012-03-29 Thu]<point>"
     (org-at-timestamp-p 'lax))))

(ert-deftest test-org/time-stamp ()
  "Test `org-time-stamp' specifications."
  ;; Insert chosen time stamp at point.
  (should
   (string-match
    "Te<2014-03-04 .*?>xt"
    (org-test-with-temp-text "Te<point>xt"
      (cl-letf (((symbol-function 'org-read-date)
		 (lambda (&rest args)
		   (apply #'encode-time (org-parse-time-string "2014-03-04")))))
	(org-time-stamp nil)
	(buffer-string)))))
  ;; With a prefix argument, also insert time.
  (should
   (string-match
    "Te<2014-03-04 .*? 00:41>xt"
    (org-test-with-temp-text "Te<point>xt"
      (cl-letf (((symbol-function 'org-read-date)
		 (lambda (&rest args)
		   (apply #'encode-time
			  (org-parse-time-string "2014-03-04 00:41")))))
	(org-time-stamp '(4))
	(buffer-string)))))
  ;; With two universal prefix arguments, insert an active timestamp
  ;; with the current time without prompting the user.
  (should
   (string-match
    "Te<2014-03-04 .*? 00:41>xt"
    (org-test-with-temp-text "Te<point>xt"
      (cl-letf (((symbol-function 'current-time)
		 (lambda ()
		   (apply #'encode-time
			  (org-parse-time-string "2014-03-04 00:41")))))
	(org-time-stamp '(16))
	(buffer-string)))))
  ;; When optional argument is non-nil, insert an inactive timestamp.
  (should
   (string-match
    "Te\\[2014-03-04 .*?\\]xt"
    (org-test-with-temp-text "Te<point>xt"
      (cl-letf (((symbol-function 'org-read-date)
		 (lambda (&rest args)
		   (apply #'encode-time (org-parse-time-string "2014-03-04")))))
	(org-time-stamp nil t)
	(buffer-string)))))
  ;; When called from a timestamp, replace existing one.
  (should
   (string-match
    "<2014-03-04 .*?>"
    (org-test-with-temp-text "<2012-03-29<point> thu.>"
      (cl-letf (((symbol-function 'org-read-date)
		 (lambda (&rest args)
		   (apply #'encode-time (org-parse-time-string "2014-03-04")))))
	(org-time-stamp nil)
	(buffer-string)))))
  (should
   (string-match
    "<2014-03-04 .*?>--<2014-03-04 .*?>"
    (org-test-with-temp-text "<2012-03-29<point> thu.>--<2014-03-04 tue.>"
      (cl-letf (((symbol-function 'org-read-date)
		 (lambda (&rest args)
		   (apply #'encode-time (org-parse-time-string "2014-03-04")))))
	(org-time-stamp nil)
	(buffer-string)))))
  ;; When replacing a timestamp, preserve repeater, if any.
  (should
   (string-match
    "<2014-03-04 .*? \\+2y>"
    (org-test-with-temp-text "<2012-03-29<point> thu. +2y>"
      (cl-letf (((symbol-function 'org-read-date)
		 (lambda (&rest args)
		   (apply #'encode-time (org-parse-time-string "2014-03-04")))))
	(org-time-stamp nil)
	(buffer-string)))))
  ;; When called twice in a raw, build a date range.
  (should
   (string-match
    "<2012-03-29 .*?>--<2014-03-04 .*?>"
    (org-test-with-temp-text "<2012-03-29 thu.><point>"
      (cl-letf (((symbol-function 'org-read-date)
		 (lambda (&rest args)
		   (apply #'encode-time (org-parse-time-string "2014-03-04")))))
	(let ((last-command 'org-time-stamp)
	      (this-command 'org-time-stamp))
	  (org-time-stamp nil))
	(buffer-string))))))

(ert-deftest test-org/timestamp-has-time-p ()
  "Test `org-timestamp-has-time-p' specifications."
  ;; With time.
  (should
   (org-test-with-temp-text "<2012-03-29 Thu 16:40>"
     (org-timestamp-has-time-p (org-element-context))))
  ;; Without time.
  (should-not
   (org-test-with-temp-text "<2012-03-29 Thu>"
     (org-timestamp-has-time-p (org-element-context)))))

(ert-deftest test-org/get-repeat ()
  "Test `org-get-repeat' specifications."
  (should
   (org-test-with-temp-text "* H\n<2012-03-29 Thu 16:40 +2y>"
     (org-get-repeat)))
  (should-not
   (org-test-with-temp-text "* H\n<2012-03-29 Thu 16:40>"
     (org-get-repeat)))
  ;; Return proper repeat string.
  (should
   (equal "+2y"
	  (org-test-with-temp-text "* H\n<2014-03-04 Tue 16:40 +2y>"
	    (org-get-repeat))))
  ;; Prevent false positive (commented or verbatim time stamps)
  (should-not
   (org-test-with-temp-text "* H\n# <2012-03-29 Thu 16:40>"
     (org-get-repeat)))
  (should-not
   (org-test-with-temp-text
       "* H\n#+BEGIN_EXAMPLE\n<2012-03-29 Thu 16:40>\n#+END_EXAMPLE"
     (org-get-repeat)))
  ;; Return nil when called before first heading.
  (should-not
   (org-test-with-temp-text "<2012-03-29 Thu 16:40 +2y>"
     (org-get-repeat)))
  ;; When called with an optional argument, extract repeater from that
  ;; string instead.
  (should (equal "+2y" (org-get-repeat "<2012-03-29 Thu 16:40 +2y>")))
  (should-not (org-get-repeat "<2012-03-29 Thu 16:40>")))

(ert-deftest test-org/timestamp-format ()
  "Test `org-timestamp-format' specifications."
  ;; Regular test.
  (should
   (equal
    "2012-03-29 16:40"
    (org-test-with-temp-text "<2012-03-29 Thu 16:40>"
      (org-timestamp-format (org-element-context) "%Y-%m-%d %R"))))
  ;; Range end.
  (should
   (equal
    "2012-03-29"
    (org-test-with-temp-text "[2011-07-14 Thu]--[2012-03-29 Thu]"
      (org-timestamp-format (org-element-context) "%Y-%m-%d" t)))))

(ert-deftest test-org/timestamp-split-range ()
  "Test `org-timestamp-split-range' specifications."
  ;; Extract range start (active).
  (should
   (equal '(2012 3 29)
	  (org-test-with-temp-text "<2012-03-29 Thu>--<2012-03-30 Fri>"
	    (let ((ts (org-timestamp-split-range (org-element-context))))
	      (mapcar (lambda (p) (org-element-property p ts))
		      '(:year-end :month-end :day-end))))))
  ;; Extract range start (inactive)
  (should
   (equal '(2012 3 29)
	  (org-test-with-temp-text "[2012-03-29 Thu]--[2012-03-30 Fri]"
	    (let ((ts (org-timestamp-split-range (org-element-context))))
	      (mapcar (lambda (p) (org-element-property p ts))
		      '(:year-end :month-end :day-end))))))
  ;; Extract range end (active).
  (should
   (equal '(2012 3 30)
	  (org-test-with-temp-text "<2012-03-29 Thu>--<2012-03-30 Fri>"
	    (let ((ts (org-timestamp-split-range
		       (org-element-context) t)))
	      (mapcar (lambda (p) (org-element-property p ts))
		      '(:year-end :month-end :day-end))))))
  ;; Extract range end (inactive)
  (should
   (equal '(2012 3 30)
	  (org-test-with-temp-text "[2012-03-29 Thu]--[2012-03-30 Fri]"
	    (let ((ts (org-timestamp-split-range
		       (org-element-context) t)))
	      (mapcar (lambda (p) (org-element-property p ts))
		      '(:year-end :month-end :day-end))))))
  ;; Return the timestamp if not a range.
  (should
   (org-test-with-temp-text "[2012-03-29 Thu]"
     (let* ((ts-orig (org-element-context))
	    (ts-copy (org-timestamp-split-range ts-orig)))
       (eq ts-orig ts-copy))))
  (should
   (org-test-with-temp-text "<%%(org-float t 4 2)>"
     (let* ((ts-orig (org-element-context))
	    (ts-copy (org-timestamp-split-range ts-orig)))
       (eq ts-orig ts-copy)))))

(ert-deftest test-org/timestamp-translate ()
  "Test `org-timestamp-translate' specifications."
  ;; Translate whole date range.
  (should
   (equal "<29>--<30>"
	  (org-test-with-temp-text "<2012-03-29 Thu>--<2012-03-30 Fri>"
	    (let ((org-display-custom-times t)
		  (org-time-stamp-custom-formats '("<%d>" . "<%d>")))
	      (org-timestamp-translate (org-element-context))))))
  ;; Translate date range start.
  (should
   (equal "<29>"
	  (org-test-with-temp-text "<2012-03-29 Thu>--<2012-03-30 Fri>"
	    (let ((org-display-custom-times t)
		  (org-time-stamp-custom-formats '("<%d>" . "<%d>")))
	      (org-timestamp-translate (org-element-context) 'start)))))
  ;; Translate date range end.
  (should
   (equal "<30>"
	  (org-test-with-temp-text "<2012-03-29 Thu>--<2012-03-30 Fri>"
	    (let ((org-display-custom-times t)
		  (org-time-stamp-custom-formats '("<%d>" . "<%d>")))
	      (org-timestamp-translate (org-element-context) 'end)))))
  ;; Translate time range.
  (should
   (equal "<08>--<16>"
	  (org-test-with-temp-text "<2012-03-29 Thu 8:30-16:40>"
	    (let ((org-display-custom-times t)
		  (org-time-stamp-custom-formats '("<%d>" . "<%H>")))
	      (org-timestamp-translate (org-element-context))))))
  ;; Translate non-range timestamp.
  (should
   (equal "<29>"
	  (org-test-with-temp-text "<2012-03-29 Thu>"
	    (let ((org-display-custom-times t)
		  (org-time-stamp-custom-formats '("<%d>" . "<%d>")))
	      (org-timestamp-translate (org-element-context))))))
  ;; Do not change `diary' timestamps.
  (should
   (equal "<%%(org-float t 4 2)>"
	  (org-test-with-temp-text "<%%(org-float t 4 2)>"
	    (let ((org-display-custom-times t)
		  (org-time-stamp-custom-formats '("<%d>" . "<%d>")))
	      (org-timestamp-translate (org-element-context)))))))



;;; Visibility

(ert-deftest test-org/flag-drawer ()
  "Test `org-flag-drawer' specifications."
  ;; Hide drawer.
  (should
   (org-test-with-temp-text ":DRAWER:\ncontents\n:END:"
     (org-flag-drawer t)
     (get-char-property (line-end-position) 'invisible)))
  ;; Show drawer.
  (should-not
   (org-test-with-temp-text ":DRAWER:\ncontents\n:END:"
     (org-flag-drawer t)
     (org-flag-drawer nil)
     (get-char-property (line-end-position) 'invisible)))
  ;; Test optional argument.
  (should
   (org-test-with-temp-text "Text\n:D1:\nc1\n:END:\n\n:D2:\nc2\n:END:"
     (let ((drawer (save-excursion (search-forward ":D2")
				   (org-element-at-point))))
       (org-flag-drawer t drawer)
       (get-char-property (progn (search-forward ":D2") (line-end-position))
			  'invisible))))
  (should-not
   (org-test-with-temp-text ":D1:\nc1\n:END:\n\n:D2:\nc2\n:END:"
     (let ((drawer (save-excursion (search-forward ":D2")
				   (org-element-at-point))))
       (org-flag-drawer t drawer)
       (get-char-property (line-end-position) 'invisible))))
  ;; Do not hide fake drawers.
  (should-not
   (org-test-with-temp-text "#+begin_example\n:D:\nc\n:END:\n#+end_example"
     (forward-line 1)
     (org-flag-drawer t)
     (get-char-property (line-end-position) 'invisible)))
  ;; Do not hide incomplete drawers.
  (should-not
   (org-test-with-temp-text ":D:\nparagraph"
     (forward-line 1)
     (org-flag-drawer t)
     (get-char-property (line-end-position) 'invisible)))
  ;; Do not hide drawers when called from final blank lines.
  (should-not
   (org-test-with-temp-text ":DRAWER:\nA\n:END:\n\n"
     (goto-char (point-max))
     (org-flag-drawer t)
     (goto-char (point-min))
     (get-char-property (line-end-position) 'invisible)))
  ;; Don't leave point in an invisible part of the buffer when hiding
  ;; a drawer away.
  (should-not
   (org-test-with-temp-text ":DRAWER:\ncontents\n:END:"
     (goto-char (point-max))
     (org-flag-drawer t)
     (get-char-property (point) 'invisible))))

(ert-deftest test-org/hide-block-toggle ()
  "Test `org-hide-block-toggle' specifications."
  ;; Error when not at a block.
  (should-error
   (org-test-with-temp-text "#+BEGIN_QUOTE\ncontents"
     (org-hide-block-toggle 'off)
     (get-char-property (line-end-position) 'invisible)))
  ;; Hide block.
  (should
   (org-test-with-temp-text "#+BEGIN_CENTER\ncontents\n#+END_CENTER"
     (org-hide-block-toggle)
     (get-char-property (line-end-position) 'invisible)))
  (should
   (org-test-with-temp-text "#+BEGIN_EXAMPLE\ncontents\n#+END_EXAMPLE"
     (org-hide-block-toggle)
     (get-char-property (line-end-position) 'invisible)))
  ;; Show block unconditionally when optional argument is `off'.
  (should-not
   (org-test-with-temp-text "#+BEGIN_QUOTE\ncontents\n#+END_QUOTE"
     (org-hide-block-toggle)
     (org-hide-block-toggle 'off)
     (get-char-property (line-end-position) 'invisible)))
  (should-not
   (org-test-with-temp-text "#+BEGIN_QUOTE\ncontents\n#+END_QUOTE"
     (org-hide-block-toggle 'off)
     (get-char-property (line-end-position) 'invisible)))
  ;; Hide block unconditionally when optional argument is non-nil.
  (should
   (org-test-with-temp-text "#+BEGIN_QUOTE\ncontents\n#+END_QUOTE"
     (org-hide-block-toggle t)
     (get-char-property (line-end-position) 'invisible)))
  (should
   (org-test-with-temp-text "#+BEGIN_QUOTE\ncontents\n#+END_QUOTE"
     (org-hide-block-toggle)
     (org-hide-block-toggle t)
     (get-char-property (line-end-position) 'invisible)))
  ;; Do not hide block when called from final blank lines.
  (should-not
   (org-test-with-temp-text "#+BEGIN_QUOTE\ncontents\n#+END_QUOTE\n\n<point>"
     (org-hide-block-toggle)
     (goto-char (point-min))
     (get-char-property (line-end-position) 'invisible)))
  ;; Don't leave point in an invisible part of the buffer when hiding
  ;; a block away.
  (should-not
   (org-test-with-temp-text "#+BEGIN_QUOTE\ncontents\n<point>#+END_QUOTE"
     (org-hide-block-toggle)
     (get-char-property (point) 'invisible))))

(ert-deftest test-org/hide-block-toggle-maybe ()
  "Test `org-hide-block-toggle-maybe' specifications."
  (should
   (org-test-with-temp-text "#+BEGIN: dynamic\nContents\n#+END:"
     (org-hide-block-toggle-maybe)))
  (should-not
   (org-test-with-temp-text "Paragraph" (org-hide-block-toggle-maybe))))

(ert-deftest test-org/set-tags ()
  "Test `org-set-tags' specifications."
  ;; Tags set via fast-tag-selection should be visible afterwards
  (should
   (let ((org-tag-alist '(("NEXT" . ?n)))
	 (org-fast-tag-selection-single-key t))
     (cl-letf (((symbol-function 'read-char-exclusive) (lambda () ?n))
	       ((symbol-function 'window-width) (lambda (&rest args) 100)))
       (org-test-with-temp-text "<point>* Headline\nAnd its content\n* And another headline\n\nWith some content"
	 ;; Show only headlines
	 (org-content)
	 ;; Set NEXT tag on current entry
	 (org-set-tags nil nil)
	 ;; Move point to that NEXT tag
	 (search-forward "NEXT") (backward-word)
	 ;; And it should be visible (i.e. no overlays)
	 (not (overlays-at (point))))))))

(ert-deftest test-org/show-set-visibility ()
  "Test `org-show-set-visibility' specifications."
  ;; Do not throw an error before first heading.
  (should
   (org-test-with-temp-text "Preamble\n* Headline"
     (org-show-set-visibility 'tree)
     t))
  ;; Test all visibility spans, both on headline and in entry.
  (let ((list-visible-lines
	 (lambda (state headerp)
	   (org-test-with-temp-text "* Grandmother  (0)
** Uncle              (1)
*** Heir              (2)
** Father             (3)
   Ancestor text      (4)
*** Sister            (5)
    Sibling text      (6)
*** Self              (7)
    Match	      (8)
**** First born	      (9)
     Child text	      (10)
**** The other child  (11)
*** Brother	      (12)
** Aunt               (13)
"
	     (org-cycle t)
	     (search-forward (if headerp "Self" "Match"))
	     (org-show-set-visibility state)
	     (goto-char (point-min))
	     (let (result (line 0))
	       (while (not (eobp))
		 (unless (org-invisible-p2) (push line result))
		 (incf line)
		 (forward-line))
	       (nreverse result))))))
    (should (equal '(0 7) (funcall list-visible-lines 'minimal t)))
    (should (equal '(0 7 8) (funcall list-visible-lines 'minimal nil)))
    (should (equal '(0 7 8 9) (funcall list-visible-lines 'local t)))
    (should (equal '(0 7 8 9) (funcall list-visible-lines 'local nil)))
    (should (equal '(0 3 7) (funcall list-visible-lines 'ancestors t)))
    (should (equal '(0 3 7 8) (funcall list-visible-lines 'ancestors nil)))
    (should (equal '(0 3 5 7 12) (funcall list-visible-lines 'lineage t)))
    (should (equal '(0 3 5 7 8 9 12) (funcall list-visible-lines 'lineage nil)))
    (should (equal '(0 1 3 5 7 12 13) (funcall list-visible-lines 'tree t)))
    (should (equal '(0 1 3 5 7 8 9 11 12 13)
		   (funcall list-visible-lines 'tree nil)))
    (should (equal '(0 1 3 4 5 7 12 13)
		   (funcall list-visible-lines 'canonical t)))
    (should (equal '(0 1 3 4 5 7 8 9 11 12 13)
		   (funcall list-visible-lines 'canonical nil))))
  ;; When point is hidden in a drawer or a block, make sure to make it
  ;; visible.
  (should-not
   (org-test-with-temp-text "#+BEGIN_QUOTE\nText\n#+END_QUOTE"
     (org-hide-block-toggle)
     (search-forward "Text")
     (org-show-set-visibility 'minimal)
     (org-invisible-p2)))
  (should-not
   (org-test-with-temp-text ":DRAWER:\nText\n:END:"
     (org-flag-drawer t)
     (search-forward "Text")
     (org-show-set-visibility 'minimal)
     (org-invisible-p2)))
  (should-not
   (org-test-with-temp-text
       "#+BEGIN_QUOTE\n<point>:DRAWER:\nText\n:END:\n#+END_QUOTE"
     (org-flag-drawer t)
     (forward-line -1)
     (org-hide-block-toggle)
     (search-forward "Text")
     (org-show-set-visibility 'minimal)
     (org-invisible-p2))))

<<<<<<< HEAD
(ert-deftest test-org/file-contents ()
  "Test `org-file-contents' specifications."
  ;; Open files.
  (should
   (string= "#+BIND: variable value
#+DESCRIPTION: l2
#+LANGUAGE: en
#+SELECT_TAGS: b
#+TITLE: b
#+PROPERTY: a 1
" (org-file-contents (expand-file-name "setupfile3.org"
				       (concat org-test-dir "examples/")))))
  ;; Throw error when trying to access an invalid file.
  (should-error (org-file-contents "this-file-must-not-exist"))
  ;; Try to access an invalid file, but do not throw an error.
  (should
   (progn (org-file-contents "this-file-must-not-exist" :noerror) t))
  ;; Open URL.
  (should
   (string= "foo"
	    (let ((buffer (generate-new-buffer "url-retrieve-output")))
	      (unwind-protect
		  ;; Simulate successful retrieval of a URL.
		  (cl-letf (((symbol-function 'url-retrieve-synchronously)
			     (lambda (&rest_)
			       (with-current-buffer buffer
				 (insert "HTTP/1.1 200 OK\n\nfoo"))
			       buffer)))
		    (org-file-contents "http://some-valid-url"))
		(kill-buffer buffer)))))
  ;; Throw error when trying to access an invalid URL.
  (should-error
   (let ((buffer (generate-new-buffer "url-retrieve-output")))
     (unwind-protect
	 ;; Simulate unsuccessful retrieval of a URL.
	 (cl-letf (((symbol-function 'url-retrieve-synchronously)
		    (lambda (&rest_)
		      (with-current-buffer buffer
			(insert "HTTP/1.1 404 Not found\n\ndoes not matter"))
		      buffer)))
	   (org-file-contents "http://this-url-must-not-exist"))
       (kill-buffer buffer))))
  ;; Try to access an invalid URL, but do not throw an error.
  (should-error
   (let ((buffer (generate-new-buffer "url-retrieve-output")))
     (unwind-protect
	 ;; Simulate unsuccessful retrieval of a URL.
	 (cl-letf (((symbol-function 'url-retrieve-synchronously)
		    (lambda (&rest_)
		      (with-current-buffer buffer
			(insert "HTTP/1.1 404 Not found\n\ndoes not matter"))
		      buffer)))
	   (org-file-contents "http://this-url-must-not-exist"))
       (kill-buffer buffer))))
  (should
   (let ((buffer (generate-new-buffer "url-retrieve-output")))
     (unwind-protect
	 ;; Simulate unsuccessful retrieval of a URL.
	 (cl-letf (((symbol-function 'url-retrieve-synchronously)
		    (lambda (&rest_)
		      (with-current-buffer buffer
			(insert "HTTP/1.1 404 Not found\n\ndoes not matter"))
		      buffer)))
	   (org-file-contents "http://this-url-must-not-exist" :noerror))
       (kill-buffer buffer))
     t)))
=======
(defun test-org/copy-visible ()
  "Test `org-copy-visible' specifications."
  (should
   (equal "Foo"
	  (org-test-with-temp-text "Foo"
	    (let ((kill-ring nil))
	      (org-copy-visible (point-min) (point-max))
	      (current-kill 0 t)))))
  ;; Skip invisible characters by text property.
  (should
   (equal "Foo"
	  (org-test-with-temp-text #("F<hidden>oo" 1 7 (invisible t))
	    (let ((kill-ring nil))
	      (org-copy-visible (point-min) (point-max))
	      (current-kill 0 t)))))
  ;; Skip invisible characters by overlay.
  (should
   (equal "Foo"
	  (org-test-with-temp-text "F<hidden>oo"
	    (let ((o (make-overlay 2 10)))
	      (overlay-put o 'invisible t))
	    (let ((kill-ring nil))
	      (org-copy-visible (point-min) (point-max))
	      (current-kill 0 t)))))
  ;; Handle invisible characters at the beginning and the end of the
  ;; buffer.
  (should
   (equal "Foo"
	  (org-test-with-temp-text #("<hidden>Foo" 0 8 (invisible t))
	    (let ((kill-ring nil))
	      (org-copy-visible (point-min) (point-max))
	      (current-kill 0 t)))))
  (should
   (equal "Foo"
	  (org-test-with-temp-text #("Foo<hidden>" 3 11 (invisible t))
	    (let ((kill-ring nil))
	      (org-copy-visible (point-min) (point-max))
	      (current-kill 0 t)))))
  ;; Handle multiple visible parts.
  (should
   (equal "abc"
	  (org-test-with-temp-text
	      #("aXbXc" 1 2 (invisible t) 3 4 (invisible t))
	    (let ((kill-ring nil))
	      (org-copy-visible (point-min) (point-max))
	      (current-kill 0 t))))))
>>>>>>> a6840598


(provide 'test-org)

;;; test-org.el ends here<|MERGE_RESOLUTION|>--- conflicted
+++ resolved
@@ -2945,6 +2945,73 @@
 "
 	    (org-sort-entries nil ?k)
 	    (buffer-string)))))
+
+(ert-deftest test-org/file-contents ()
+  "Test `org-file-contents' specifications."
+  ;; Open files.
+  (should
+   (string= "#+BIND: variable value
+#+DESCRIPTION: l2
+#+LANGUAGE: en
+#+SELECT_TAGS: b
+#+TITLE: b
+#+PROPERTY: a 1
+" (org-file-contents (expand-file-name "setupfile3.org"
+				       (concat org-test-dir "examples/")))))
+  ;; Throw error when trying to access an invalid file.
+  (should-error (org-file-contents "this-file-must-not-exist"))
+  ;; Try to access an invalid file, but do not throw an error.
+  (should
+   (progn (org-file-contents "this-file-must-not-exist" :noerror) t))
+  ;; Open URL.
+  (should
+   (string= "foo"
+	    (let ((buffer (generate-new-buffer "url-retrieve-output")))
+	      (unwind-protect
+		  ;; Simulate successful retrieval of a URL.
+		  (cl-letf (((symbol-function 'url-retrieve-synchronously)
+			     (lambda (&rest_)
+			       (with-current-buffer buffer
+				 (insert "HTTP/1.1 200 OK\n\nfoo"))
+			       buffer)))
+		    (org-file-contents "http://some-valid-url"))
+		(kill-buffer buffer)))))
+  ;; Throw error when trying to access an invalid URL.
+  (should-error
+   (let ((buffer (generate-new-buffer "url-retrieve-output")))
+     (unwind-protect
+	 ;; Simulate unsuccessful retrieval of a URL.
+	 (cl-letf (((symbol-function 'url-retrieve-synchronously)
+		    (lambda (&rest_)
+		      (with-current-buffer buffer
+			(insert "HTTP/1.1 404 Not found\n\ndoes not matter"))
+		      buffer)))
+	   (org-file-contents "http://this-url-must-not-exist"))
+       (kill-buffer buffer))))
+  ;; Try to access an invalid URL, but do not throw an error.
+  (should-error
+   (let ((buffer (generate-new-buffer "url-retrieve-output")))
+     (unwind-protect
+	 ;; Simulate unsuccessful retrieval of a URL.
+	 (cl-letf (((symbol-function 'url-retrieve-synchronously)
+		    (lambda (&rest_)
+		      (with-current-buffer buffer
+			(insert "HTTP/1.1 404 Not found\n\ndoes not matter"))
+		      buffer)))
+	   (org-file-contents "http://this-url-must-not-exist"))
+       (kill-buffer buffer))))
+  (should
+   (let ((buffer (generate-new-buffer "url-retrieve-output")))
+     (unwind-protect
+	 ;; Simulate unsuccessful retrieval of a URL.
+	 (cl-letf (((symbol-function 'url-retrieve-synchronously)
+		    (lambda (&rest_)
+		      (with-current-buffer buffer
+			(insert "HTTP/1.1 404 Not found\n\ndoes not matter"))
+		      buffer)))
+	   (org-file-contents "http://this-url-must-not-exist" :noerror))
+       (kill-buffer buffer))
+     t)))
 
  
@@ -6551,74 +6618,6 @@
      (org-show-set-visibility 'minimal)
      (org-invisible-p2))))
 
-<<<<<<< HEAD
-(ert-deftest test-org/file-contents ()
-  "Test `org-file-contents' specifications."
-  ;; Open files.
-  (should
-   (string= "#+BIND: variable value
-#+DESCRIPTION: l2
-#+LANGUAGE: en
-#+SELECT_TAGS: b
-#+TITLE: b
-#+PROPERTY: a 1
-" (org-file-contents (expand-file-name "setupfile3.org"
-				       (concat org-test-dir "examples/")))))
-  ;; Throw error when trying to access an invalid file.
-  (should-error (org-file-contents "this-file-must-not-exist"))
-  ;; Try to access an invalid file, but do not throw an error.
-  (should
-   (progn (org-file-contents "this-file-must-not-exist" :noerror) t))
-  ;; Open URL.
-  (should
-   (string= "foo"
-	    (let ((buffer (generate-new-buffer "url-retrieve-output")))
-	      (unwind-protect
-		  ;; Simulate successful retrieval of a URL.
-		  (cl-letf (((symbol-function 'url-retrieve-synchronously)
-			     (lambda (&rest_)
-			       (with-current-buffer buffer
-				 (insert "HTTP/1.1 200 OK\n\nfoo"))
-			       buffer)))
-		    (org-file-contents "http://some-valid-url"))
-		(kill-buffer buffer)))))
-  ;; Throw error when trying to access an invalid URL.
-  (should-error
-   (let ((buffer (generate-new-buffer "url-retrieve-output")))
-     (unwind-protect
-	 ;; Simulate unsuccessful retrieval of a URL.
-	 (cl-letf (((symbol-function 'url-retrieve-synchronously)
-		    (lambda (&rest_)
-		      (with-current-buffer buffer
-			(insert "HTTP/1.1 404 Not found\n\ndoes not matter"))
-		      buffer)))
-	   (org-file-contents "http://this-url-must-not-exist"))
-       (kill-buffer buffer))))
-  ;; Try to access an invalid URL, but do not throw an error.
-  (should-error
-   (let ((buffer (generate-new-buffer "url-retrieve-output")))
-     (unwind-protect
-	 ;; Simulate unsuccessful retrieval of a URL.
-	 (cl-letf (((symbol-function 'url-retrieve-synchronously)
-		    (lambda (&rest_)
-		      (with-current-buffer buffer
-			(insert "HTTP/1.1 404 Not found\n\ndoes not matter"))
-		      buffer)))
-	   (org-file-contents "http://this-url-must-not-exist"))
-       (kill-buffer buffer))))
-  (should
-   (let ((buffer (generate-new-buffer "url-retrieve-output")))
-     (unwind-protect
-	 ;; Simulate unsuccessful retrieval of a URL.
-	 (cl-letf (((symbol-function 'url-retrieve-synchronously)
-		    (lambda (&rest_)
-		      (with-current-buffer buffer
-			(insert "HTTP/1.1 404 Not found\n\ndoes not matter"))
-		      buffer)))
-	   (org-file-contents "http://this-url-must-not-exist" :noerror))
-       (kill-buffer buffer))
-     t)))
-=======
 (defun test-org/copy-visible ()
   "Test `org-copy-visible' specifications."
   (should
@@ -6665,7 +6664,6 @@
 	    (let ((kill-ring nil))
 	      (org-copy-visible (point-min) (point-max))
 	      (current-kill 0 t))))))
->>>>>>> a6840598
 
 
 (provide 'test-org)
