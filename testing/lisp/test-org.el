;;; test-org.el --- tests for org.el

;; Copyright (c)  David Maus
;; Authors: David Maus

;; This file is not part of GNU Emacs.

;; This program is free software; you can redistribute it and/or modify
;; it under the terms of the GNU General Public License as published by
;; the Free Software Foundation, either version 3 of the License, or
;; (at your option) any later version.

;; This program is distributed in the hope that it will be useful,
;; but WITHOUT ANY WARRANTY; without even the implied warranty of
;; MERCHANTABILITY or FITNESS FOR A PARTICULAR PURPOSE.  See the
;; GNU General Public License for more details.

;; You should have received a copy of the GNU General Public License
;; along with this program.  If not, see <http://www.gnu.org/licenses/>.

;; Template test file for Org tests

;;; Code:


;;; Comments

(ert-deftest test-org/toggle-comment ()
  "Test `org-toggle-comment' specifications."
  ;; Simple headline.
  (should
   (equal "* Test"
	  (org-test-with-temp-text "* COMMENT Test"
	    (org-toggle-comment)
	    (buffer-string))))
  (should
   (equal "* COMMENT Test"
	  (org-test-with-temp-text "* Test"
	    (org-toggle-comment)
	    (buffer-string))))
  ;; Headline with a regular keyword.
  (should
   (equal "* TODO Test"
	  (org-test-with-temp-text "* TODO COMMENT Test"
	    (org-toggle-comment)
	    (buffer-string))))
  (should
   (equal "* TODO COMMENT Test"
	  (org-test-with-temp-text "* TODO Test"
	    (org-toggle-comment)
	    (buffer-string))))
  ;; Empty headline.
  (should
   (equal "* "
	  (org-test-with-temp-text "* COMMENT"
	    (org-toggle-comment)
	    (buffer-string))))
  (should
   (equal "* COMMENT"
	  (org-test-with-temp-text "* "
	    (org-toggle-comment)
	    (buffer-string))))
  ;; Headline with a single keyword.
  (should
   (equal "* TODO "
	  (org-test-with-temp-text "* TODO COMMENT"
	    (org-toggle-comment)
	    (buffer-string))))
  (should
   (equal "* TODO COMMENT"
	  (org-test-with-temp-text "* TODO"
	    (org-toggle-comment)
	    (buffer-string))))
  ;; Headline with a keyword, a priority cookie and contents.
  (should
   (equal "* TODO [#A] Headline"
	  (org-test-with-temp-text "* TODO [#A] COMMENT Headline"
	    (org-toggle-comment)
	    (buffer-string))))
  (should
   (equal "* TODO [#A] COMMENT Headline"
	  (org-test-with-temp-text "* TODO [#A] Headline"
	    (org-toggle-comment)
	    (buffer-string)))))

(ert-deftest test-org/comment-dwim ()
  "Test `comment-dwim' behaviour in an Org buffer."
  ;; No region selected, no comment on current line and line not
  ;; empty: insert comment on line above.
  (should
   (equal "# \nComment"
	  (org-test-with-temp-text "Comment"
	    (progn (call-interactively 'comment-dwim)
		   (buffer-string)))))
  ;; No region selected, no comment on current line and line empty:
  ;; insert comment on this line.
  (should
   (equal "# \nParagraph"
	  (org-test-with-temp-text "\nParagraph"
	    (progn (call-interactively 'comment-dwim)
		   (buffer-string)))))
  ;; No region selected, and a comment on this line: indent it.
  (should
   (equal "* Headline\n  # Comment"
	  (org-test-with-temp-text "* Headline\n# Comment"
	    (progn (forward-line)
		   (let ((org-adapt-indentation t))
		     (call-interactively 'comment-dwim))
		   (buffer-string)))))
  ;; Also recognize single # at column 0 as comments.
  (should
   (equal "# Comment"
	  (org-test-with-temp-text "# Comment"
	    (progn (forward-line)
		   (call-interactively 'comment-dwim)
		   (buffer-string)))))
  ;; Region selected and only comments and blank lines within it:
  ;; un-comment all commented lines.
  (should
   (equal "Comment 1\n\nComment 2"
	  (org-test-with-temp-text "# Comment 1\n\n# Comment 2"
	    (progn
	      (transient-mark-mode 1)
	      (push-mark (point) t t)
	      (goto-char (point-max))
	      (call-interactively 'comment-dwim)
	      (buffer-string)))))
  ;; Region selected without comments: comment all lines if
  ;; `comment-empty-lines' is non-nil, only non-blank lines otherwise.
  (should
   (equal "# Comment 1\n\n# Comment 2"
	  (org-test-with-temp-text "Comment 1\n\nComment 2"
	    (progn
	      (transient-mark-mode 1)
	      (push-mark (point) t t)
	      (goto-char (point-max))
	      (let ((comment-empty-lines nil))
		(call-interactively 'comment-dwim))
	      (buffer-string)))))
  (should
   (equal "# Comment 1\n# \n# Comment 2"
	  (org-test-with-temp-text "Comment 1\n\nComment 2"
	    (progn
	      (transient-mark-mode 1)
	      (push-mark (point) t t)
	      (goto-char (point-max))
	      (let ((comment-empty-lines t))
		(call-interactively 'comment-dwim))
	      (buffer-string)))))
  ;; In front of a keyword without region, insert a new comment.
  (should
   (equal "# \n#+KEYWORD: value"
	  (org-test-with-temp-text "#+KEYWORD: value"
	    (progn (call-interactively 'comment-dwim)
		   (buffer-string)))))
  ;; In a source block, use appropriate syntax.
  (should
   (equal "  ;; "
	  (org-test-with-temp-text "#+BEGIN_SRC emacs-lisp\n\n#+END_SRC"
	    (forward-line)
	    (let ((org-edit-src-content-indentation 2))
	      (call-interactively 'comment-dwim))
	    (buffer-substring-no-properties (line-beginning-position) (point)))))
  (should
   (equal "#+BEGIN_SRC emacs-lisp\n  ;; a\n  ;; b\n#+END_SRC"
	  (org-test-with-temp-text "#+BEGIN_SRC emacs-lisp\na\nb\n#+END_SRC"
	    (forward-line)
	    (transient-mark-mode 1)
	    (push-mark (point) t t)
	    (forward-line 2)
	    (let ((org-edit-src-content-indentation 2))
	      (call-interactively 'comment-dwim))
	    (buffer-string)))))



;;; Date and time analysis

(ert-deftest test-org/org-read-date ()
  "Test `org-read-date' specifications."
  ;; Parse ISO date with abbreviated year and month.
  (should (equal "2012-03-29 16:40"
		 (let ((org-time-was-given t))
		   (org-read-date t nil "12-3-29 16:40"))))
  ;; Parse Europeans dates.
  (should (equal "2012-03-29 16:40"
		 (let ((org-time-was-given t))
		   (org-read-date t nil "29.03.2012 16:40"))))
  ;; Parse Europeans dates without year.
  (should (string-match "2[0-9]\\{3\\}-03-29 16:40"
			(let ((org-time-was-given t))
			  (org-read-date t nil "29.03. 16:40"))))
  ;; Relative date applied to current time if there is single
  ;; plus/minus, or to default date when there are two of them.
  (should
   (equal
    "2015-03-04"
    (cl-letf (((symbol-function 'current-time)
	       (lambda ()
		 (apply #'encode-time (org-parse-time-string "2014-03-04")))))
      (org-read-date
       t nil "+1y" nil
       (apply #'encode-time (org-parse-time-string "2012-03-29"))))))
  (should
   (equal
    "2013-03-29"
    (cl-letf (((symbol-function 'current-time)
	       (lambda ()
		 (apply #'encode-time (org-parse-time-string "2014-03-04")))))
      (org-read-date
       t nil "++1y" nil
       (apply #'encode-time (org-parse-time-string "2012-03-29"))))))
  ;; When `org-read-date-prefer-future' is non-nil, prefer future
  ;; dates (relatively to now) when incomplete.  Otherwise, use
  ;; default date.
  (should
   (equal
    "2014-04-01"
    (cl-letf (((symbol-function 'current-time)
	       (lambda ()
		 (apply #'encode-time (org-parse-time-string "2014-03-04")))))
      (let ((org-read-date-prefer-future t))
	(org-read-date t nil "1")))))
  (should
   (equal
    "2013-03-04"
    (cl-letf (((symbol-function 'current-time)
	       (lambda ()
		 (apply #'encode-time (org-parse-time-string "2012-03-29")))))
      (let ((org-read-date-prefer-future t))
	(org-read-date t nil "3-4")))))
  (should
   (equal
    "2012-03-04"
    (cl-letf (((symbol-function 'current-time)
	       (lambda ()
		 (apply #'encode-time (org-parse-time-string "2012-03-29")))))
      (let ((org-read-date-prefer-future nil))
	(org-read-date t nil "3-4")))))
  ;; When set to `org-read-date-prefer-future' is set to `time', read
  ;; day is moved to tomorrow if specified hour is before current
  ;; time.  However, it only happens in no other part of the date is
  ;; specified.
  (should
   (equal
    "2012-03-30"
    (cl-letf (((symbol-function 'current-time)
	       (lambda ()
		 (apply #'encode-time (org-parse-time-string "2012-03-29 16:40")))))
      (let ((org-read-date-prefer-future 'time))
	(org-read-date t nil "00:40" nil)))))
  (should-not
   (equal
    "2012-03-30"
    (cl-letf (((symbol-function 'current-time)
	       (lambda ()
		 (apply #'encode-time (org-parse-time-string "2012-03-29 16:40")))))
      (let ((org-read-date-prefer-future 'time))
	(org-read-date t nil "29 00:40" nil)))))
  ;; Caveat: `org-read-date-prefer-future' always refers to current
  ;; time, not default time, when they differ.
  (should
   (equal
    "2014-04-01"
    (cl-letf (((symbol-function 'current-time)
	       (lambda ()
		 (apply #'encode-time (org-parse-time-string "2014-03-04")))))
      (let ((org-read-date-prefer-future t))
	(org-read-date
	 t nil "1" nil
	 (apply #'encode-time (org-parse-time-string "2012-03-29")))))))
  (should
   (equal
    "2014-03-25"
    (cl-letf (((symbol-function 'current-time)
	       (lambda ()
		 (apply #'encode-time (org-parse-time-string "2014-03-04")))))
      (let ((org-read-date-prefer-future t))
	(org-read-date
	 t nil "25" nil
	 (apply #'encode-time (org-parse-time-string "2012-03-29"))))))))

(ert-deftest test-org/org-parse-time-string ()
  "Test `org-parse-time-string'."
  (should (equal (org-parse-time-string "2012-03-29 16:40")
		 '(0 40 16 29 3 2012 nil nil nil)))
  (should (equal (org-parse-time-string "[2012-03-29 16:40]")
		 '(0 40 16 29 3 2012 nil nil nil)))
  (should (equal (org-parse-time-string "<2012-03-29 16:40>")
		 '(0 40 16 29 3 2012 nil nil nil)))
  (should (equal (org-parse-time-string "<2012-03-29>")
		 '(0 0 0 29 3 2012 nil nil nil)))
  (should (equal (org-parse-time-string "<2012-03-29>" t)
		 '(0 nil nil 29 3 2012 nil nil nil))))

(ert-deftest test-org/closest-date ()
  "Test `org-closest-date' specifications."
  (require 'calendar)
  ;; Time stamps without a repeater are returned unchanged.
  (should
   (equal
    '(3 29 2012)
    (calendar-gregorian-from-absolute
     (org-closest-date "<2012-03-29>" "<2014-03-04>" nil))))
  ;; Time stamps with a null repeater are returned unchanged.
  (should
   (equal
    '(3 29 2012)
    (calendar-gregorian-from-absolute
     (org-closest-date "<2012-03-29 +0d>" "<2014-03-04>" nil))))
  ;; if PREFER is set to `past' always return a date before, or equal
  ;; to CURRENT.
  (should
   (equal
    '(3 1 2014)
    (calendar-gregorian-from-absolute
     (org-closest-date "<2012-03-29 +1m>" "<2014-03-04>" 'past))))
  (should
   (equal
    '(3 4 2014)
    (calendar-gregorian-from-absolute
     (org-closest-date "<2012-03-04 +1m>" "<2014-03-04>" 'past))))
  ;; if PREFER is set to `future' always return a date before, or equal
  ;; to CURRENT.
  (should
   (equal
    '(3 29 2014)
    (calendar-gregorian-from-absolute
     (org-closest-date "<2012-03-29 +1m>" "<2014-03-04>" 'future))))
  (should
   (equal
    '(3 4 2014)
    (calendar-gregorian-from-absolute
     (org-closest-date "<2012-03-04 +1m>" "<2014-03-04>" 'future))))
  ;; If PREFER is neither `past' nor `future', select closest date.
  (should
   (equal
    '(3 1 2014)
    (calendar-gregorian-from-absolute
     (org-closest-date "<2012-03-29 +1m>" "<2014-03-04>" nil))))
  (should
   (equal
    '(5 4 2014)
    (calendar-gregorian-from-absolute
     (org-closest-date "<2012-03-04 +1m>" "<2014-04-28>" nil))))
  ;; Test "day" repeater.
  (should
   (equal '(3 8 2014)
	  (calendar-gregorian-from-absolute
	   (org-closest-date "<2014-03-04 +2d>" "<2014-03-09>" 'past))))
  (should
   (equal '(3 10 2014)
	  (calendar-gregorian-from-absolute
	   (org-closest-date "<2014-03-04 +2d>" "<2014-03-09>" 'future))))
  ;; Test "month" repeater.
  (should
   (equal '(1 5 2015)
	  (calendar-gregorian-from-absolute
	   (org-closest-date "<2014-03-05 +2m>" "<2015-02-04>" 'past))))
  (should
   (equal '(3 29 2014)
	  (calendar-gregorian-from-absolute
	   (org-closest-date "<2012-03-29 +2m>" "<2014-03-04>" 'future))))
  ;; Test "year" repeater.
  (should
   (equal '(3 5 2014)
	  (calendar-gregorian-from-absolute
	   (org-closest-date "<2014-03-05 +2y>" "<2015-02-04>" 'past))))
  (should
   (equal '(3 29 2014)
	  (calendar-gregorian-from-absolute
	   (org-closest-date "<2012-03-29 +2y>" "<2014-03-04>" 'future)))))

(ert-deftest test-org/deadline-close-p ()
  "Test `org-deadline-close-p' specifications."
  ;; Pretend that the current time is 2016-06-03 Fri 01:43
  (cl-letf (((symbol-function 'current-time)
	     (lambda ()
	       (apply #'encode-time
		      (org-parse-time-string "2016-06-03 Fri 01:43")))))
    ;; Timestamps are close if they are within `ndays' of lead time.
    (org-test-with-temp-text "* Heading"
      (should (org-deadline-close-p "2016-06-03 Fri" 0))
      (should (org-deadline-close-p "2016-06-02 Thu" 0))
      (should-not (org-deadline-close-p "2016-06-04 Sat" 0))
      (should (org-deadline-close-p "2016-06-04 Sat" 1))
      (should (org-deadline-close-p "2016-06-03 Fri 12:00" 0)))
    ;; Read `ndays' from timestamp if argument not given.
    (org-test-with-temp-text "* H"
      (should (org-deadline-close-p "2016-06-04 Sat -1d"))
      (should-not (org-deadline-close-p "2016-06-04 Sat -0d"))
      (should (org-deadline-close-p "2016-06-10 Fri -1w"))
      (should-not (org-deadline-close-p "2016-06-11 Sat -1w")))
    ;; Prefer `ndays' argument over lead time in timestamp.
    (org-test-with-temp-text "* H"
      (should (org-deadline-close-p "2016-06-04 Sat -0d" 1))
      (should-not (org-deadline-close-p "2016-06-04 Sat -0d" 0)))
    ;; Completed tasks are never close.
    (let ((org-todo-keywords '(("TODO" "|" "DONE"))))
      (org-test-with-temp-text "* TODO Heading"
	(should (org-deadline-close-p "2016-06-03")))
      (org-test-with-temp-text "* DONE Heading"
	(should-not (org-deadline-close-p "2016-06-03"))))))


;;; Drawers

(ert-deftest test-org/insert-property-drawer ()
  "Test `org-insert-property-drawer' specifications."
  ;; Error before first headline.
  (should-error (org-test-with-temp-text "" (org-insert-property-drawer)))
  ;; Insert drawer right after headline if there is no planning line,
  ;; or after it otherwise.
  (should
   (equal "* H\n:PROPERTIES:\n:END:\nParagraph"
	  (org-test-with-temp-text "* H\nParagraph<point>"
	    (let ((org-adapt-indentation nil)) (org-insert-property-drawer))
	    (buffer-string))))
  (should
   (equal "* H\nDEADLINE: <2014-03-04 tue.>\n:PROPERTIES:\n:END:\nParagraph"
	  (org-test-with-temp-text
	      "* H\nDEADLINE: <2014-03-04 tue.>\nParagraph<point>"
	    (let ((org-adapt-indentation nil)) (org-insert-property-drawer))
	    (buffer-string))))
  ;; Indent inserted drawer.
  (should
   (equal "* H\n  :PROPERTIES:\n  :END:\nParagraph"
	  (org-test-with-temp-text "* H\nParagraph<point>"
	    (let ((org-adapt-indentation t)) (org-insert-property-drawer))
	    (buffer-string))))
  ;; Handle insertion at eob.
  (should
   (equal "* H\n:PROPERTIES:\n:END:\n"
	  (org-test-with-temp-text "* H"
	    (let ((org-adapt-indentation nil)) (org-insert-property-drawer))
	    (buffer-string))))
  ;; Skip inlinetasks before point.
  (when (featurep 'org-inlinetask)
    (should
     (equal "* H\n:PROPERTIES:\n:END:\n*************** I\n*************** END\nP"
	    (org-test-with-temp-text
		"* H\n*************** I\n*************** END\nP<point>"
	      (let ((org-adapt-indentation nil)
		    (org-inlinetask-min-level 15))
		(org-insert-property-drawer))
	      (buffer-string)))))
  ;; Correctly set drawer in an inlinetask.
  (when (featurep 'org-inlinetask)
    (should
     (equal "* H\n*************** I\n:PROPERTIES:\n:END:\nP\n*************** END"
	    (org-test-with-temp-text
		"* H\n*************** I\nP<point>\n*************** END"
	      (let ((org-adapt-indentation nil)
		    (org-inlinetask-min-level 15))
		(org-insert-property-drawer))
	      (buffer-string))))))


;;; Filling

(ert-deftest test-org/fill-element ()
  "Test `org-fill-element' specifications."
  ;; At an Org table, align it.
  (should
   (equal "| a |\n"
	  (org-test-with-temp-text "|a|"
	    (org-fill-element)
	    (buffer-string))))
  (should
   (equal "#+name: table\n| a |\n"
	  (org-test-with-temp-text "#+name: table\n| a |\n"
	    (org-fill-element)
	    (buffer-string))))
  ;; At a paragraph, preserve line breaks.
  (org-test-with-temp-text "some \\\\\nlong\ntext"
    (let ((fill-column 20))
      (org-fill-element)
      (should (equal (buffer-string) "some \\\\\nlong text"))))
  ;; Correctly fill a paragraph when point is at its very end.
  (should
   (equal "A B"
	  (org-test-with-temp-text "A\nB"
	    (let ((fill-column 20))
	      (goto-char (point-max))
	      (org-fill-element)
	      (buffer-string)))))
  ;; Correctly fill the last paragraph of a greater element.
  (should
   (equal "#+BEGIN_CENTER\n- 012345\n  789\n#+END_CENTER"
	  (org-test-with-temp-text "#+BEGIN_CENTER\n- 012345 789\n#+END_CENTER"
	    (let ((fill-column 8))
	      (forward-line)
	      (end-of-line)
	      (org-fill-element)
	      (buffer-string)))))
  ;; Correctly fill an element in a narrowed buffer.
  (should
   (equal "01234\n6"
	  (org-test-with-temp-text "01234 6789"
	    (let ((fill-column 5))
	      (narrow-to-region 1 8)
	      (org-fill-element)
	      (buffer-string)))))
  ;; Handle `adaptive-fill-regexp' in paragraphs.
  (should
   (equal "> a b"
	  (org-test-with-temp-text "> a\n> b"
	    (let ((fill-column 5)
		  (adaptive-fill-regexp "[ \t]*>+[ \t]*"))
	      (org-fill-element)
	      (buffer-string)))))
  ;; Special case: Fill first paragraph when point is at an item or
  ;; a plain-list or a footnote reference.
  (should
   (equal "- A B"
	  (org-test-with-temp-text "- A\n  B"
	    (let ((fill-column 20))
	      (org-fill-element)
	      (buffer-string)))))
  (should
   (equal "[fn:1] A B"
	  (org-test-with-temp-text "[fn:1] A\nB"
	    (let ((fill-column 20))
	      (org-fill-element)
	      (buffer-string)))))
  (org-test-with-temp-text "#+BEGIN_VERSE\nSome \\\\\nlong\ntext\n#+END_VERSE"
    (let ((fill-column 20))
      (org-fill-element)
      (should (equal (buffer-string)
		     "#+BEGIN_VERSE\nSome \\\\\nlong\ntext\n#+END_VERSE"))))
  ;; Fill contents of `comment-block' elements.
  (should
   (equal
    (org-test-with-temp-text "#+BEGIN_COMMENT\nSome\ntext\n#+END_COMMENT"
      (let ((fill-column 20))
	(forward-line)
	(org-fill-element)
	(buffer-string)))
    "#+BEGIN_COMMENT\nSome text\n#+END_COMMENT"))
  ;; Fill `comment' elements.
  (should
   (equal "  # A B"
	  (org-test-with-temp-text "  # A\n  # B"
	    (let ((fill-column 20))
	      (org-fill-element)
	      (buffer-string)))))
  ;; Do not mix consecutive comments when filling one of them.
  (should
   (equal "# A B\n\n# C"
	  (org-test-with-temp-text "# A\n# B\n\n# C"
	    (let ((fill-column 20))
	      (org-fill-element)
	      (buffer-string)))))
  ;; Use commented empty lines as separators when filling comments.
  (should
   (equal "# A B\n#\n# C"
	  (org-test-with-temp-text "# A\n# B\n#\n# C"
	    (let ((fill-column 20))
	      (org-fill-element)
	      (buffer-string)))))
  ;; Handle `adaptive-fill-regexp' in comments.
  (should
   (equal "# > a b"
	  (org-test-with-temp-text "# > a\n# > b"
	    (let ((fill-column 20)
		  (adaptive-fill-regexp "[ \t]*>+[ \t]*"))
	      (org-fill-element)
	      (buffer-string)))))
  ;; Do nothing at affiliated keywords.
  (should
   (equal "#+NAME: para\nSome\ntext."
	  (org-test-with-temp-text "#+NAME: para\nSome\ntext."
	    (let ((fill-column 20))
	      (org-fill-element)
	      (buffer-string)))))
  ;; Do not move point after table when filling a table.
  (should-not
   (org-test-with-temp-text "| a | b |\n| c | d |\n"
     (forward-char)
     (org-fill-element)
     (eobp)))
  ;; Do not fill "n" macro, with or without arguments, followed by
  ;; a dot or a closing parenthesis since it could be confused with
  ;; a numbered bullet.
  (should-not
   (equal "123456789\n{{{n}}}."
	  (org-test-with-temp-text "123456789 {{{n}}}."
	    (let ((fill-column 10))
	      (org-fill-element)
	      (buffer-string)))))
  (should-not
   (equal "123456789\n{{{n}}}\)"
	  (org-test-with-temp-text "123456789 {{{n}}}\)"
	    (let ((fill-column 10))
	      (org-fill-element)
	      (buffer-string)))))
  (should-not
   (equal "123456789\n{{{n()}}}."
	  (org-test-with-temp-text "123456789 {{{n()}}}."
	    (let ((fill-column 10))
	      (org-fill-element)
	      (buffer-string)))))
  (should-not
   (equal "123456789\n{{{n(counter)}}}."
	  (org-test-with-temp-text "123456789 {{{n(counter)}}}."
	    (let ((fill-column 10))
	      (org-fill-element)
	      (buffer-string))))))

(ert-deftest test-org/auto-fill-function ()
  "Test auto-filling features."
  ;; Auto fill paragraph.
  (should
   (equal "12345\n7890"
	  (org-test-with-temp-text "12345 7890"
	    (let ((fill-column 5))
	      (end-of-line)
	      (org-auto-fill-function)
	      (buffer-string)))))
  ;; Auto fill first paragraph in an item.
  (should
   (equal "- 12345\n  7890"
	  (org-test-with-temp-text "- 12345 7890"
	    (let ((fill-column 7))
	      (end-of-line)
	      (org-auto-fill-function)
	      (buffer-string)))))
  ;; Auto fill paragraph when `adaptive-fill-regexp' matches.
  (should
   (equal "> 12345\n  7890"
	  (org-test-with-temp-text "> 12345 7890"
	    (let ((fill-column 10)
		  (adaptive-fill-regexp "[ \t]*>+[ \t]*")
		  (adaptive-fill-first-line-regexp "\\`[ 	]*\\'"))
	      (end-of-line)
	      (org-auto-fill-function)
	      (buffer-string)))))
  (should
   (equal "> 12345\n> 12345\n> 7890"
	  (org-test-with-temp-text "> 12345\n> 12345 7890"
	    (let ((fill-column 10)
		  (adaptive-fill-regexp "[ \t]*>+[ \t]*"))
	      (goto-char (point-max))
	      (org-auto-fill-function)
	      (buffer-string)))))
  (should-not
   (equal " 12345\n *12345\n *12345"
	  (org-test-with-temp-text " 12345\n *12345 12345"
	    (let ((fill-column 10)
		  (adaptive-fill-regexp "[ \t]*>+[ \t]*"))
	      (goto-char (point-max))
	      (org-auto-fill-function)
	      (buffer-string)))))
  ;; Auto fill comments.
  (should
   (equal "  # 12345\n  # 7890"
	  (org-test-with-temp-text "  # 12345 7890"
	    (let ((fill-column 10))
	      (end-of-line)
	      (org-auto-fill-function)
	      (buffer-string)))))
  ;; A hash within a line isn't a comment.
  (should-not
   (equal "12345 # 7890\n# 1"
	  (org-test-with-temp-text "12345 # 7890 1"
	    (let ((fill-column 12))
	      (end-of-line)
	      (org-auto-fill-function)
	      (buffer-string)))))
  ;; Correctly interpret empty prefix.
  (should-not
   (equal "# a\n# b\nRegular\n# paragraph"
	  (org-test-with-temp-text "# a\n# b\nRegular paragraph"
	    (let ((fill-column 12))
	      (end-of-line 3)
	      (org-auto-fill-function)
	      (buffer-string)))))
  ;; Comment block: auto fill contents.
  (should
   (equal "#+BEGIN_COMMENT\n12345\n7890\n#+END_COMMENT"
	  (org-test-with-temp-text "#+BEGIN_COMMENT\n12345 7890\n#+END_COMMENT"
	    (let ((fill-column 5))
	      (forward-line)
	      (end-of-line)
	      (org-auto-fill-function)
	      (buffer-string)))))
  (should
   (equal "#+BEGIN_COMMENT\n12345\n7890\n#+END_COMMENT"
	  (org-test-with-temp-text "#+BEGIN_COMMENT\n12345 7890\n#+END_COMMENT"
	    (let ((fill-column 5))
	      (forward-line)
	      (end-of-line)
	      (org-auto-fill-function)
	      (buffer-string)))))
  ;; Do not fill if a new item could be created.
  (should-not
   (equal "12345\n- 90"
	  (org-test-with-temp-text "12345 - 90"
	    (let ((fill-column 5))
	      (end-of-line)
	      (org-auto-fill-function)
	      (buffer-string)))))
  ;; Do not fill if a line break could be introduced.
  (should-not
   (equal "123\\\\\n7890"
	  (org-test-with-temp-text "123\\\\ 7890"
	    (let ((fill-column 6))
	      (end-of-line)
	      (org-auto-fill-function)
	      (buffer-string)))))
  ;; Do not fill affiliated keywords.
  (should-not
   (equal "#+ATTR_LATEX: ABC\nDEFGHIJKL"
	  (org-test-with-temp-text "#+ATTR_LATEX: ABC DEFGHIJKL"
	    (let ((fill-column 20))
	      (end-of-line)
	      (org-auto-fill-function)
	      (buffer-string))))))



;;; Indentation

(ert-deftest test-org/indent-line ()
  "Test `org-indent-line' specifications."
  ;; Do not indent diary sexps, footnote definitions or headlines.
  (should
   (zerop
    (org-test-with-temp-text "%%(org-calendar-holiday)"
      (org-indent-line)
      (org-get-indentation))))
  (should
   (zerop
    (org-test-with-temp-text "[fn:1] fn"
      (let ((org-adapt-indentation t)) (org-indent-line))
      (org-get-indentation))))
  (should
   (zerop
    (org-test-with-temp-text "* H"
      (org-indent-line)
      (org-get-indentation))))
  ;; Do not indent before first headline.
  (should
   (zerop
    (org-test-with-temp-text ""
      (org-indent-line)
      (org-get-indentation))))
  ;; Indent according to headline level otherwise, unless
  ;; `org-adapt-indentation' is nil.
  (should
   (= 2
      (org-test-with-temp-text "* H\n<point>A"
	(let ((org-adapt-indentation t)) (org-indent-line))
	(org-get-indentation))))
  (should
   (= 2
      (org-test-with-temp-text "* H\n<point>\nA"
	(let ((org-adapt-indentation t)) (org-indent-line))
	(org-get-indentation))))
  (should
   (zerop
    (org-test-with-temp-text "* H\n<point>A"
      (let ((org-adapt-indentation nil)) (org-indent-line))
      (org-get-indentation))))
  ;; Indenting preserves point position.
  (should
   (org-test-with-temp-text "* H\nA<point>B"
     (let ((org-adapt-indentation t)) (org-indent-line))
     (looking-at "B")))
  ;; Do not change indentation at an item or a LaTeX environment.
  (should
   (= 1
      (org-test-with-temp-text "* H\n<point> - A"
	(let ((org-adapt-indentation t)) (org-indent-line))
	(org-get-indentation))))
  (should
   (= 1
      (org-test-with-temp-text
	  "\\begin{equation}\n <point>1+1=2\n\\end{equation}"
	(org-indent-line)
	(org-get-indentation))))
  ;; On blank lines at the end of a list, indent like last element
  ;; within it if the line is still in the list.  If the last element
  ;; is an item, indent like its contents.  Otherwise, indent like the
  ;; whole list.
  (should
   (= 4
      (org-test-with-temp-text "* H\n- A\n  - AA\n<point>"
	(let ((org-adapt-indentation t)) (org-indent-line))
	(org-get-indentation))))
  (should
   (= 4
      (org-test-with-temp-text "* H\n- A\n  -\n\n<point>"
	(let ((org-adapt-indentation t)) (org-indent-line))
	(org-get-indentation))))
  (should
   (zerop
    (org-test-with-temp-text "* H\n- A\n  - AA\n\n\n\n<point>"
      (let ((org-adapt-indentation t)) (org-indent-line))
      (org-get-indentation))))
  (should
   (= 4
      (org-test-with-temp-text "* H\n- A\n  - \n<point>"
	(let ((org-adapt-indentation t)) (org-indent-line))
	(org-get-indentation))))
  (should
   (= 4
      (org-test-with-temp-text
	  "* H\n  - \n    #+BEGIN_SRC emacs-lisp\n  t\n    #+END_SRC\n<point>"
	(let ((org-adapt-indentation t)) (org-indent-line))
	(org-get-indentation))))
  (should
   (= 2
      (org-test-with-temp-text "- A\n  B\n\n<point>"
	(let ((org-adapt-indentation nil)) (org-indent-line))
	(org-get-indentation))))
  (should
   (= 2
      (org-test-with-temp-text
	  "- A\n  \begin{cases}    1 + 1\n  \end{cases}\n\n<point>"
	(let ((org-adapt-indentation nil)) (org-indent-line))
	(org-get-indentation))))
  ;; Likewise, on a blank line at the end of a footnote definition,
  ;; indent at column 0 if line belongs to the definition.  Otherwise,
  ;; indent like the definition itself.
  (should
   (zerop
    (org-test-with-temp-text "* H\n[fn:1] Definition\n<point>"
      (let ((org-adapt-indentation t)) (org-indent-line))
      (org-get-indentation))))
  (should
   (zerop
    (org-test-with-temp-text "* H\n[fn:1] Definition\n\n\n\n<point>"
      (let ((org-adapt-indentation t)) (org-indent-line))
      (org-get-indentation))))
  ;; After the end of the contents of a greater element, indent like
  ;; the beginning of the element.
  (should
   (= 1
      (org-test-with-temp-text
	  " #+BEGIN_CENTER\n  Contents\n<point>#+END_CENTER"
	(org-indent-line)
	(org-get-indentation))))
  ;; On blank lines after a paragraph, indent like its last non-empty
  ;; line.
  (should
   (= 1
      (org-test-with-temp-text " Paragraph\n\n<point>"
	(org-indent-line)
	(org-get-indentation))))
  ;; At the first line of an element, indent like previous element's
  ;; first line, ignoring footnotes definitions and inline tasks, or
  ;; according to parent.
  (should
   (= 2
      (org-test-with-temp-text "A\n\n  B\n\nC<point>"
	(org-indent-line)
	(org-get-indentation))))
  (should
   (= 1
      (org-test-with-temp-text " A\n\n[fn:1] B\n\n\nC<point>"
	(org-indent-line)
	(org-get-indentation))))
  (should
   (= 1
      (org-test-with-temp-text
	  " #+BEGIN_CENTER\n<point>  Contents\n#+END_CENTER"
	(org-indent-line)
	(org-get-indentation))))
  ;; Within code part of a source block, use language major mode if
  ;; `org-src-tab-acts-natively' is non-nil.  Otherwise, indent
  ;; according to line above.
  (should
   (= 6
      (org-test-with-temp-text
	  "#+BEGIN_SRC emacs-lisp\n (and A\n<point>B)\n#+END_SRC"
	(let ((org-src-tab-acts-natively t)
	      (org-edit-src-content-indentation 0))
	  (org-indent-line))
	(org-get-indentation))))
  (should
   (= 1
      (org-test-with-temp-text
	  "#+BEGIN_SRC emacs-lisp\n (and A\n<point>B)\n#+END_SRC"
	(let ((org-src-tab-acts-natively nil)
	      (org-edit-src-content-indentation 0))
	  (org-indent-line))
	(org-get-indentation))))
  ;; Otherwise, indent like the first non-blank line above.
  (should
   (zerop
    (org-test-with-temp-text
	"#+BEGIN_CENTER\nline1\n\n<point>  line2\n#+END_CENTER"
      (org-indent-line)
      (org-get-indentation))))
  ;; Align node properties according to `org-property-format'.  Handle
  ;; nicely empty values.
  (should
   (equal "* H\n:PROPERTIES:\n:key:      value\n:END:"
	  (org-test-with-temp-text
	      "* H\n:PROPERTIES:\n<point>:key: value\n:END:"
	    (let ((org-property-format "%-10s %s")) (org-indent-line))
	    (buffer-string))))
  (should
   (equal "* H\n:PROPERTIES:\n:key:\n:END:"
	  (org-test-with-temp-text "* H\n:PROPERTIES:\n<point>:key:\n:END:"
	    (let ((org-property-format "%-10s %s")) (org-indent-line))
	    (buffer-string)))))

(ert-deftest test-org/indent-region ()
  "Test `org-indent-region' specifications."
  ;; Indent paragraph.
  (should
   (equal "A\nB\nC"
	  (org-test-with-temp-text " A\nB\n  C"
	    (org-indent-region (point-min) (point-max))
	    (buffer-string))))
  ;; Indent greater elements along with their contents.
  (should
   (equal "#+BEGIN_CENTER\nA\nB\n#+END_CENTER"
	  (org-test-with-temp-text "#+BEGIN_CENTER\n A\n  B\n#+END_CENTER"
	    (org-indent-region (point-min) (point-max))
	    (buffer-string))))
  ;; Ignore contents of verse blocks.  Only indent block delimiters.
  (should
   (equal "#+BEGIN_VERSE\n A\n  B\n#+END_VERSE"
	  (org-test-with-temp-text "#+BEGIN_VERSE\n A\n  B\n#+END_VERSE"
	    (org-indent-region (point-min) (point-max))
	    (buffer-string))))
  (should
   (equal "#+BEGIN_VERSE\n  A\n   B\n#+END_VERSE"
	  (org-test-with-temp-text " #+BEGIN_VERSE\n  A\n   B\n #+END_VERSE"
	    (org-indent-region (point-min) (point-max))
	    (buffer-string))))
  ;; Indent example blocks as a single block, unless indentation
  ;; should be preserved.  In this case only indent the block markers.
  (should
   (equal "#+BEGIN_EXAMPLE\n A\n  B\n#+END_EXAMPLE"
	  (org-test-with-temp-text "#+BEGIN_EXAMPLE\n A\n  B\n#+END_EXAMPLE"
	    (org-indent-region (point-min) (point-max))
	    (buffer-string))))
  (should
   (equal "#+BEGIN_EXAMPLE\n A\n  B\n#+END_EXAMPLE"
	  (org-test-with-temp-text " #+BEGIN_EXAMPLE\n  A\n   B\n #+END_EXAMPLE"
	    (org-indent-region (point-min) (point-max))
	    (buffer-string))))
  (should
   (equal "#+BEGIN_EXAMPLE -i\n  A\n   B\n#+END_EXAMPLE"
	  (org-test-with-temp-text
	      " #+BEGIN_EXAMPLE -i\n  A\n   B\n #+END_EXAMPLE"
	    (org-indent-region (point-min) (point-max))
	    (buffer-string))))
  (should
   (equal "#+BEGIN_EXAMPLE\n  A\n   B\n#+END_EXAMPLE"
	  (org-test-with-temp-text
	      " #+BEGIN_EXAMPLE\n  A\n   B\n #+END_EXAMPLE"
	    (let ((org-src-preserve-indentation t))
	      (org-indent-region (point-min) (point-max)))
	    (buffer-string))))
  ;; Treat export blocks as a whole.
  (should
   (equal "#+BEGIN_EXPORT latex\n A\n  B\n#+END_EXPORT"
	  (org-test-with-temp-text "#+BEGIN_EXPORT latex\n A\n  B\n#+END_EXPORT"
	    (org-indent-region (point-min) (point-max))
	    (buffer-string))))
  (should
   (equal "#+BEGIN_EXPORT latex\n A\n  B\n#+END_EXPORT"
	  (org-test-with-temp-text
	      " #+BEGIN_EXPORT latex\n  A\n   B\n #+END_EXPORT"
	    (org-indent-region (point-min) (point-max))
	    (buffer-string))))
  ;; Indent according to mode if `org-src-tab-acts-natively' is
  ;; non-nil.  Otherwise, do not indent code at all.
  (should
   (equal "#+BEGIN_SRC emacs-lisp\n(and A\n     B)\n#+END_SRC"
	  (org-test-with-temp-text
	      "#+BEGIN_SRC emacs-lisp\n (and A\nB)\n#+END_SRC"
	    (let ((org-src-tab-acts-natively t)
		  (org-edit-src-content-indentation 0))
	      (org-indent-region (point-min) (point-max)))
	    (buffer-string))))
  (should
   (equal "#+BEGIN_SRC emacs-lisp\n (and A\nB)\n#+END_SRC"
	  (org-test-with-temp-text
	      "#+BEGIN_SRC emacs-lisp\n (and A\nB)\n#+END_SRC"
	    (let ((org-src-tab-acts-natively nil)
		  (org-edit-src-content-indentation 0))
	      (org-indent-region (point-min) (point-max)))
	    (buffer-string))))
  ;; Align node properties according to `org-property-format'.  Handle
  ;; nicely empty values.
  (should
   (equal "* H\n:PROPERTIES:\n:key:      value\n:END:"
	  (org-test-with-temp-text "* H\n<point>:PROPERTIES:\n:key: value\n:END:"
	    (let ((org-property-format "%-10s %s")
		  (org-adapt-indentation nil))
	      (org-indent-region (point) (point-max)))
	    (buffer-string))))
  (should
   (equal "* H\n:PROPERTIES:\n:key:\n:END:"
	  (org-test-with-temp-text "* H\n<point>:PROPERTIES:\n:key:\n:END:"
	    (let ((org-property-format "%-10s %s")
		  (org-adapt-indentation nil))
	      (org-indent-region (point) (point-max)))
	    (buffer-string))))
  ;; Indent plain lists.
  (should
   (equal "- A\n  B\n  - C\n\n    D"
	  (org-test-with-temp-text "- A\n   B\n  - C\n\n     D"
	    (org-indent-region (point-min) (point-max))
	    (buffer-string))))
  (should
   (equal "- A\n\n- B"
	  (org-test-with-temp-text " - A\n\n - B"
	    (org-indent-region (point-min) (point-max))
	    (buffer-string))))
  ;; Indent footnote definitions.
  (should
   (equal "[fn:1] Definition\n\nDefinition"
	  (org-test-with-temp-text "[fn:1] Definition\n\n  Definition"
	    (org-indent-region (point-min) (point-max))
	    (buffer-string))))
  ;; Special case: Start indenting on a blank line.
  (should
   (equal "\nParagraph"
	  (org-test-with-temp-text "\n  Paragraph"
	    (org-indent-region (point-min) (point-max))
	    (buffer-string)))))



;;; Editing

(ert-deftest test-org/delete-indentation ()
  "Test `org-delete-indentation' specifications."
  ;; Regular test.
  (should (equal "foo bar"
		(org-test-with-temp-text
		    "foo \n bar<point>"
		  (org-delete-indentation)
		  (buffer-string))))
  ;; With optional argument.
  (should (equal "foo bar"
		(org-test-with-temp-text
		    "foo<point> \n bar"
		  (org-delete-indentation t)
		  (buffer-string))))
  ;; At headline text should be appended to the headline text.
  (should
   (equal"* foo bar :tag:"
	 (let (org-auto-align-tags)
	   (org-test-with-temp-text
	       "* foo :tag:\n bar<point>"
	     (org-delete-indentation)
	     (buffer-string)))))
  (should
   (equal "* foo bar :tag:"
	  (let (org-auto-align-tags)
	    (org-test-with-temp-text
		"* foo <point>:tag:\n bar"
	      (org-delete-indentation t)
	      (buffer-string))))))

(ert-deftest test-org/return ()
  "Test `org-return' specifications."
  ;; Regular test.
  (should
   (equal "Para\ngraph"
	  (org-test-with-temp-text "Para<point>graph"
	    (org-return)
	    (buffer-string))))
  ;; With optional argument, indent line.
  (should
   (equal "  Para\n  graph"
	  (org-test-with-temp-text "  Para<point>graph"
	    (org-return t)
	    (buffer-string))))
  ;; On a table, call `org-table-next-row'.
  (should
   (org-test-with-temp-text "| <point>a |\n| b |"
     (org-return)
     (looking-at-p "b")))
  ;; Open link or timestamp under point when `org-return-follows-link'
  ;; is non-nil.
  (should
   (org-test-with-temp-text "Link [[target<point>]] <<target>>"
     (let ((org-return-follows-link t)
	   (org-link-search-must-match-exact-headline nil))
       (org-return))
     (looking-at-p "<<target>>")))
  (should-not
   (org-test-with-temp-text "Link [[target<point>]] <<target>>"
     (let ((org-return-follows-link nil)) (org-return))
     (looking-at-p "<<target>>")))
  (should
   (org-test-with-temp-text "* [[b][a<point>]]\n* b"
     (let ((org-return-follows-link t)) (org-return))
     (looking-at-p "* b")))
  (should
   (org-test-with-temp-text "Link [[target][/descipt<point>ion/]] <<target>>"
     (let ((org-return-follows-link t)
	   (org-link-search-must-match-exact-headline nil))
       (org-return))
     (looking-at-p "<<target>>")))
  (should-not
   (org-test-with-temp-text "Link [[target]]<point> <<target>>"
     (let ((org-return-follows-link t)
	   (org-link-search-must-match-exact-headline nil))
       (org-return))
     (looking-at-p "<<target>>")))
  ;; When `org-return-follows-link' is non-nil, tolerate links and
  ;; timestamps in comments, node properties, etc.
  (should
   (org-test-with-temp-text "# Comment [[target<point>]]\n <<target>>"
     (let ((org-return-follows-link t)
	   (org-link-search-must-match-exact-headline nil))
       (org-return))
     (looking-at-p "<<target>>")))
  (should-not
   (org-test-with-temp-text "# Comment [[target<point>]]\n <<target>>"
     (let ((org-return-follows-link nil)) (org-return))
     (looking-at-p "<<target>>")))
  (should-not
   (org-test-with-temp-text "# Comment [[target]]<point>\n <<target>>"
     (let ((org-return-follows-link t)
	   (org-link-search-must-match-exact-headline nil))
       (org-return))
     (looking-at-p "<<target>>")))
  ;; However, do not open link when point is in a table.
  (should
   (org-test-with-temp-text "| [[target<point>]] |\n| between |\n| <<target>> |"
     (let ((org-return-follows-link t)) (org-return))
     (looking-at-p "between")))
  ;; Special case: in a list, when indenting, do not break structure.
  (should
   (equal "- A\n  B"
	  (org-test-with-temp-text "- A <point>B"
	    (org-return t)
	    (buffer-string))))
  (should
   (equal "- A\n\n- B"
	  (org-test-with-temp-text "- A\n<point>- B"
	    (org-return t)
	    (buffer-string))))
  ;; On tags part of a headline, add a newline below it instead of
  ;; breaking it.
  (should
   (equal "* H :tag:\n"
	  (org-test-with-temp-text "* H :<point>tag:"
	    (org-return)
	    (buffer-string))))
  ;; Before headline text, add a newline below it instead of breaking
  ;; it.
  (should
   (equal "* TODO H :tag:\n"
	  (org-test-with-temp-text "* <point>TODO H :tag:"
	    (org-return)
	    (buffer-string))))
  (should
   (equal "* TODO [#B] H :tag:\n"
	  (org-test-with-temp-text "* TODO<point> [#B] H :tag:"
	    (org-return)
	    (buffer-string))))
  (should				;TODO are case-sensitive
   (equal "* \nTodo"
	  (org-test-with-temp-text "* <point>Todo"
	    (org-return)
	    (buffer-string))))
  ;; At headline text, break headline text but preserve tags.
  (should
   (equal "* TODO [#B] foo    :tag:\nbar"
	  (let (org-auto-align-tags)
	    (org-test-with-temp-text "* TODO [#B] foo<point>bar :tag:"
	      (org-return)
	      (buffer-string)))))
  ;; At bol of headline insert newline.
  (should
   (equal "\n* h"
	  (org-test-with-temp-text "<point>* h"
	    (org-return)
	    (buffer-string))))
  ;; Refuse to leave invalid headline in buffer.
  (should
   (equal "* h\n"
	  (org-test-with-temp-text "*<point> h"
	    (org-return)
	    (buffer-string)))))

(ert-deftest test-org/meta-return ()
  "Test M-RET (`org-meta-return') specifications."
  ;; In a table field insert a row above.
  (should
   (org-test-with-temp-text "| a |"
     (forward-char)
     (org-meta-return)
     (forward-line -1)
     (looking-at "|   |$")))
  ;; In a paragraph change current line into a header.
  (should
   (org-test-with-temp-text "a"
     (org-meta-return)
     (beginning-of-line)
     (looking-at "\* a$")))
  ;; In an item insert an item, in this case above.
  (should
   (org-test-with-temp-text "- a"
     (org-meta-return)
     (beginning-of-line)
     (looking-at "- $")))
  ;; In a drawer and item insert an item, in this case above.
  (should
   (org-test-with-temp-text ":MYDRAWER:\n- a\n:END:"
     (forward-line)
     (org-meta-return)
     (beginning-of-line)
     (looking-at "- $"))))

(ert-deftest test-org/insert-heading ()
  "Test `org-insert-heading' specifications."
  ;; In an empty buffer, insert a new headline.
  (should
   (equal "* "
	  (org-test-with-temp-text ""
	    (org-insert-heading)
	    (buffer-string))))
  ;; At the beginning of a line, turn it into a headline.
  (should
   (equal "* P"
	  (org-test-with-temp-text "<point>P"
	    (org-insert-heading)
	    (buffer-string))))
  ;; In the middle of a line, split the line if allowed, otherwise,
  ;; insert the headline at its end.
  (should
   (equal "Para\n* graph"
	  (org-test-with-temp-text "Para<point>graph"
	    (let ((org-M-RET-may-split-line '((default . t))))
	      (org-insert-heading))
	    (buffer-string))))
  (should
   (equal "Paragraph\n* "
	  (org-test-with-temp-text "Para<point>graph"
	    (let ((org-M-RET-may-split-line '((default . nil))))
	      (org-insert-heading))
	    (buffer-string))))
  ;; At the beginning of a headline, create one above.
  (should
   (equal "* \n* H"
	  (org-test-with-temp-text "* H"
	    (org-insert-heading)
	    (buffer-string))))
  ;; In the middle of a headline, split it if allowed.
  (should
   (equal "* H\n* 1\n"
	  (org-test-with-temp-text "* H<point>1"
	    (let ((org-M-RET-may-split-line '((headline . t))))
	      (org-insert-heading))
	    (buffer-string))))
  (should
   (equal "* H1\n* \n"
	  (org-test-with-temp-text "* H<point>1"
	    (let ((org-M-RET-may-split-line '((headline . nil))))
	      (org-insert-heading))
	    (buffer-string))))
  ;; However, splitting cannot happen on TODO keywords, priorities or
  ;; tags.
  (should
   (equal "* TODO H1\n* \n"
	  (org-test-with-temp-text "* TO<point>DO H1"
	    (let ((org-M-RET-may-split-line '((headline . t))))
	      (org-insert-heading))
	    (buffer-string))))
  (should
   (equal "* [#A] H1\n* \n"
	  (org-test-with-temp-text "* [#<point>A] H1"
	    (let ((org-M-RET-may-split-line '((headline . t))))
	      (org-insert-heading))
	    (buffer-string))))
  (should
   (equal "* H1 :tag:\n* \n"
	  (org-test-with-temp-text "* H1 :ta<point>g:"
	    (let ((org-M-RET-may-split-line '((headline . t))))
	      (org-insert-heading))
	    (buffer-string))))
  ;; New headline level depends on the level of the headline above.
  (should
   (equal "** H\n** P"
	  (org-test-with-temp-text "** H\n<point>P"
	    (org-insert-heading)
	    (buffer-string))))
  (should
   (equal "** H\nPara\n** graph"
	  (org-test-with-temp-text "** H\nPara<point>graph"
	    (let ((org-M-RET-may-split-line '((default . t))))
	      (org-insert-heading))
	    (buffer-string))))
  (should
   (equal "** \n** H"
	  (org-test-with-temp-text "** H"
	    (org-insert-heading)
	    (buffer-string))))
  ;; When called with one universal argument, insert a new headline at
  ;; the end of the current subtree, independently on the position of
  ;; point.
  (should
   (equal
    "* H1\n** H2\n* \n"
    (org-test-with-temp-text "* H1\n** H2"
      (let ((org-insert-heading-respect-content nil))
	(org-insert-heading '(4)))
      (buffer-string))))
  (should
   (equal
    "* H1\n** H2\n* \n"
    (org-test-with-temp-text "* H<point>1\n** H2"
      (let ((org-insert-heading-respect-content nil))
	(org-insert-heading '(4)))
      (buffer-string))))
  ;; When called with two universal arguments, insert a new headline
  ;; at the end of the grandparent subtree.
  (should
   (equal "* H1\n** H3\n- item\n** H2\n** \n"
	  (org-test-with-temp-text "* H1\n** H3\n- item<point>\n** H2"
	    (let ((org-insert-heading-respect-content nil))
	      (org-insert-heading '(16)))
	    (buffer-string))))
  ;; When optional TOP-LEVEL argument is non-nil, always insert
  ;; a level 1 heading.
  (should
   (equal "* H1\n** H2\n* \n"
	  (org-test-with-temp-text "* H1\n** H2<point>"
	    (org-insert-heading nil nil t)
	    (buffer-string))))
  (should
   (equal "* H1\n- item\n* "
	  (org-test-with-temp-text "* H1\n- item<point>"
	    (org-insert-heading nil nil t)
	    (buffer-string))))
  ;; Obey `org-blank-before-new-entry'.
  (should
   (equal "* H1\n\n* \n"
	  (org-test-with-temp-text "* H1<point>"
	    (let ((org-blank-before-new-entry '((heading . t))))
	      (org-insert-heading))
	    (buffer-string))))
  (should
   (equal "* H1\n* \n"
	  (org-test-with-temp-text "* H1<point>"
	    (let ((org-blank-before-new-entry '((heading . nil))))
	      (org-insert-heading))
	    (buffer-string))))
  (should
   (equal "* H1\n* H2\n* \n"
	  (org-test-with-temp-text "* H1\n* H2<point>"
	    (let ((org-blank-before-new-entry '((heading . auto))))
	      (org-insert-heading))
	    (buffer-string))))
  (should
   (equal "* H1\n\n* H2\n\n* \n"
	  (org-test-with-temp-text "* H1\n\n* H2<point>"
	    (let ((org-blank-before-new-entry '((heading . auto))))
	      (org-insert-heading))
	    (buffer-string))))
  ;; Corner case: correctly insert a headline after an empty one.
  (should
   (equal "* \n* \n"
	  (org-test-with-temp-text "* <point>"
	    (org-insert-heading)
	    (buffer-string))))
  (should
   (org-test-with-temp-text "* <point>\n"
     (org-insert-heading)
     (looking-at-p "\n\\'")))
  ;; Do not insert spurious headlines when inserting a new headline.
  (should
   (equal "* H1\n* H2\n* \n"
	  (org-test-with-temp-text "* H1\n* H2<point>\n"
	    (org-insert-heading)
	    (buffer-string))))
  ;; Preserve visibility at beginning of line.  In particular, when
  ;; removing spurious blank lines, do not visually merge heading with
  ;; the line visible above.
  (should-not
   (org-test-with-temp-text "* H1<point>\nContents\n\n* H2\n"
     (org-overview)
     (let ((org-blank-before-new-entry '((heading . nil))))
       (org-insert-heading '(4)))
     (invisible-p (line-end-position 0))))
  ;; Properly handle empty lines when forcing a headline below current
  ;; one.
  (should
   (equal "* H1\n\n* H\n\n* \n"
	  (org-test-with-temp-text "* H1\n\n* H<point>"
	    (let ((org-blank-before-new-entry '((heading . t))))
	      (org-insert-heading '(4))
	      (buffer-string))))))

(ert-deftest test-org/insert-todo-heading-respect-content ()
  "Test `org-insert-todo-heading-respect-content' specifications."
  ;; Create a TODO heading.
  (should
   (org-test-with-temp-text "* H1\n Body"
     (org-insert-todo-heading-respect-content)
     (nth 2 (org-heading-components))))
  ;; Add headline at the end of the first subtree
  (should
   (equal
    "* TODO \n"
    (org-test-with-temp-text "* H1\nH1Body<point>\n** H2\nH2Body"
      (org-insert-todo-heading-respect-content)
      (buffer-substring-no-properties (line-beginning-position) (point-max)))))
  ;; In a list, do not create a new item.
  (should
   (equal
    "* TODO \n"
    (org-test-with-temp-text "* H\n- an item\n- another one"
      (search-forward "an ")
      (org-insert-todo-heading-respect-content)
      (buffer-substring-no-properties (line-beginning-position) (point-max))))))

(ert-deftest test-org/clone-with-time-shift ()
  "Test `org-clone-subtree-with-time-shift'."
  ;; Raise an error before first heading.
  (should-error
   (org-test-with-temp-text ""
     (org-clone-subtree-with-time-shift 1)))
  ;; Raise an error on invalid number of clones.
  (should-error
   (org-test-with-temp-text "* Clone me"
     (org-clone-subtree-with-time-shift -1)))
  ;; Clone non-repeating once.
  (should
   (equal "\
* H1\n<2015-06-21>
* H1\n<2015-06-23>
"
	  (org-test-with-temp-text "* H1\n<2015-06-21 Sun>"
	    (org-clone-subtree-with-time-shift 1 "+2d")
	    (replace-regexp-in-string
	     "\\( [.A-Za-z]+\\)\\( \\+[0-9][hdmwy]\\)?>" "" (buffer-string)
	     nil nil 1))))
  ;; Clone repeating once.
  (should
   (equal "\
* H1\n<2015-06-21>
* H1\n<2015-06-23>
* H1\n<2015-06-25 +1w>
"
	  (org-test-with-temp-text "* H1\n<2015-06-21 Sun +1w>"
	    (org-clone-subtree-with-time-shift 1 "+2d")
	    (replace-regexp-in-string
	     "\\( [.A-Za-z]+\\)\\( \\+[0-9][hdmwy]\\)?>" "" (buffer-string)
	     nil nil 1))))
  ;; Clone non-repeating zero times.
  (should
   (equal "\
* H1\n<2015-06-21>
"
	  (org-test-with-temp-text "* H1\n<2015-06-21 Sun>"
	    (org-clone-subtree-with-time-shift 0 "+2d")
	    (replace-regexp-in-string
	     "\\( [.A-Za-z]+\\)\\( \\+[0-9][hdmwy]\\)?>" "" (buffer-string)
	     nil nil 1))))
  ;; Clone repeating "zero" times.
  (should
   (equal "\
* H1\n<2015-06-21>
* H1\n<2015-06-23 +1w>
"
	  (org-test-with-temp-text "* H1\n<2015-06-21 Sun +1w>"
	    (org-clone-subtree-with-time-shift 0 "+2d")
	    (replace-regexp-in-string
	     "\\( [.A-Za-z]+\\)\\( \\+[0-9][hdmwy]\\)?>" "" (buffer-string)
	     nil nil 1))))
  ;; Clone with blank SHIFT argument.
  (should
   (string-prefix-p
    "* H <2012-03-29"
    (org-test-with-temp-text "* H <2012-03-29 Thu><point>"
      (org-clone-subtree-with-time-shift 1 "")
      (buffer-substring-no-properties (line-beginning-position 2)
				      (line-end-position 2)))))
  ;; Find time stamps before point.  If SHIFT is not specified, ask
  ;; for a time shift.
  (should
   (string-prefix-p
    "* H <2012-03-30"
    (org-test-with-temp-text "* H <2012-03-29 Thu><point>"
      (org-clone-subtree-with-time-shift 1 "+1d")
      (buffer-substring-no-properties (line-beginning-position 2)
				      (line-end-position 2)))))
  (should
   (string-prefix-p
    "* H <2014-03-05"
    (org-test-with-temp-text "* H <2014-03-04 Tue><point>"
      (cl-letf (((symbol-function 'read-from-minibuffer)
		 (lambda (&rest args) "+1d")))
	(org-clone-subtree-with-time-shift 1))
      (buffer-substring-no-properties (line-beginning-position 2)
				      (line-end-position 2))))))


;;; Fixed-Width Areas

(ert-deftest test-org/toggle-fixed-width ()
  "Test `org-toggle-fixed-width' specifications."
  ;; No region: Toggle on fixed-width marker in paragraphs.
  (should
   (equal ": A"
	  (org-test-with-temp-text "A"
	    (org-toggle-fixed-width)
	    (buffer-string))))
  ;; No region: Toggle off fixed-width markers in fixed-width areas.
  (should
   (equal "A"
	  (org-test-with-temp-text ": A"
	    (org-toggle-fixed-width)
	    (buffer-string))))
  ;; No region: Toggle on marker in blank lines after elements or just
  ;; after a headline.
  (should
   (equal "* H\n: "
	  (org-test-with-temp-text "* H\n"
	    (forward-line)
	    (org-toggle-fixed-width)
	    (buffer-string))))
  (should
   (equal "#+BEGIN_EXAMPLE\nContents\n#+END_EXAMPLE\n: "
	  (org-test-with-temp-text "#+BEGIN_EXAMPLE\nContents\n#+END_EXAMPLE\n"
	    (goto-char (point-max))
	    (org-toggle-fixed-width)
	    (buffer-string))))
  ;; No region: Toggle on marker in front of one line elements (e.g.,
  ;; headlines, clocks)
  (should
   (equal ": * Headline"
	  (org-test-with-temp-text "* Headline"
	    (org-toggle-fixed-width)
	    (buffer-string))))
  (should
   (equal ": #+KEYWORD: value"
	  (org-test-with-temp-text "#+KEYWORD: value"
	    (org-toggle-fixed-width)
	    (buffer-string))))
  ;; No region: error in other situations.
  (should-error
   (org-test-with-temp-text "#+BEGIN_EXAMPLE\n: A\n#+END_EXAMPLE"
     (forward-line)
     (org-toggle-fixed-width)
     (buffer-string)))
  ;; No region: Indentation is preserved.
  (should
   (equal "- A\n  : B"
	  (org-test-with-temp-text "- A\n  B"
	    (forward-line)
	    (org-toggle-fixed-width)
	    (buffer-string))))
  ;; Region: If it contains only fixed-width elements and blank lines,
  ;; toggle off fixed-width markup.
  (should
   (equal "A\n\nB"
	  (org-test-with-temp-text ": A\n\n: B"
	    (transient-mark-mode 1)
	    (push-mark (point) t t)
	    (goto-char (point-max))
	    (org-toggle-fixed-width)
	    (buffer-string))))
  ;; Region: If it contains anything else, toggle on fixed-width but
  ;; not on fixed-width areas.
  (should
   (equal ": A\n: \n: B\n: \n: C"
	  (org-test-with-temp-text "A\n\n: B\n\nC"
	    (transient-mark-mode 1)
	    (push-mark (point) t t)
	    (goto-char (point-max))
	    (org-toggle-fixed-width)
	    (buffer-string))))
  ;; Region: Ignore blank lines at its end, unless it contains only
  ;; such lines.
  (should
   (equal ": A\n\n"
	  (org-test-with-temp-text "A\n\n"
	    (transient-mark-mode 1)
	    (push-mark (point) t t)
	    (goto-char (point-max))
	    (org-toggle-fixed-width)
	    (buffer-string))))
  (should
   (equal ": \n: \n"
	  (org-test-with-temp-text "\n\n"
	    (transient-mark-mode 1)
	    (push-mark (point) t t)
	    (goto-char (point-max))
	    (org-toggle-fixed-width)
	    (buffer-string)))))



;;; Headline

(ert-deftest test-org/get-heading ()
  "Test `org-get-heading' specifications."
  ;; Return current heading, even if point is not on it.
  (should
   (equal "H"
	  (org-test-with-temp-text "* H"
	    (org-get-heading))))
  (should
   (equal "H"
	  (org-test-with-temp-text "* H\nText<point>"
	    (org-get-heading))))
  ;; Without any optional argument, return TODO keyword, priority
  ;; cookie, COMMENT keyword and tags.
  (should
   (equal "TODO H"
	  (org-test-with-temp-text "#+TODO: TODO | DONE\n* TODO H<point>"
	    (org-get-heading))))
  (should
   (equal "[#A] H"
	  (org-test-with-temp-text "* [#A] H"
	    (org-get-heading))))
  (should
   (equal "COMMENT H"
	  (org-test-with-temp-text "* COMMENT H"
	    (org-get-heading))))
  (should
   (equal "H :tag:"
	  (org-test-with-temp-text "* H :tag:"
	    (org-get-heading))))
  ;; With NO-TAGS argument, ignore tags.
  (should
   (equal "TODO H"
	  (org-test-with-temp-text "#+TODO: TODO | DONE\n* TODO H<point>"
	    (org-get-heading t))))
  (should
   (equal "H"
	  (org-test-with-temp-text "* H :tag:"
	    (org-get-heading t))))
  ;; With NO-TODO, ignore TODO keyword.
  (should
   (equal "H"
	  (org-test-with-temp-text "#+TODO: TODO | DONE\n* TODO H<point>"
	    (org-get-heading nil t))))
  (should
   (equal "H :tag:"
	  (org-test-with-temp-text "* H :tag:"
	    (org-get-heading nil t))))
  ;; TODO keywords are case-sensitive.
  (should
   (equal "Todo H"
	  (org-test-with-temp-text "#+TODO: TODO | DONE\n* Todo H<point>"
	    (org-get-heading nil t))))
  ;; With NO-PRIORITY, ignore priority.
  (should
   (equal "H"
	  (org-test-with-temp-text "* [#A] H"
	    (org-get-heading nil nil t))))
  (should
   (equal "H"
	  (org-test-with-temp-text "* H"
	    (org-get-heading nil nil t))))
  (should
   (equal "TODO H"
	  (org-test-with-temp-text "* TODO [#A] H"
	    (org-get-heading nil nil t))))
  ;; With NO-COMMENT, ignore COMMENT keyword.
  (should
   (equal "H"
	  (org-test-with-temp-text "* COMMENT H"
	    (org-get-heading nil nil nil t))))
  (should
   (equal "H"
	  (org-test-with-temp-text "* H"
	    (org-get-heading nil nil nil t))))
  (should
   (equal "TODO [#A] H"
	  (org-test-with-temp-text "* TODO [#A] COMMENT H"
	    (org-get-heading nil nil nil t))))
  ;; On an empty headline, return value is consistent.
  (should (equal "" (org-test-with-temp-text "* " (org-get-heading))))
  (should (equal "" (org-test-with-temp-text "* " (org-get-heading t))))
  (should (equal "" (org-test-with-temp-text "* " (org-get-heading nil t))))
  (should (equal "" (org-test-with-temp-text "* " (org-get-heading nil nil t))))
  (should
   (equal "" (org-test-with-temp-text "* " (org-get-heading nil nil nil t)))))

(ert-deftest test-org/in-commented-heading-p ()
  "Test `org-in-commented-heading-p' specifications."
  ;; Commented headline.
  (should
   (org-test-with-temp-text "* COMMENT Headline\nBody"
     (goto-char (point-max))
     (org-in-commented-heading-p)))
  ;; Commented ancestor.
  (should
   (org-test-with-temp-text "* COMMENT Headline\n** Level 2\nBody"
     (goto-char (point-max))
     (org-in-commented-heading-p)))
  ;; Comment keyword is case-sensitive.
  (should-not
   (org-test-with-temp-text "* Comment Headline\nBody"
     (goto-char (point-max))
     (org-in-commented-heading-p)))
  ;; Keyword is standalone.
  (should-not
   (org-test-with-temp-text "* COMMENTHeadline\nBody"
     (goto-char (point-max))
     (org-in-commented-heading-p)))
  ;; Optional argument.
  (should-not
   (org-test-with-temp-text "* COMMENT Headline\n** Level 2\nBody"
     (goto-char (point-max))
     (org-in-commented-heading-p t))))

(ert-deftest test-org/entry-blocked-p ()
  ;; Check other dependencies.
  (should
   (org-test-with-temp-text "* TODO Blocked\n** DONE one\n** TODO two"
     (let ((org-enforce-todo-dependencies t)
	   (org-blocker-hook
	    '(org-block-todo-from-children-or-siblings-or-parent)))
       (org-entry-blocked-p))))
  (should-not
   (org-test-with-temp-text "* TODO Blocked\n** DONE one\n** DONE two"
     (let ((org-enforce-todo-dependencies t)
	   (org-blocker-hook
	    '(org-block-todo-from-children-or-siblings-or-parent)))
       (org-entry-blocked-p))))
  ;; Entry without a TODO keyword or with a DONE keyword cannot be
  ;; blocked.
  (should-not
   (org-test-with-temp-text "* Blocked\n** TODO one"
     (let ((org-enforce-todo-dependencies t)
	   (org-blocker-hook
	    '(org-block-todo-from-children-or-siblings-or-parent)))
       (org-entry-blocked-p))))
  (should-not
   (org-test-with-temp-text "* DONE Blocked\n** TODO one"
     (let ((org-enforce-todo-dependencies t)
	   (org-blocker-hook
	    '(org-block-todo-from-children-or-siblings-or-parent)))
       (org-entry-blocked-p))))
  ;; Follow :ORDERED: specifications.
  (should
   (org-test-with-temp-text
       "* H\n:PROPERTIES:\n:ORDERED: t\n:END:\n** TODO one\n** <point>TODO two"
     (let ((org-enforce-todo-dependencies t)
	   (org-blocker-hook
	    '(org-block-todo-from-children-or-siblings-or-parent)))
       (org-entry-blocked-p))))
  (should-not
   (org-test-with-temp-text
       "* H\n:PROPERTIES:\n:ORDERED: t\n:END:\n** <point>TODO one\n** DONE two"
     (let ((org-enforce-todo-dependencies t)
	   (org-blocker-hook
	    '(org-block-todo-from-children-or-siblings-or-parent)))
       (org-entry-blocked-p)))))

(ert-deftest test-org/get-outline-path ()
  "Test `org-get-outline-path' specifications."
  ;; Top-level headlines have no outline path.
  (should-not
   (org-test-with-temp-text "* H"
     (org-get-outline-path)))
  ;; Otherwise, outline path is the path leading to the headline.
  (should
   (equal '("H")
	  (org-test-with-temp-text "* H\n** S<point>"
	    (org-get-outline-path))))
  ;; Find path even when point is not on a headline.
  (should
   (equal '("H")
	  (org-test-with-temp-text "* H\n** S\nText<point>"
	    (org-get-outline-path))))
  ;; TODO keywords, tags and statistics cookies are ignored.
  (should
   (equal '("H")
	  (org-test-with-temp-text "* TODO H [0/1] :tag:\n** S<point>"
	    (org-get-outline-path))))
  ;; Links are replaced with their description or their path.
  (should
   (equal '("Org")
	  (org-test-with-temp-text
	      "* [[http://orgmode.org][Org]]\n** S<point>"
	    (org-get-outline-path))))
  (should
   (equal '("http://orgmode.org")
	  (org-test-with-temp-text
	      "* [[http://orgmode.org]]\n** S<point>"
	    (org-get-outline-path))))
  ;; When WITH-SELF is non-nil, include current heading.
  (should
   (equal '("H")
	  (org-test-with-temp-text "* H"
	    (org-get-outline-path t))))
  (should
   (equal '("H" "S")
	  (org-test-with-temp-text "* H\n** S\nText<point>"
	    (org-get-outline-path t))))
  ;; Using cache is transparent to the user.
  (should
   (equal '("H")
	  (org-test-with-temp-text "* H\n** S<point>"
	    (setq org-outline-path-cache nil)
	    (org-get-outline-path nil t))))
  ;; Do not corrupt cache when finding outline path in distant part of
  ;; the buffer.
  (should
   (equal '("H2")
	  (org-test-with-temp-text "* H\n** S<point>\n* H2\n** S2"
	    (setq org-outline-path-cache nil)
	    (org-get-outline-path nil t)
	    (search-forward "S2")
	    (org-get-outline-path nil t))))
  ;; Do not choke on empty headlines.
  (should
   (org-test-with-temp-text "* H\n** <point>"
     (org-get-outline-path)))
  (should
   (org-test-with-temp-text "* \n** H<point>"
     (org-get-outline-path))))

(ert-deftest test-org/format-outline-path ()
  "Test `org-format-outline-path' specifications."
  (should
   (string= (org-format-outline-path (list "one" "two" "three"))
	    "one/two/three"))
  ;; Empty path.
  (should
   (string= (org-format-outline-path '())
	    ""))
  (should
   (string= (org-format-outline-path '(nil))
	    ""))
  ;; Empty path and prefix.
  (should
   (string= (org-format-outline-path '() nil ">>")
	    ">>"))
  ;; Trailing whitespace in headings.
  (should
   (string= (org-format-outline-path (list "one\t" "tw o " "three  "))
	    "one/tw o/three"))
  ;; Non-default prefix and separators.
  (should
   (string= (org-format-outline-path (list "one" "two" "three") nil ">>" "|")
	    ">>|one|two|three"))
  ;; Truncate.
  (should
   (string= (org-format-outline-path (list "one" "two" "three" "four") 10)
	    "one/two/.."))
  ;; Give a very narrow width.
  (should
   (string= (org-format-outline-path (list "one" "two" "three" "four") 2)
	    "on"))
  ;; Give a prefix that extends beyond the width.
  (should
   (string= (org-format-outline-path (list "one" "two" "three" "four") 10
				     ">>>>>>>>>>")
	    ">>>>>>>>..")))

(ert-deftest test-org/map-entries ()
  "Test `org-map-entries' specifications."
  ;; Full match.
  (should
   (equal '(1 11)
	  (org-test-with-temp-text "* Level 1\n** Level 2"
	    (org-map-entries #'point))))
  ;; Level match.
  (should
   (equal '(1)
	  (org-test-with-temp-text "* Level 1\n** Level 2"
	    (let (org-odd-levels-only) (org-map-entries #'point "LEVEL=1")))))
  (should
   (equal '(11)
	  (org-test-with-temp-text "* Level 1\n** Level 2"
	    (let (org-odd-levels-only) (org-map-entries #'point "LEVEL>1")))))
  ;; Tag match.
  (should
   (equal '(11)
	  (org-test-with-temp-text "* H1 :no:\n* H2 :yes:"
	    (org-map-entries #'point "yes"))))
  (should
   (equal '(14)
	  (org-test-with-temp-text "* H1 :yes:a:\n* H2 :yes:b:"
	    (org-map-entries #'point "+yes-a"))))
  (should
   (equal '(11 23)
	  (org-test-with-temp-text "* H1 :no:\n* H2 :yes1:\n* H3 :yes2:"
	    (org-map-entries #'point "{yes?}"))))
  ;; Priority match.
  (should
   (equal '(1)
	  (org-test-with-temp-text "* [#A] H1\n* [#B] H2"
	    (org-map-entries #'point "PRIORITY=\"A\""))))
  ;; Date match.
  (should
   (equal '(36)
	  (org-test-with-temp-text "
* H1
SCHEDULED: <2012-03-29 thu.>
* H2
SCHEDULED: <2014-03-04 tue.>"
	    (org-map-entries #'point "SCHEDULED=\"<2014-03-04 tue.>\""))))
  (should
   (equal '(2)
	  (org-test-with-temp-text "
* H1
SCHEDULED: <2012-03-29 thu.>
* H2
SCHEDULED: <2014-03-04 tue.>"
	    (org-map-entries #'point "SCHEDULED<\"<2013-01-01>\""))))
  ;; Regular property match.
  (should
   (equal '(2)
	  (org-test-with-temp-text "
* H1
:PROPERTIES:
:TEST: 1
:END:
* H2
:PROPERTIES:
:TEST: 2
:END:"
	    (org-map-entries #'point "TEST=1"))))
  ;; Multiple criteria.
  (should
   (equal '(23)
	  (org-test-with-temp-text "* H1 :no:\n** H2 :yes:\n* H3 :yes:"
	    (let (org-odd-levels-only
		  (org-use-tag-inheritance nil))
	      (org-map-entries #'point "yes+LEVEL=1")))))
  ;; "or" criteria.
  (should
   (equal '(12 24)
	  (org-test-with-temp-text "* H1 :yes:\n** H2 :yes:\n** H3 :no:"
	    (let (org-odd-levels-only)
	      (org-map-entries #'point "LEVEL=2|no")))))
  (should
   (equal '(1 12)
	  (org-test-with-temp-text "* H1 :yes:\n* H2 :no:\n* H3 :maybe:"
	    (let (org-odd-levels-only)
	      (org-map-entries #'point "yes|no")))))
  ;; "and" criteria.
  (should
   (equal '(22)
	  (org-test-with-temp-text "* H1 :yes:\n* H2 :no:\n* H3 :yes:no:"
	    (let (org-odd-levels-only)
	      (org-map-entries #'point "yes&no"))))))

(ert-deftest test-org/edit-headline ()
  "Test `org-edit-headline' specifications."
  (should
   (equal "* B"
	  (org-test-with-temp-text "* A"
	    (org-edit-headline "B")
	    (buffer-string))))
  ;; Handle empty headings.
  (should
   (equal "* "
	  (org-test-with-temp-text "* A"
	    (org-edit-headline "")
	    (buffer-string))))
  (should
   (equal "* A"
	  (org-test-with-temp-text "* "
	    (org-edit-headline "A")
	    (buffer-string))))
  ;; Handle TODO keywords and priority cookies.
  (should
   (equal "* TODO B"
	  (org-test-with-temp-text "* TODO A"
	    (org-edit-headline "B")
	    (buffer-string))))
  (should
   (equal "* [#A] B"
	  (org-test-with-temp-text "* [#A] A"
	    (org-edit-headline "B")
	    (buffer-string))))
  (should
   (equal "* TODO [#A] B"
	  (org-test-with-temp-text "* TODO [#A] A"
	    (org-edit-headline "B")
	    (buffer-string))))
  ;; Handle tags.
  (equal "* B :tag:"
	 (org-test-with-temp-text "* A :tag:"
	   (let ((org-tags-column 4)) (org-edit-headline "B"))
	   (buffer-string))))



;;; Keywords

(ert-deftest test-org/set-regexps-and-options ()
  "Test `org-set-regexps-and-options' specifications."
  ;; TAGS keyword.
  (should
   (equal '(("A"))
	  (let ((org-tag-alist '(("A")))
		(org-tag-persistent-alist nil))
	    (org-test-with-temp-text ""
	      (org-mode-restart)
	      org-current-tag-alist))))
  (should
   (equal '(("B"))
	  (let ((org-tag-alist '(("A")))
		(org-tag-persistent-alist nil))
	    (org-test-with-temp-text "#+TAGS: B"
	      (org-mode-restart)
	      org-current-tag-alist))))
  (should
   (equal '(("C") ("B"))
	  (let ((org-tag-alist '(("A")))
		(org-tag-persistent-alist '(("C"))))
	    (org-test-with-temp-text "#+TAGS: B"
	      (org-mode-restart)
	      org-current-tag-alist))))
  (should
   (equal '(("B"))
	  (let ((org-tag-alist '(("A")))
		(org-tag-persistent-alist '(("C"))))
	    (org-test-with-temp-text "#+STARTUP: noptag\n#+TAGS: B"
	      (org-mode-restart)
	      org-current-tag-alist))))
  (should
   (equal '(("A" . ?a) ("B") ("C"))
	  (let ((org-tag-persistant-alist nil))
	    (org-test-with-temp-text "#+TAGS: A(a) B C"
	      (org-mode-restart)
	      org-current-tag-alist))))
  (should
   (equal '(("A") (:newline) ("B"))
	  (let ((org-tag-persistent-alist nil))
	    (org-test-with-temp-text "#+TAGS: A\n#+TAGS: B"
	      (org-mode-restart)
	      org-current-tag-alist))))
  (should
   (equal '((:startgroup) ("A") ("B") (:endgroup) ("C"))
	  (let ((org-tag-persistent-alist nil))
	    (org-test-with-temp-text "#+TAGS: { A B } C"
	      (org-mode-restart)
	      org-current-tag-alist))))
  (should
   (equal '((:startgroup) ("A") (:grouptags) ("B") ("C") (:endgroup))
	  (let ((org-tag-persistent-alist nil))
	    (org-test-with-temp-text "#+TAGS: { A : B C }"
	      (org-mode-restart)
	      org-current-tag-alist))))
  (should
   (equal '(("A" "B" "C"))
	  (let ((org-tag-persistent-alist nil))
	    (org-test-with-temp-text "#+TAGS: { A : B C }"
	      (org-mode-restart)
	      org-tag-groups-alist))))
  (should
   (equal '((:startgrouptag) ("A") (:grouptags) ("B") ("C") (:endgrouptag))
	  (let ((org-tag-persistent-alist nil))
	    (org-test-with-temp-text "#+TAGS: [ A : B C ]"
	      (org-mode-restart)
	      org-current-tag-alist))))
  (should
   (equal '(("A" "B" "C"))
	  (let ((org-tag-persistent-alist nil))
	    (org-test-with-temp-text "#+TAGS: [ A : B C ]"
	      (org-mode-restart)
	      org-tag-groups-alist))))
  ;; FILETAGS keyword.
  (should
   (equal '("A" "B" "C")
	  (org-test-with-temp-text "#+FILETAGS: :A:B:C:"
	    (org-mode-restart)
	    org-file-tags)))
  ;; PROPERTY keyword.  Property names are case-insensitive.
  (should
   (equal "foo=1"
	  (org-test-with-temp-text "#+PROPERTY: var foo=1"
	    (org-mode-restart)
	    (cdr (assoc "var" org-file-properties)))))
  (should
   (equal
    "foo=1 bar=2"
    (org-test-with-temp-text "#+PROPERTY: var foo=1\n#+PROPERTY: var+ bar=2"
      (org-mode-restart)
      (cdr (assoc "var" org-file-properties)))))
  (should
   (equal
    "foo=1 bar=2"
    (org-test-with-temp-text "#+PROPERTY: var foo=1\n#+PROPERTY: VAR+ bar=2"
      (org-mode-restart)
      (cdr (assoc "var" org-file-properties)))))
  ;; ARCHIVE keyword.
  (should
   (equal "%s_done::"
	  (org-test-with-temp-text "#+ARCHIVE: %s_done::"
	    (org-mode-restart)
	    org-archive-location)))
  ;; CATEGORY keyword.
  (should
   (eq 'test
       (org-test-with-temp-text "#+CATEGORY: test"
	 (org-mode-restart)
	 org-category)))
  (should
   (equal "test"
	  (org-test-with-temp-text "#+CATEGORY: test"
	    (org-mode-restart)
	    (cdr (assoc "CATEGORY" org-file-properties)))))
  ;; COLUMNS keyword.
  (should
   (equal "%25ITEM %TAGS %PRIORITY %TODO"
	  (org-test-with-temp-text "#+COLUMNS: %25ITEM %TAGS %PRIORITY %TODO"
	    (org-mode-restart)
	    org-columns-default-format)))
  ;; CONSTANTS keyword.  Constants names are case sensitive.
  (should
   (equal '("299792458." "3.14")
	  (org-test-with-temp-text "#+CONSTANTS: c=299792458. pi=3.14"
	    (org-mode-restart)
	    (mapcar
	     (lambda (n) (cdr (assoc n org-table-formula-constants-local)))
	     '("c" "pi")))))
  (should
   (equal "3.14"
	  (org-test-with-temp-text "#+CONSTANTS: pi=22/7 pi=3.14"
	    (org-mode-restart)
	    (cdr (assoc "pi" org-table-formula-constants-local)))))
  (should
   (equal "22/7"
	  (org-test-with-temp-text "#+CONSTANTS: PI=22/7 pi=3.14"
	    (org-mode-restart)
	    (cdr (assoc "PI" org-table-formula-constants-local)))))
  ;; LINK keyword.
  (should
   (equal
    '("url1" "url2")
    (org-test-with-temp-text "#+LINK: a url1\n#+LINK: b url2"
      (org-mode-restart)
      (mapcar (lambda (abbrev) (cdr (assoc abbrev org-link-abbrev-alist-local)))
	      '("a" "b")))))
  ;; PRIORITIES keyword.  Incomplete priorities sets are ignored.
  (should
   (equal
    '(?X ?Z ?Y)
    (org-test-with-temp-text "#+PRIORITIES: X Z Y"
      (org-mode-restart)
      (list org-highest-priority org-lowest-priority org-default-priority))))
  (should
   (equal
    '(?A ?C ?B)
    (org-test-with-temp-text "#+PRIORITIES: X Z"
      (org-mode-restart)
      (list org-highest-priority org-lowest-priority org-default-priority))))
  ;; STARTUP keyword.
  (should
   (equal '(t t)
	  (org-test-with-temp-text "#+STARTUP: fold odd"
	    (org-mode-restart)
	    (list org-startup-folded org-odd-levels-only))))
  ;; TODO keywords.
  (should
   (equal '(("A" "B") ("C"))
	  (org-test-with-temp-text "#+TODO: A B | C"
	    (org-mode-restart)
	    (list org-not-done-keywords org-done-keywords))))
  (should
   (equal '(("A" "C") ("B" "D"))
	  (org-test-with-temp-text "#+TODO: A | B\n#+TODO: C | D"
	    (org-mode-restart)
	    (list org-not-done-keywords org-done-keywords))))
  (should
   (equal '(("A" "B") ("C"))
	  (org-test-with-temp-text "#+TYP_TODO: A B | C"
	    (org-mode-restart)
	    (list org-not-done-keywords org-done-keywords))))
  (should
   (equal '((:startgroup) ("A" . ?a) (:endgroup))
	  (org-test-with-temp-text "#+TODO: A(a)"
	    (org-mode-restart)
	    org-todo-key-alist)))
  (should
   (equal '(("D" note nil) ("C" time nil) ("B" note time))
	  (org-test-with-temp-text "#+TODO: A(a) B(b@/!) | C(c!) D(d@)"
	    (org-mode-restart)
	    org-todo-log-states)))
  ;; Enter SETUPFILE keyword.
  (should
   (equal "1"
	  (org-test-with-temp-text
	      (format "#+SETUPFILE: \"%s/examples/setupfile.org\"" org-test-dir)
	    (org-mode-restart)
	    (cdr (assoc "a" org-file-properties))))))



;;; Links

;;;; Coderefs

(ert-deftest test-org/coderef ()
  "Test coderef links specifications."
  (should
   (org-test-with-temp-text "
#+BEGIN_SRC emacs-lisp
\(+ 1 1)                  (ref:sc)
#+END_SRC
\[[(sc)<point>]]"
     (org-open-at-point)
     (looking-at "(ref:sc)")))
  ;; Find coderef even with alternate label format.
  (should
   (org-test-with-temp-text "
#+BEGIN_SRC emacs-lisp -l \"{ref:%s}\"
\(+ 1 1)                  {ref:sc}
#+END_SRC
\[[(sc)<point>]]"
     (org-open-at-point)
     (looking-at "{ref:sc}"))))

;;;; Custom ID

(ert-deftest test-org/custom-id ()
  "Test custom ID links specifications."
  (should
   (org-test-with-temp-text
       "* H1\n:PROPERTIES:\n:CUSTOM_ID: custom\n:END:\n* H2\n[[#custom<point>]]"
     (org-open-at-point)
     (looking-at-p "\\* H1")))
  ;; Throw an error on false positives.
  (should-error
   (org-test-with-temp-text
       "* H1\n:DRAWER:\n:CUSTOM_ID: custom\n:END:\n* H2\n[[#custom<point>]]"
     (org-open-at-point)
     (looking-at-p "\\* H1"))))

;;;; Fuzzy Links

;; Fuzzy links [[text]] encompass links to a target (<<text>>), to
;; a named element (#+name: text) and to headlines (* Text).

(ert-deftest test-org/fuzzy-links ()
  "Test fuzzy links specifications."
  ;; Fuzzy link goes in priority to a matching target.
  (should
   (org-test-with-temp-text
       "#+NAME: Test\n|a|b|\n<<Test>>\n* Test\n<point>[[Test]]"
     (let ((org-link-search-must-match-exact-headline nil)) (org-open-at-point))
     (looking-at "<<Test>>")))
  ;; Then fuzzy link points to an element with a given name.
  (should
   (org-test-with-temp-text "Test\n#+NAME: Test\n|a|b|\n* Test\n<point>[[Test]]"
     (let ((org-link-search-must-match-exact-headline nil)) (org-open-at-point))
     (looking-at "#\\+NAME: Test")))
  ;; A target still lead to a matching headline otherwise.
  (should
   (org-test-with-temp-text "* Head1\n* Head2\n*Head3\n<point>[[Head2]]"
     (let ((org-link-search-must-match-exact-headline nil)) (org-open-at-point))
     (looking-at "\\* Head2")))
  ;; With a leading star in link, enforce heading match.
  (should
   (org-test-with-temp-text "* Test\n<<Test>>\n<point>[[*Test]]"
     (let ((org-link-search-must-match-exact-headline nil)) (org-open-at-point))
     (looking-at "\\* Test")))
  ;; With a leading star in link, enforce exact heading match, even
  ;; with `org-link-search-must-match-exact-headline' set to nil.
  (should-error
   (org-test-with-temp-text "* Test 1\nFoo Bar\n<point>[[*Test]]"
     (let ((org-link-search-must-match-exact-headline nil))
       (org-open-at-point))))
  ;; Handle non-nil `org-link-search-must-match-exact-headline'.
  (should
   (org-test-with-temp-text "* Test\nFoo Bar\n<point>[[Test]]"
     (let ((org-link-search-must-match-exact-headline t)) (org-open-at-point))
     (looking-at "\\* Test")))
  (should
   (org-test-with-temp-text "* Test\nFoo Bar\n<point>[[*Test]]"
     (let ((org-link-search-must-match-exact-headline t)) (org-open-at-point))
     (looking-at "\\* Test")))
  ;; Heading match should not care about spaces, cookies, TODO
  ;; keywords, priorities, and tags.  However, TODO keywords are
  ;; case-sensitive.
  (should
   (let ((first-line
	  "** TODO [#A] [/]  Test [1/2] [33%] 1 \t  2 [%] :work:urgent: "))
     (org-test-with-temp-text
	 (concat first-line "\nFoo Bar\n<point>[[*Test 1 2]]")
       (let ((org-link-search-must-match-exact-headline nil)
	     (org-todo-regexp "TODO"))
	 (org-open-at-point))
       (looking-at (regexp-quote first-line)))))
  (should-error
   (org-test-with-temp-text "** todo Test 1 2\nFoo Bar\n<point>[[*Test 1 2]]"
     (let ((org-link-search-must-match-exact-headline nil)
	   (org-todo-regexp "TODO"))
       (org-open-at-point))))
  ;; Heading match should still be exact.
  (should-error
   (org-test-with-temp-text "
** TODO [#A] [/]  Test [1/2] [33%] 1 \t  2 [%] :work:urgent:
Foo Bar
<point>[[*Test 1]]"
     (let ((org-link-search-must-match-exact-headline nil)
	   (org-todo-regexp "TODO"))
       (org-open-at-point))))
  (should
   (org-test-with-temp-text "* Test 1 2 3\n** Test 1 2\n<point>[[*Test 1 2]]"
     (let ((org-link-search-must-match-exact-headline nil)
	   (org-todo-regexp "TODO"))
       (org-open-at-point))
     (looking-at-p (regexp-quote "** Test 1 2"))))
  ;; Heading match ignores COMMENT keyword.
  (should
   (org-test-with-temp-text "[[*Test]]\n* COMMENT Test"
     (org-open-at-point)
     (looking-at "\\* COMMENT Test")))
  (should
   (org-test-with-temp-text "[[*Test]]\n* TODO COMMENT Test"
     (org-open-at-point)
     (looking-at "\\* TODO COMMENT Test")))
  ;; Correctly un-hexify fuzzy links.
  (should
   (org-test-with-temp-text "* With space\n[[*With%20space][With space<point>]]"
     (org-open-at-point)
     (bobp)))
  (should
   (org-test-with-temp-text "* [1]\n[[*%5B1%5D<point>]]"
     (org-open-at-point)
     (bobp)))
  ;; Match search strings containing newline characters, including
  ;; blank lines.
  (should
   (org-test-with-temp-text-in-file "Paragraph\n\nline1\nline2\n\n"
     (let ((file (buffer-file-name)))
       (goto-char (point-max))
       (insert (format "[[file:%s::line1 line2]]" file))
       (beginning-of-line)
       (let ((org-link-search-must-match-exact-headline nil))
	 (org-open-at-point 0))
       (looking-at-p "line1"))))
  (should
   (org-test-with-temp-text-in-file "Paragraph\n\nline1\n\nline2\n\n"
     (let ((file (buffer-file-name)))
       (goto-char (point-max))
       (insert (format "[[file:%s::line1 line2]]" file))
       (beginning-of-line)
       (let ((org-link-search-must-match-exact-headline nil))
	 (org-open-at-point 0))
       (looking-at-p "line1")))))

;;;; Link Escaping

(ert-deftest test-org/org-link-escape-ascii-character ()
  "Escape an ascii character."
  (should
   (string=
    "%5B"
    (org-link-escape "["))))

(ert-deftest test-org/org-link-escape-ascii-ctrl-character ()
  "Escape an ascii control character."
  (should
   (string=
    "%09"
    (org-link-escape "\t"))))

(ert-deftest test-org/org-link-escape-multibyte-character ()
  "Escape an unicode multibyte character."
  (should
   (string=
    "%E2%82%AC"
    (org-link-escape "€"))))

(ert-deftest test-org/org-link-escape-custom-table ()
  "Escape string with custom character table."
  (should
   (string=
    "Foo%3A%42ar%0A"
    (org-link-escape "Foo:Bar\n" '(?\: ?\B)))))

(ert-deftest test-org/org-link-escape-custom-table-merge ()
  "Escape string with custom table merged with default table."
  (should
   (string=
    "%5BF%6F%6F%3A%42ar%0A%5D"
    (org-link-escape "[Foo:Bar\n]" '(?\: ?\B ?\o) t))))

(ert-deftest test-org/org-link-unescape-ascii-character ()
  "Unescape an ascii character."
  (should
   (string=
    "["
    (org-link-unescape "%5B"))))

(ert-deftest test-org/org-link-unescape-ascii-ctrl-character ()
  "Unescpae an ascii control character."
  (should
   (string=
    "\n"
    (org-link-unescape "%0A"))))

(ert-deftest test-org/org-link-unescape-multibyte-character ()
  "Unescape unicode multibyte character."
  (should
   (string=
    "€"
    (org-link-unescape "%E2%82%AC"))))

(ert-deftest test-org/org-link-unescape-ascii-extended-char ()
  "Unescape old style percent escaped character."
  (should
   (string=
    "àâçèéêîôùû"
        (decode-coding-string
	 (org-link-unescape "%E0%E2%E7%E8%E9%EA%EE%F4%F9%FB") 'latin-1))))

(ert-deftest test-org/org-link-escape-url-with-escaped-char ()
  "Escape and unescape a URL that includes an escaped char.
http://article.gmane.org/gmane.emacs.orgmode/21459/"
  (should
   (string=
    "http://some.host.com/form?&id=blah%2Bblah25"
    (org-link-unescape
     (org-link-escape "http://some.host.com/form?&id=blah%2Bblah25")))))

;;;; Open at point

(ert-deftest test-org/open-at-point/keyword ()
  "Does `org-open-at-point' open link in a keyword line?"
  (should
   (org-test-with-temp-text
       "<<top>>\n#+KEYWORD: <point>[[top]]"
     (org-open-at-point) t))
  (should
   (org-test-with-temp-text
       "* H\n<<top>>\n#+KEYWORD: <point>[[top]]"
     (org-open-at-point) t)))

(ert-deftest test-org/open-at-point/property ()
  "Does `org-open-at-point' open link in property drawer?"
  (should
   (org-test-with-temp-text
       "* Headline
:PROPERTIES:
:URL: <point>[[*Headline]]
:END:"
     (org-open-at-point) t)))

(ert-deftest test-org/open-at-point/comment ()
  "Does `org-open-at-point' open link in a commented line?"
  (should
   (org-test-with-temp-text
    "<<top>>\n# <point>[[top]]"
    (org-open-at-point) t))
  (should
   (org-test-with-temp-text
    "* H\n<<top>>\n# <point>[[top]]"
    (org-open-at-point) t)))

(ert-deftest test-org/open-at-point/inline-image ()
  "Test `org-open-at-point' on nested links."
  (should
   (org-test-with-temp-text "<<top>>\n[[top][file:<point>unicorn.jpg]]"
     (org-open-at-point)
     (bobp))))

(ert-deftest test-org/open-at-point/radio-target ()
  "Test `org-open-at-point' on radio targets."
  (should
   (org-test-with-temp-text "<<<target>>> <point>target"
     (org-update-radio-target-regexp)
     (org-open-at-point)
     (eq (org-element-type (org-element-context)) 'radio-target))))

(ert-deftest test-org/open-at-point/tag ()
  "Test `org-open-at-point' on tags."
  (should
   (org-test-with-temp-text "* H :<point>tag:"
     (catch :result
       (cl-letf (((symbol-function 'org-tags-view)
		  (lambda (&rest args) (throw :result t))))
	 (org-open-at-point)
	 nil))))
  (should-not
   (org-test-with-temp-text-in-file "* H<point> :tag:"
     (catch :result
       (cl-letf (((symbol-function 'org-tags-view)
		  (lambda (&rest args) (throw :result t))))
	 (org-open-at-point)
	 nil)))))

;;;; Stored links

(ert-deftest test-org/store-link ()
  "Test `org-store-link' specifications."
  ;; On a headline, link to that headline.  Use heading as the
  ;; description of the link.
  (should
   (let (org-store-link-props org-stored-links)
     (org-test-with-temp-text-in-file "* H1"
       (let ((file (buffer-file-name)))
	 (equal (format "[[file:%s::*H1][H1]]" file)
		(org-store-link nil))))))
  ;; On a headline, remove any link from description.
  (should
   (let (org-store-link-props org-stored-links)
     (org-test-with-temp-text-in-file "* [[#l][d]]"
       (let ((file (buffer-file-name)))
	 (equal (format "[[file:%s::*%s][d]]"
			file
			(org-link-escape "[[#l][d]]"))
		(org-store-link nil))))))
  (should
   (let (org-store-link-props org-stored-links)
     (org-test-with-temp-text-in-file "* [[l]]"
       (let ((file (buffer-file-name)))
	 (equal (format "[[file:%s::*%s][l]]" file (org-link-escape "[[l]]"))
		(org-store-link nil))))))
  (should
   (let (org-store-link-props org-stored-links)
     (org-test-with-temp-text-in-file "* [[l1][d1]] [[l2][d2]]"
       (let ((file (buffer-file-name)))
	 (equal (format "[[file:%s::*%s][d1 d2]]"
			file
			(org-link-escape "[[l1][d1]] [[l2][d2]]"))
		(org-store-link nil))))))
  ;; On a named element, link to that element.
  (should
   (let (org-store-link-props org-stored-links)
     (org-test-with-temp-text-in-file "#+NAME: foo\nParagraph"
       (let ((file (buffer-file-name)))
	 (equal (format "[[file:%s::foo][foo]]" file)
		(org-store-link nil))))))
  ;; Store link to Org buffer, with context.
  (should
   (let ((org-stored-links nil)
	 (org-id-link-to-org-use-id nil)
	 (org-context-in-file-links t))
     (org-test-with-temp-text-in-file "* h1"
       (let ((file (buffer-file-name)))
	 (equal (format "[[file:%s::*h1][h1]]" file)
		(org-store-link nil))))))
  ;; Store link to Org buffer, without context.
  (should
   (let ((org-stored-links nil)
	 (org-id-link-to-org-use-id nil)
	 (org-context-in-file-links nil))
     (org-test-with-temp-text-in-file "* h1"
       (let ((file (buffer-file-name)))
	 (equal (format "[[file:%s][file:%s]]" file file)
		(org-store-link nil))))))
  ;; C-u prefix reverses `org-context-in-file-links' in Org buffer.
  (should
   (let ((org-stored-links nil)
	 (org-id-link-to-org-use-id nil)
	 (org-context-in-file-links nil))
     (org-test-with-temp-text-in-file "* h1"
       (let ((file (buffer-file-name)))
	 (equal (format "[[file:%s::*h1][h1]]" file)
		(org-store-link '(4)))))))
  ;; A C-u C-u does *not* reverse `org-context-in-file-links' in Org
  ;; buffer.
  (should
   (let ((org-stored-links nil)
	 (org-id-link-to-org-use-id nil)
	 (org-context-in-file-links nil))
     (org-test-with-temp-text-in-file "* h1"
       (let ((file (buffer-file-name)))
	 (equal (format "[[file:%s][file:%s]]" file file)
		(org-store-link '(16)))))))
  ;; Store file link to non-Org buffer, with context.
  (should
   (let ((org-stored-links nil)
	 (org-context-in-file-links t))
     (org-test-with-temp-text-in-file "one\n<point>two"
       (fundamental-mode)
       (let ((file (buffer-file-name)))
	 (equal (format "[[file:%s::one]]" file)
		(org-store-link nil))))))
  ;; Store file link to non-Org buffer, without context.
  (should
   (let ((org-stored-links nil)
	 (org-context-in-file-links nil))
     (org-test-with-temp-text-in-file "one\n<point>two"
       (fundamental-mode)
       (let ((file (buffer-file-name)))
	 (equal (format "[[file:%s][file:%s]]" file file)
	 	(org-store-link nil))))))
  ;; C-u prefix reverses `org-context-in-file-links' in non-Org
  ;; buffer.
  (should
   (let ((org-stored-links nil)
	 (org-context-in-file-links nil))
     (org-test-with-temp-text-in-file "one\n<point>two"
       (fundamental-mode)
       (let ((file (buffer-file-name)))
	 (equal (format "[[file:%s::one]]" file)
		(org-store-link '(4)))))))
  ;; A C-u C-u does *not* reverse `org-context-in-file-links' in
  ;; non-Org buffer.
  (should
   (let ((org-stored-links nil)
	 (org-context-in-file-links nil))
     (org-test-with-temp-text-in-file "one\n<point>two"
       (fundamental-mode)
       (let ((file (buffer-file-name)))
	 (equal (format "[[file:%s][file:%s]]" file file)
	 	(org-store-link '(16))))))))


;;; Node Properties

(ert-deftest test-org/accumulated-properties-in-drawers ()
  "Ensure properties accumulate in subtree drawers."
  (org-test-at-id "75282ba2-f77a-4309-a970-e87c149fe125"
    (org-babel-next-src-block)
    (should (equal '(2 1) (org-babel-execute-src-block)))))

(ert-deftest test-org/custom-properties ()
  "Test custom properties specifications."
  ;; Standard test.
  (should
   (let ((org-custom-properties '("FOO")))
     (org-test-with-temp-text "* H\n:PROPERTIES:\n<point>:FOO: val\n:END:\n"
       (org-toggle-custom-properties-visibility)
       (org-invisible-p2))))
  ;; Properties are case-insensitive.
  (should
   (let ((org-custom-properties '("FOO")))
     (org-test-with-temp-text "* H\n:PROPERTIES:\n<point>:foo: val\n:END:\n"
       (org-toggle-custom-properties-visibility)
       (org-invisible-p2))))
  (should
   (let ((org-custom-properties '("foo")))
     (org-test-with-temp-text "* H\n:PROPERTIES:\n<point>:FOO: val\n:END:\n"
       (org-toggle-custom-properties-visibility)
       (org-invisible-p2))))
  ;; Multiple custom properties in the same drawer.
  (should
   (let ((org-custom-properties '("FOO" "BAR")))
     (org-test-with-temp-text
	 "* H\n:PROPERTIES:\n<point>:FOO: val\n:P: 1\n:BAR: baz\n:END:\n"
       (org-toggle-custom-properties-visibility)
       (and (org-invisible-p2)
	    (not (progn (forward-line) (org-invisible-p2)))
	    (progn (forward-line) (org-invisible-p2))))))
  ;; Hide custom properties with an empty value.
  (should
   (let ((org-custom-properties '("FOO")))
     (org-test-with-temp-text "* H\n:PROPERTIES:\n<point>:FOO:\n:END:\n"
       (org-toggle-custom-properties-visibility)
       (org-invisible-p2))))
  ;; Do not hide fake properties.
  (should-not
   (let ((org-custom-properties '("FOO")))
     (org-test-with-temp-text ":FOO: val\n"
       (org-toggle-custom-properties-visibility)
       (org-invisible-p2))))
  (should-not
   (let ((org-custom-properties '("A")))
     (org-test-with-temp-text
	 "* H\n:PROPERTIES:\n:A: 1\n:END:\n\n:PROPERTIES:\n<point>:A: 2\n:END:"
       (org-toggle-custom-properties-visibility)
       (org-invisible-p2)))))



;;; Mark Region

(ert-deftest test-org/mark-subtree ()
  "Test `org-mark-subtree' specifications."
  ;; Error when point is before first headline.
  (should-error
   (org-test-with-temp-text "Paragraph\n* Headline\nBody"
     (progn (transient-mark-mode 1)
	    (org-mark-subtree))))
  ;; Without argument, mark current subtree.
  (should
   (equal
    '(12 32)
    (org-test-with-temp-text "* Headline\n** Sub-headline\nBody"
      (progn (transient-mark-mode 1)
	     (forward-line 2)
	     (org-mark-subtree)
	     (list (region-beginning) (region-end))))))
  ;; With an argument, move ARG up.
  (should
   (equal
    '(1 32)
    (org-test-with-temp-text "* Headline\n** Sub-headline\nBody"
      (progn (transient-mark-mode 1)
	     (forward-line 2)
	     (org-mark-subtree 1)
	     (list (region-beginning) (region-end))))))
  ;; Do not get fooled by inlinetasks.
  (when (featurep 'org-inlinetask)
    (should
     (= 1
	(org-test-with-temp-text "* Headline\n*************** Task\nContents"
	  (progn (transient-mark-mode 1)
		 (forward-line 1)
		 (let ((org-inlinetask-min-level 15)) (org-mark-subtree))
		 (region-beginning)))))))


 
;;; Miscellaneous

(ert-deftest test-org/in-regexp ()
  "Test `org-in-regexp' specifications."
  ;; Standard tests.
  (should
   (org-test-with-temp-text "xx ab<point>c xx"
     (org-in-regexp "abc")))
  (should-not
   (org-test-with-temp-text "xx abc <point>xx"
     (org-in-regexp "abc")))
  ;; Return non-nil even with multiple matching regexps in the same
  ;; line.
  (should
   (org-test-with-temp-text "abc xx ab<point>c xx"
     (org-in-regexp "abc")))
  ;; With optional argument NLINES, check extra lines around point.
  (should-not
   (org-test-with-temp-text "A\nB<point>\nC"
     (org-in-regexp "A\nB\nC")))
  (should
   (org-test-with-temp-text "A\nB<point>\nC"
     (org-in-regexp "A\nB\nC" 1)))
  (should-not
   (org-test-with-temp-text "A\nB\nC<point>"
     (org-in-regexp "A\nB\nC" 1)))
  ;; When optional argument VISUALLY is non-nil, return nil if at
  ;; regexp boundaries.
  (should
   (org-test-with-temp-text "xx abc<point> xx"
     (org-in-regexp "abc")))
  (should-not
   (org-test-with-temp-text "xx abc<point> xx"
     (org-in-regexp "abc" nil t))))

(ert-deftest test-org/sort-entries ()
  "Test `org-sort-entries'."
  ;; Sort alphabetically.
  (should
   (equal "\n* abc\n* def\n* xyz\n"
	  (org-test-with-temp-text "\n* def\n* xyz\n* abc\n"
	    (org-sort-entries nil ?a)
	    (buffer-string))))
  (should
   (equal "\n* xyz\n* def\n* abc\n"
	  (org-test-with-temp-text "\n* def\n* xyz\n* abc\n"
	    (org-sort-entries nil ?A)
	    (buffer-string))))
  ;; Sort numerically.
  (should
   (equal "\n* 1\n* 2\n* 10\n"
	  (org-test-with-temp-text "\n* 10\n* 1\n* 2\n"
	    (org-sort-entries nil ?n)
	    (buffer-string))))
  (should
   (equal "\n* 10\n* 2\n* 1\n"
	  (org-test-with-temp-text "\n* 10\n* 1\n* 2\n"
	    (org-sort-entries nil ?N)
	    (buffer-string))))
  ;; Sort by custom function.
  (should
   (equal "\n* b\n* aa\n* ccc\n"
	  (org-test-with-temp-text "\n* ccc\n* b\n* aa\n"
	    (org-sort-entries nil ?f
			      (lambda ()
				(length (buffer-substring (point-at-bol)
							  (point-at-eol))))
			      #'<)
	    (buffer-string))))
  (should
   (equal "\n* ccc\n* aa\n* b\n"
	  (org-test-with-temp-text "\n* ccc\n* b\n* aa\n"
	    (org-sort-entries nil ?F
			      (lambda ()
				(length (buffer-substring (point-at-bol)
							  (point-at-eol))))
			      #'<)
	    (buffer-string))))
  ;; Sort by TODO keyword.
  (should
   (equal "\n* TODO h1\n* TODO h3\n* DONE h2\n"
	  (org-test-with-temp-text
	      "\n* TODO h1\n* DONE h2\n* TODO h3\n"
	    (org-sort-entries nil ?o)
	    (buffer-string))))
  (should
   (equal "\n* DONE h2\n* TODO h1\n* TODO h3\n"
	  (org-test-with-temp-text
	      "\n* TODO h1\n* DONE h2\n* TODO h3\n"
	    (org-sort-entries nil ?O)
	    (buffer-string))))
  ;; Sort by priority.
  (should
   (equal "\n* [#A] h2\n* [#B] h3\n* [#C] h1\n"
	  (org-test-with-temp-text
	      "\n* [#C] h1\n* [#A] h2\n* [#B] h3\n"
	    (org-sort-entries nil ?p)
	    (buffer-string))))
  (should
   (equal "\n* [#C] h1\n* [#B] h3\n* [#A] h2\n"
	  (org-test-with-temp-text
	      "\n* [#C] h1\n* [#A] h2\n* [#B] h3\n"
	    (org-sort-entries nil ?P)
	    (buffer-string))))
  ;; Sort by creation time.
  (should
   (equal "
* h3
  [2017-05-08 Mon]
* h2
  [2017-05-09 Tue]
* h1
  [2018-05-09 Wed]
"
	  (org-test-with-temp-text
	      "
* h1
  [2018-05-09 Wed]
* h2
  [2017-05-09 Tue]
* h3
  [2017-05-08 Mon]
"
	    (org-sort-entries nil ?c)
	    (buffer-string))))

  ;; Sort by scheduled date.
  (should
   (equal "
* TODO h4
SCHEDULED: <2017-05-06 Sat>
* TODO h3
SCHEDULED: <2017-05-08 Mon>
* TODO h2
DEADLINE: <2017-05-09 Tue>
* TODO h1
DEADLINE: <2017-05-07 Sun>
"
	  (org-test-with-temp-text
	      "
* TODO h2
DEADLINE: <2017-05-09 Tue>
* TODO h1
DEADLINE: <2017-05-07 Sun>
* TODO h3
SCHEDULED: <2017-05-08 Mon>
* TODO h4
SCHEDULED: <2017-05-06 Sat>
"
	    (org-sort-entries nil ?s)
	    (buffer-string))))
  ;; Sort by deadline date.
  (should
   (equal "
* TODO h1
DEADLINE: <2017-05-07 Sun>
* TODO h2
DEADLINE: <2017-05-09 Tue>
* TODO h3
SCHEDULED: <2017-05-08 Mon>
* TODO h4
SCHEDULED: <2017-05-06 Sat>
"
	  (org-test-with-temp-text
	      "
* TODO h2
DEADLINE: <2017-05-09 Tue>
* TODO h1
DEADLINE: <2017-05-07 Sun>
* TODO h3
SCHEDULED: <2017-05-08 Mon>
* TODO h4
SCHEDULED: <2017-05-06 Sat>
"
	    (org-sort-entries nil ?d)
	    (buffer-string))))
  ;; Sort by any date/time
  (should
   (equal "
* TODO h4
SCHEDULED: <2017-05-06 Sat>
* TODO h1
DEADLINE: <2017-05-07 Sun>
* TODO h3
SCHEDULED: <2017-05-08 Mon>
* TODO h2
DEADLINE: <2017-05-09 Tue>
"
	  (org-test-with-temp-text
	      "
* TODO h2
DEADLINE: <2017-05-09 Tue>
* TODO h1
DEADLINE: <2017-05-07 Sun>
* TODO h3
SCHEDULED: <2017-05-08 Mon>
* TODO h4
SCHEDULED: <2017-05-06 Sat>
"
	    (org-sort-entries nil ?t)
	    (buffer-string))))
  ;; Sort by clocking time.
  (should
   (equal "
* clocked h2
  :LOGBOOK:
  CLOCK: [2017-05-09 Tue 00:15]--[2017-05-09 Tue 00:22] =>  0:07
  CLOCK: [2017-05-09 Tue 00:00]--[2017-05-09 Tue 00:10] =>  0:10
  :END:
* clocked h1
  :LOGBOOK:
  CLOCK: [2017-05-09 Tue 00:15]--[2017-05-09 Tue 00:22] =>  0:07
  CLOCK: [2017-05-09 Tue 00:00]--[2017-05-09 Tue 00:12] =>  0:12
  :END:
"
	  (org-test-with-temp-text
	      "
* clocked h1
  :LOGBOOK:
  CLOCK: [2017-05-09 Tue 00:15]--[2017-05-09 Tue 00:22] =>  0:07
  CLOCK: [2017-05-09 Tue 00:00]--[2017-05-09 Tue 00:12] =>  0:12
  :END:
* clocked h2
  :LOGBOOK:
  CLOCK: [2017-05-09 Tue 00:15]--[2017-05-09 Tue 00:22] =>  0:07
  CLOCK: [2017-05-09 Tue 00:00]--[2017-05-09 Tue 00:10] =>  0:10
  :END:
"
	    (org-sort-entries nil ?k)
	    (buffer-string)))))

(ert-deftest test-org/file-contents ()
  "Test `org-file-contents' specifications."
  ;; Open files.
  (should
   (string= "#+BIND: variable value
#+DESCRIPTION: l2
#+LANGUAGE: en
#+SELECT_TAGS: b
#+TITLE: b
#+PROPERTY: a 1
" (org-file-contents (expand-file-name "setupfile3.org"
				       (concat org-test-dir "examples/")))))
  ;; Throw error when trying to access an invalid file.
  (should-error (org-file-contents "this-file-must-not-exist"))
  ;; Try to access an invalid file, but do not throw an error.
  (should
   (progn (org-file-contents "this-file-must-not-exist" :noerror) t))
  ;; Open URL.
  (should
   (string= "foo"
	    (let ((buffer (generate-new-buffer "url-retrieve-output")))
	      (unwind-protect
		  ;; Simulate successful retrieval of a URL.
		  (cl-letf (((symbol-function 'url-retrieve-synchronously)
			     (lambda (&rest_)
			       (with-current-buffer buffer
				 (insert "HTTP/1.1 200 OK\n\nfoo"))
			       buffer)))
		    (org-file-contents "http://some-valid-url"))
		(kill-buffer buffer)))))
  ;; Throw error when trying to access an invalid URL.
  (should-error
   (let ((buffer (generate-new-buffer "url-retrieve-output")))
     (unwind-protect
	 ;; Simulate unsuccessful retrieval of a URL.
	 (cl-letf (((symbol-function 'url-retrieve-synchronously)
		    (lambda (&rest_)
		      (with-current-buffer buffer
			(insert "HTTP/1.1 404 Not found\n\ndoes not matter"))
		      buffer)))
	   (org-file-contents "http://this-url-must-not-exist"))
       (kill-buffer buffer))))
  ;; Try to access an invalid URL, but do not throw an error.
  (should-error
   (let ((buffer (generate-new-buffer "url-retrieve-output")))
     (unwind-protect
	 ;; Simulate unsuccessful retrieval of a URL.
	 (cl-letf (((symbol-function 'url-retrieve-synchronously)
		    (lambda (&rest_)
		      (with-current-buffer buffer
			(insert "HTTP/1.1 404 Not found\n\ndoes not matter"))
		      buffer)))
	   (org-file-contents "http://this-url-must-not-exist"))
       (kill-buffer buffer))))
  (should
   (let ((buffer (generate-new-buffer "url-retrieve-output")))
     (unwind-protect
	 ;; Simulate unsuccessful retrieval of a URL.
	 (cl-letf (((symbol-function 'url-retrieve-synchronously)
		    (lambda (&rest_)
		      (with-current-buffer buffer
			(insert "HTTP/1.1 404 Not found\n\ndoes not matter"))
		      buffer)))
	   (org-file-contents "http://this-url-must-not-exist" :noerror))
       (kill-buffer buffer))
     t)))


;;; Navigation

(ert-deftest test-org/forward-heading-same-level ()
  "Test `org-forward-heading-same-level' specifications."
  ;; Test navigation at top level, forward and backward.
  (should
   (equal "* H2"
	  (org-test-with-temp-text "* H1\n* H2"
	    (org-forward-heading-same-level 1)
	    (buffer-substring-no-properties (point) (line-end-position)))))
  (should
   (equal "* H1"
	  (org-test-with-temp-text "* H1\n<point>* H2"
	    (org-forward-heading-same-level -1)
	    (buffer-substring-no-properties (point) (line-end-position)))))
  ;; Test navigation in a sub-tree, forward and backward.
  (should
   (equal "* H2"
	  (org-test-with-temp-text "* H1\n** H11\n** H12\n* H2"
	    (org-forward-heading-same-level 1)
	    (buffer-substring-no-properties (point) (line-end-position)))))
  (should
   (equal "* H1"
	  (org-test-with-temp-text "* H1\n** H11\n** H12\n<point>* H2"
	    (org-forward-heading-same-level -1)
	    (buffer-substring-no-properties (point) (line-end-position)))))
  ;; Stop at first or last sub-heading.
  (should-not
   (equal "* H2"
	  (org-test-with-temp-text "* H1\n** H11\n<point>** H12\n* H2"
	    (org-forward-heading-same-level 1)
	    (buffer-substring-no-properties (point) (line-end-position)))))
  (should-not
   (equal "* H2"
	  (org-test-with-temp-text "* H1\n<point>** H11\n** H12\n* H2"
	    (org-forward-heading-same-level -1)
	    (buffer-substring-no-properties (point) (line-end-position)))))
  ;; Allow multiple moves.
  (should
   (equal "* H3"
	  (org-test-with-temp-text "* H1\n* H2\n* H3"
	    (org-forward-heading-same-level 2)
	    (buffer-substring-no-properties (point) (line-end-position)))))
  (should
   (equal "* H1"
	  (org-test-with-temp-text "* H1\n* H2\n<point>* H3"
	    (org-forward-heading-same-level -2)
	    (buffer-substring-no-properties (point) (line-end-position)))))
  ;; Ignore spurious moves when first (or last) sibling is reached.
  (should
   (equal "** H3"
	  (org-test-with-temp-text "* First\n<point>** H1\n** H2\n** H3\n* Last"
	    (org-forward-heading-same-level 100)
	    (buffer-substring-no-properties (point) (line-end-position)))))
  (should
   (equal "** H1"
	  (org-test-with-temp-text "* First\n** H1\n** H2\n<point>** H3\n* Last"
	    (org-forward-heading-same-level -100)
	    (buffer-substring-no-properties (point) (line-end-position))))))

(ert-deftest test-org/end-of-meta-data ()
  "Test `org-end-of-meta-data' specifications."
  ;; Skip planning line.
  (should
   (org-test-with-temp-text "* Headline\nSCHEDULED: <2014-03-04 tue.>"
     (org-end-of-meta-data)
     (eobp)))
  ;; Skip properties drawer.
  (should
   (org-test-with-temp-text
       "* Headline\nSCHEDULED: <2014-03-04 tue.>\n:PROPERTIES:\n:A: 1\n:END:"
     (org-end-of-meta-data)
     (eobp)))
  ;; Skip both.
  (should
   (org-test-with-temp-text "* Headline\n:PROPERTIES:\n:A: 1\n:END:"
     (org-end-of-meta-data)
     (eobp)))
  ;; Nothing to skip, go to first line.
  (should
   (org-test-with-temp-text "* Headline\nContents"
     (org-end-of-meta-data)
     (looking-at "Contents")))
  ;; With option argument, skip empty lines, regular drawers and
  ;; clocking lines.
  (should
   (org-test-with-temp-text "* Headline\n\nContents"
     (org-end-of-meta-data t)
     (looking-at "Contents")))
  (should
   (org-test-with-temp-text "* Headline\nCLOCK:\nContents"
     (org-end-of-meta-data t)
     (looking-at "Contents")))
  (should
   (org-test-with-temp-text "* Headline\n:LOGBOOK:\nlogging\n:END:\nContents"
     (org-end-of-meta-data t)
     (looking-at "Contents")))
  ;; Special case: do not skip incomplete drawers.
  (should
   (org-test-with-temp-text "* Headline\n:LOGBOOK:\nlogging\nContents"
     (org-end-of-meta-data t)
     (looking-at ":LOGBOOK:")))
  ;; Special case: Be careful about consecutive headlines.
  (should-not
   (org-test-with-temp-text "* H1\n*H2\nContents"
     (org-end-of-meta-data t)
     (looking-at "Contents"))))

(ert-deftest test-org/beginning-of-line ()
  "Test `org-beginning-of-line' specifications."
  ;; Move to beginning of line.  If current line in invisible, move to
  ;; beginning of visible line instead.
  (should
   (org-test-with-temp-text "Some text\nSome other text<point>"
     (org-beginning-of-line)
     (bolp)))
  (should
   (org-test-with-temp-text "* H1\n** H2<point>"
     (org-overview)
     (org-beginning-of-line)
     (= (line-beginning-position) 1)))
  ;; With `visual-line-mode' active, move to beginning of visual line.
  (should-not
   (org-test-with-temp-text "A <point>long line of text\nSome other text"
     (visual-line-mode)
     (dotimes (i 1000) (insert "very "))
     (org-beginning-of-line)
     (bolp)))
  ;; In a wide headline, with `visual-line-mode', prefer going to the
  ;; beginning of a visual line than to the logical beginning of line,
  ;; even if special movement is active.
  (should-not
   (org-test-with-temp-text "* A <point>long headline"
     (visual-line-mode)
     (dotimes (i 1000) (insert "very "))
     (goto-char (point-max))
     (org-beginning-of-line)
     (bobp)))
  (should-not
   (org-test-with-temp-text "* A <point>long headline"
     (visual-line-mode)
     (dotimes (i 1000) (insert "very "))
     (goto-char (point-max))
     (let ((org-special-ctrl-a/e t)) (org-beginning-of-line))
     (bobp)))
  ;; At an headline with special movement, first move at beginning of
  ;; title, then at the beginning of line, rinse, repeat.
  (should
   (org-test-with-temp-text "* TODO Headline<point>"
     (let ((org-special-ctrl-a/e t))
       (and (progn (org-beginning-of-line) (looking-at-p "Headline"))
	    (progn (org-beginning-of-line) (bolp))
	    (progn (org-beginning-of-line) (looking-at-p "Headline"))))))
  (should
   (org-test-with-temp-text "* TODO [#A] Headline<point>"
     (let ((org-special-ctrl-a/e t))
       (org-beginning-of-line)
       (looking-at "Headline"))))
  (should
   (org-test-with-temp-text "* TODO [#A] Headline<point>"
     (let ((org-special-ctrl-a/e '(t . nil)))
       (org-beginning-of-line)
       (looking-at "Headline"))))
  (should-not
   (org-test-with-temp-text "* TODO [#A] Headline<point>"
     (let ((org-special-ctrl-a/e '(nil . nil)))
       (org-beginning-of-line)
       (looking-at "Headline"))))
  ;; At an headline with reversed movement, first move to beginning of
  ;; line, then to the beginning of title.
  (should
   (org-test-with-temp-text "* TODO Headline<point>"
     (let ((org-special-ctrl-a/e 'reversed)
	   (this-command last-command))
       (and (progn (org-beginning-of-line) (bolp))
	    (progn (org-beginning-of-line) (looking-at-p "Headline"))))))
  (should
   (org-test-with-temp-text "* TODO Headline<point>"
     (let ((org-special-ctrl-a/e '(reversed . nil))
	   (this-command last-command))
       (and (progn (org-beginning-of-line) (bolp))
	    (progn (org-beginning-of-line) (looking-at-p "Headline"))))))
  (should-not
   (org-test-with-temp-text "* TODO Headline<point>"
     (let ((org-special-ctrl-a/e '(t . nil))
	   (this-command last-command))
       (and (progn (org-beginning-of-line) (bolp))
	    (progn (org-beginning-of-line) (looking-at-p "Headline"))))))
  ;; At an item with special movement, first move after to beginning
  ;; of title, then to the beginning of line, rinse, repeat.
  (should
   (org-test-with-temp-text "- [ ] Item<point>"
     (let ((org-special-ctrl-a/e t))
       (and (progn (org-beginning-of-line) (looking-at-p "Item"))
	    (progn (org-beginning-of-line) (bolp))
	    (progn (org-beginning-of-line) (looking-at-p "Item"))))))
  ;; At an item with reversed movement, first move to beginning of
  ;; line, then to the beginning of title.
  (should
   (org-test-with-temp-text "- [X] Item<point>"
     (let ((org-special-ctrl-a/e 'reversed)
	   (this-command last-command))
       (and (progn (org-beginning-of-line) (bolp))
	    (progn (org-beginning-of-line) (looking-at-p "Item"))))))
  ;; Leave point before invisible characters at column 0.
  (should
   (org-test-with-temp-text "[[http://orgmode.org]]<point>"
     (let ((org-special-ctrl-a/e nil))
       (org-beginning-of-line)
       (bolp))))
  (should
   (org-test-with-temp-text "[[http://orgmode.org]]<point>"
     (let ((org-special-ctrl-a/e t))
       (org-beginning-of-line)
       (bolp))))
  (should
   (org-test-with-temp-text "[[http<point>://orgmode.org]]"
     (visual-line-mode)
     (org-beginning-of-line)
     (bolp)))
  ;; Special case: Do not error when the buffer contains only a single
  ;; asterisk.
  (should
   (org-test-with-temp-text "*<point>"
     (let ((org-special-ctrl-a/e t)) (org-beginning-of-line) t)))
  (should
   (org-test-with-temp-text "*<point>"
     (let ((org-special-ctrl-a/e nil)) (org-beginning-of-line) t))))

(ert-deftest test-org/end-of-line ()
  "Test `org-end-of-line' specifications."
  ;; Standard test.
  (should
   (org-test-with-temp-text "Some text\nSome other text"
     (org-end-of-line)
     (eolp)))
  ;; With `visual-line-mode' active, move to end of visible line.
  ;; However, never go past ellipsis.
  (should-not
   (org-test-with-temp-text "A <point>long line of text\nSome other text"
     (visual-line-mode)
     (dotimes (i 1000) (insert "very "))
     (goto-char (point-min))
     (org-end-of-line)
     (eolp)))
  (should-not
   (org-test-with-temp-text "* A short headline\nSome contents"
     (visual-line-mode)
     (org-overview)
     (org-end-of-line)
     (eobp)))
  ;; In a wide headline, with `visual-line-mode', prefer going to end
  ;; of visible line if tags, or end of line, are farther.
  (should-not
   (org-test-with-temp-text "* A <point>long headline"
     (visual-line-mode)
     (dotimes (i 1000) (insert "very "))
     (goto-char (point-min))
     (org-end-of-line)
     (eolp)))
  (should-not
   (org-test-with-temp-text "* A <point>long headline :tag:"
     (visual-line-mode)
     (dotimes (i 1000) (insert "very "))
     (goto-char (point-min))
     (org-end-of-line)
     (eolp)))
  ;; At an headline without special movement, go to end of line.
  ;; However, never go past ellipsis.
  (should
   (org-test-with-temp-text "* Headline2b :tag:\n"
     (let ((org-special-ctrl-a/e nil))
       (and (progn (org-end-of-line) (eolp))
	    (progn (org-end-of-line) (eolp))))))
  (should
   (org-test-with-temp-text "* Headline2b :tag:\n"
     (let ((org-special-ctrl-a/e '(t . nil)))
       (and (progn (org-end-of-line) (eolp))
	    (progn (org-end-of-line) (eolp))))))
  (should
   (org-test-with-temp-text "* Headline2a :tag:\n** Sub"
     (org-overview)
     (let ((org-special-ctrl-a/e nil))
       (org-end-of-line)
       (= 1 (line-beginning-position)))))
  ;; At an headline with special movement, first move before tags,
  ;; then at the end of line, rinse, repeat.  However, never go past
  ;; ellipsis.
  (should
   (org-test-with-temp-text "* Headline1 :tag:\n"
     (let ((org-special-ctrl-a/e t))
       (and (progn (org-end-of-line) (looking-at-p " :tag:"))
	    (progn (org-end-of-line) (eolp))
	    (progn (org-end-of-line) (looking-at-p " :tag:"))))))
  (should
   (org-test-with-temp-text "* Headline1 :tag:\n"
     (let ((org-special-ctrl-a/e '(nil . t)))
       (and (progn (org-end-of-line) (looking-at-p " :tag:"))
	    (progn (org-end-of-line) (eolp))
	    (progn (org-end-of-line) (looking-at-p " :tag:"))))))
  (should-not
   (org-test-with-temp-text "* Headline1 :tag:\n"
     (let ((org-special-ctrl-a/e '(nil . nil)))
       (and (progn (org-end-of-line) (looking-at-p " :tag:"))
	    (progn (org-end-of-line) (eolp))
	    (progn (org-end-of-line) (looking-at-p " :tag:"))))))
  (should
   (org-test-with-temp-text "* Headline2a :tag:\n** Sub"
     (org-overview)
     (let ((org-special-ctrl-a/e t))
       (org-end-of-line)
       (org-end-of-line)
       (= 1 (line-beginning-position)))))
  ;; At an headline, with reversed movement, first go to end of line,
  ;; then before tags.  However, never go past ellipsis.
  (should
   (org-test-with-temp-text "* Headline3 :tag:\n"
     (let ((org-special-ctrl-a/e 'reversed)
	   (this-command last-command))
       (and (progn (org-end-of-line) (eolp))
	    (progn (org-end-of-line) (looking-at-p " :tag:"))))))
  (should
   (org-test-with-temp-text "* Headline3 :tag:\n"
     (let ((org-special-ctrl-a/e '(nil . reversed))
	   (this-command last-command))
       (and (progn (org-end-of-line) (eolp))
	    (progn (org-end-of-line) (looking-at-p " :tag:"))))))
  (should-not
   (org-test-with-temp-text "* Headline3 :tag:\n"
     (let ((org-special-ctrl-a/e '(nil . t))
	   (this-command last-command))
       (and (progn (org-end-of-line) (eolp))
	    (progn (org-end-of-line) (looking-at-p " :tag:"))))))
  (should
   (org-test-with-temp-text "* Headline2a :tag:\n** Sub"
     (org-overview)
     (let ((org-special-ctrl-a/e 'reversed))
       (org-end-of-line)
       (= 1 (line-beginning-position)))))
  ;; At a block without hidden contents.
  (should
   (org-test-with-temp-text "#+BEGIN_CENTER\nContents\n#+END_CENTER"
     (progn (org-end-of-line) (eolp))))
  ;; At a block with hidden contents.
  (should-not
   (org-test-with-temp-text "#+BEGIN_CENTER\nContents\n#+END_CENTER"
     (let ((org-special-ctrl-a/e t))
       (org-hide-block-toggle)
       (org-end-of-line)
       (eobp))))
  ;; Get past invisible characters at the end of line.
  (should
   (org-test-with-temp-text "[[http://orgmode.org]]"
     (org-end-of-line)
     (eolp))))

(ert-deftest test-org/open-line ()
  "Test `org-open-line' specifications."
  ;; Call `open-line' outside of tables.
  (should
   (equal "\nText"
	  (org-test-with-temp-text "Text"
	    (org-open-line 1)
	    (buffer-string))))
  ;; At a table, create a row above.
  (should
   (equal "\n|   |\n| a |"
	  (org-test-with-temp-text "\n<point>| a |"
	    (org-open-line 1)
	    (buffer-string))))
  ;; At the very first character of the buffer, also call `open-line'.
  (should
   (equal "\n| a |"
	  (org-test-with-temp-text "| a |"
	    (org-open-line 1)
	    (buffer-string))))
  ;; Narrowing does not count.
  (should
   (equal "Text\n|   |\n| a |"
	  (org-test-with-temp-text "Text\n<point>| a |"
	    (narrow-to-region (point) (point-max))
	    (org-open-line 1)
	    (widen)
	    (buffer-string)))))

(ert-deftest test-org/forward-sentence ()
  "Test `org-forward-sentence' specifications."
  ;; At the end of a table cell, move to the end of the next one.
  (should
   (org-test-with-temp-text "| a<point> | b |"
     (org-forward-sentence)
     (looking-at " |$")))
  ;; Elsewhere in a cell, move to its end.
  (should
   (org-test-with-temp-text "| a<point>c | b |"
     (org-forward-sentence)
     (looking-at " | b |$")))
  ;; Otherwise, simply call `forward-sentence'.
  (should
   (org-test-with-temp-text "Sentence<point> 1.  Sentence 2."
     (org-forward-sentence)
     (looking-at "  Sentence 2.")))
  (should
   (org-test-with-temp-text "Sentence<point> 1.  Sentence 2."
     (org-forward-sentence)
     (org-forward-sentence)
     (eobp)))
  ;; At the end of an element, jump to the next one, without stopping
  ;; on blank lines in-between.
  (should
   (org-test-with-temp-text "Paragraph 1.<point>\n\nParagraph 2."
     (org-forward-sentence)
     (eobp)))
  ;; On a headline, stop at the end of the line, unless point is
  ;; already there.
  (should
   (equal
    "* Headline"
    (org-test-with-temp-text "* <point>Headline\nSentence."
      (org-forward-sentence)
      (buffer-substring-no-properties (line-beginning-position) (point)))))
  (should
   (org-test-with-temp-text "* Headline<point>\nSentence."
     (org-forward-sentence)
     (eobp))))

(ert-deftest test-org/backward-sentence ()
  "Test `org-backward-sentence' specifications."
  ;; At the beginning of a table cell, move to the beginning of the
  ;; previous one.
  (should
   (org-test-with-temp-text "| a | <point>b |"
     (org-backward-sentence)
     (looking-at "a | b |$")))
  ;; Elsewhere in a cell, move to its beginning.
  (should
   (org-test-with-temp-text "| a | b<point>c |"
     (org-backward-sentence)
     (looking-at "bc |$")))
  ;; Otherwise, simply call `backward-sentence'.
  (should
   (org-test-with-temp-text "Sentence 1.  Sentence<point> 2."
     (org-backward-sentence)
     (looking-at "Sentence 2.")))
  (should
   (org-test-with-temp-text "Sentence 1.  Sentence<point> 2."
     (org-backward-sentence)
     (org-backward-sentence)
     (bobp)))
  ;; Make sure to hit the beginning of a sentence on the same line as
  ;; an item.
  (should
   (org-test-with-temp-text "- Line 1\n  line <point>2."
     (org-backward-sentence)
     (looking-at "Line 1"))))

(ert-deftest test-org/forward-paragraph ()
  "Test `org-forward-paragraph' specifications."
  ;; At end of buffer, do not return an error.
  (should
   (org-test-with-temp-text "Paragraph"
     (goto-char (point-max))
     (org-forward-paragraph)
     t))
  ;; Standard test.
  (should
   (org-test-with-temp-text "P1\n\nP2\n\nP3"
     (org-forward-paragraph)
     (looking-at "P2")))
  ;; Ignore depth.
  (should
   (org-test-with-temp-text "#+BEGIN_CENTER\nP1\n#+END_CENTER\nP2"
     (org-forward-paragraph)
     (looking-at "P1")))
  ;; Do not enter elements with invisible contents.
  (should
   (org-test-with-temp-text "#+BEGIN_CENTER\nP1\n\nP2\n#+END_CENTER\nP3"
     (org-hide-block-toggle)
     (org-forward-paragraph)
     (looking-at "P3")))
  ;; On an affiliated keyword, jump to the beginning of the element.
  (should
   (org-test-with-temp-text "#+name: para\n#+caption: caption\nPara"
     (org-forward-paragraph)
     (looking-at "Para")))
  ;; On an item or a footnote definition, move to the second element
  ;; inside, if any.
  (should
   (org-test-with-temp-text "- Item1\n\n  Paragraph\n- Item2"
     (org-forward-paragraph)
     (looking-at "  Paragraph")))
  (should
   (org-test-with-temp-text "[fn:1] Def1\n\nParagraph\n\n[fn:2] Def2"
     (org-forward-paragraph)
     (looking-at "Paragraph")))
  ;; On an item, or a footnote definition, when the first line is
  ;; empty, move to the first item.
  (should
   (org-test-with-temp-text "- \n\n  Paragraph\n- Item2"
     (org-forward-paragraph)
     (looking-at "  Paragraph")))
  (should
   (org-test-with-temp-text "[fn:1]\n\nParagraph\n\n[fn:2] Def2"
     (org-forward-paragraph)
     (looking-at "Paragraph")))
  ;; On a table (resp. a property drawer) do not move through table
  ;; rows (resp. node properties).
  (should
   (org-test-with-temp-text "| a | b |\n| c | d |\nParagraph"
     (org-forward-paragraph)
     (looking-at "Paragraph")))
  (should
   (org-test-with-temp-text
       "* H\n<point>:PROPERTIES:\n:prop: value\n:END:\nParagraph"
     (org-forward-paragraph)
     (looking-at "Paragraph")))
  ;; On a verse or source block, stop after blank lines.
  (should
   (org-test-with-temp-text "#+BEGIN_VERSE\nL1\n\nL2\n#+END_VERSE"
     (org-forward-paragraph)
     (looking-at "L2")))
  (should
   (org-test-with-temp-text "#+BEGIN_SRC\nL1\n\nL2\n#+END_SRC"
     (org-forward-paragraph)
     (looking-at "L2"))))

(ert-deftest test-org/backward-paragraph ()
  "Test `org-backward-paragraph' specifications."
  ;; Do not error at beginning of buffer.
  (should
   (org-test-with-temp-text "Paragraph"
     (org-backward-paragraph)
     t))
  ;; Regular test.
  (should
   (org-test-with-temp-text "P1\n\nP2\n\nP3"
     (goto-char (point-max))
     (org-backward-paragraph)
     (looking-at "P3")))
  (should
   (org-test-with-temp-text "P1\n\nP2\n\nP3"
     (goto-char (point-max))
     (beginning-of-line)
     (org-backward-paragraph)
     (looking-at "P2")))
  ;; Ignore depth.
  (should
   (org-test-with-temp-text "P1\n\n#+BEGIN_CENTER\nP2\n#+END_CENTER\nP3"
     (goto-char (point-max))
     (beginning-of-line)
     (org-backward-paragraph)
     (looking-at "P2")))
  ;; Ignore invisible elements.
  (should
   (org-test-with-temp-text "* H1\n  P1\n* H2"
     (org-cycle)
     (goto-char (point-max))
     (beginning-of-line)
     (org-backward-paragraph)
     (bobp)))
  ;; On an affiliated keyword, jump to the first one.
  (should
   (org-test-with-temp-text "P1\n#+name: n\n#+caption: c1\n#+caption: c2\nP2"
     (search-forward "c2")
     (org-backward-paragraph)
     (looking-at "#\\+name")))
  ;; On the second element in an item or a footnote definition, jump
  ;; to item or the definition.
  (should
   (org-test-with-temp-text "- line1\n\n  line2"
     (goto-char (point-max))
     (beginning-of-line)
     (org-backward-paragraph)
     (looking-at "- line1")))
  (should
   (org-test-with-temp-text "[fn:1] line1\n\n  line2"
     (goto-char (point-max))
     (beginning-of-line)
     (org-backward-paragraph)
     (looking-at "\\[fn:1\\] line1")))
  ;; On a table (resp. a property drawer), ignore table rows
  ;; (resp. node properties).
  (should
   (org-test-with-temp-text "| a | b |\n| c | d |\nP1"
     (goto-char (point-max))
     (beginning-of-line)
     (org-backward-paragraph)
     (bobp)))
  (should
   (org-test-with-temp-text "* H\n:PROPERTIES:\n:prop: value\n:END:\n<point>P1"
     (org-backward-paragraph)
     (looking-at ":PROPERTIES:")))
  ;; On a source or verse block, stop before blank lines.
  (should
   (org-test-with-temp-text "#+BEGIN_VERSE\nL1\n\nL2\n\nL3\n#+END_VERSE"
     (search-forward "L3")
     (beginning-of-line)
     (org-backward-paragraph)
     (looking-at "L2")))
  (should
   (org-test-with-temp-text "#+BEGIN_SRC\nL1\n\nL2\n\nL3#+END_SRC"
     (search-forward "L3")
     (beginning-of-line)
     (org-backward-paragraph)
     (looking-at "L2"))))

(ert-deftest test-org/forward-element ()
  "Test `org-forward-element' specifications."
  ;; 1. At EOB: should error.
  (org-test-with-temp-text "Some text\n"
    (goto-char (point-max))
    (should-error (org-forward-element)))
  ;; 2. Standard move: expected to ignore blank lines.
  (org-test-with-temp-text "First paragraph.\n\n\nSecond paragraph."
    (org-forward-element)
    (should (looking-at (regexp-quote "Second paragraph."))))
  ;; 3. Headline tests.
  (org-test-with-temp-text "
* Head 1
** Head 1.1
*** Head 1.1.1
** Head 1.2"
    ;; 3.1. At an headline beginning: move to next headline at the
    ;;      same level.
    (goto-line 3)
    (org-forward-element)
    (should (looking-at (regexp-quote "** Head 1.2")))
    ;; 3.2. At an headline beginning: move to parent headline if no
    ;;      headline at the same level.
    (goto-line 3)
    (org-forward-element)
    (should (looking-at (regexp-quote "** Head 1.2"))))
  ;; 4. Greater element tests.
  (org-test-with-temp-text
      "#+BEGIN_CENTER\nInside.\n#+END_CENTER\n\nOutside."
    ;; 4.1. At a greater element: expected to skip contents.
    (org-forward-element)
    (should (looking-at (regexp-quote "Outside.")))
    ;; 4.2. At the end of greater element contents: expected to skip
    ;;      to the end of the greater element.
    (goto-line 2)
    (org-forward-element)
    (should (looking-at (regexp-quote "Outside."))))
  ;; 5. List tests.
  (org-test-with-temp-text "
- item1

  - sub1

  - sub2

  - sub3

  Inner paragraph.

- item2

Outside."
    ;; 5.1. At list top point: expected to move to the element after
    ;;      the list.
    (goto-line 2)
    (org-forward-element)
    (should (looking-at (regexp-quote "Outside.")))
    ;; 5.2. Special case: at the first line of a sub-list, but not at
    ;;      beginning of line, move to next item.
    (goto-line 2)
    (forward-char)
    (org-forward-element)
    (should (looking-at "- item2"))
    (goto-line 4)
    (forward-char)
    (org-forward-element)
    (should (looking-at "  - sub2"))
    ;; 5.3 At sub-list beginning: expected to move after the sub-list.
    (goto-line 4)
    (org-forward-element)
    (should (looking-at (regexp-quote "  Inner paragraph.")))
    ;; 5.4. At sub-list end: expected to move outside the sub-list.
    (goto-line 8)
    (org-forward-element)
    (should (looking-at (regexp-quote "  Inner paragraph.")))
    ;; 5.5. At an item: expected to move to next item, if any.
    (goto-line 6)
    (org-forward-element)
    (should (looking-at "  - sub3"))))

(ert-deftest test-org/backward-element ()
  "Test `org-backward-element' specifications."
  ;; 1. Should error at BOB.
  (org-test-with-temp-text "    \nParagraph."
    (should-error (org-backward-element)))
  ;; 2. Should move at BOB when called on the first element in buffer.
  (should
   (org-test-with-temp-text "\n#+TITLE: test"
     (progn (forward-line)
	    (org-backward-element)
	    (bobp))))
  ;; 3. Not at the beginning of an element: move at its beginning.
  (org-test-with-temp-text "Paragraph1.\n\nParagraph2."
    (goto-line 3)
    (end-of-line)
    (org-backward-element)
    (should (looking-at (regexp-quote "Paragraph2."))))
  ;; 4. Headline tests.
  (org-test-with-temp-text "
* Head 1
** Head 1.1
*** Head 1.1.1
** Head 1.2"
    ;; 4.1. At an headline beginning: move to previous headline at the
    ;;      same level.
    (goto-line 5)
    (org-backward-element)
    (should (looking-at (regexp-quote "** Head 1.1")))
    ;; 4.2. At an headline beginning: move to parent headline if no
    ;;      headline at the same level.
    (goto-line 3)
    (org-backward-element)
    (should (looking-at (regexp-quote "* Head 1")))
    ;; 4.3. At the first top-level headline: should error.
    (goto-line 2)
    (should-error (org-backward-element)))
  ;; 5. At beginning of first element inside a greater element:
  ;;    expected to move to greater element's beginning.
  (org-test-with-temp-text "Before.\n#+BEGIN_CENTER\nInside.\n#+END_CENTER"
    (goto-line 3)
    (org-backward-element)
    (should (looking-at "#\\+BEGIN_CENTER")))
  ;; 6. At the beginning of the first element in a section: should
  ;;    move back to headline, if any.
  (should
   (org-test-with-temp-text "#+TITLE: test\n* Headline\n\nParagraph"
     (progn (goto-char (point-max))
	    (beginning-of-line)
	    (org-backward-element)
	    (org-at-heading-p))))
  ;; 7. List tests.
  (org-test-with-temp-text "
- item1

  - sub1

  - sub2

  - sub3

  Inner paragraph.

- item2


Outside."
    ;; 7.1. At beginning of sub-list: expected to move to the
    ;;      paragraph before it.
    (goto-line 4)
    (org-backward-element)
    (should (looking-at "item1"))
    ;; 7.2. At an item in a list: expected to move at previous item.
    (goto-line 8)
    (org-backward-element)
    (should (looking-at "  - sub2"))
    (goto-line 12)
    (org-backward-element)
    (should (looking-at "- item1"))
    ;; 7.3. At end of list/sub-list: expected to move to list/sub-list
    ;;      beginning.
    (goto-line 10)
    (org-backward-element)
    (should (looking-at "  - sub1"))
    (goto-line 15)
    (org-backward-element)
    (should (looking-at "- item1"))
    ;; 7.4. At blank-lines before list end: expected to move to top
    ;; item.
    (goto-line 14)
    (org-backward-element)
    (should (looking-at "- item1"))))

(ert-deftest test-org/up-element ()
  "Test `org-up-element' specifications."
  ;; 1. At BOB or with no surrounding element: should error.
  (org-test-with-temp-text "Paragraph."
    (should-error (org-up-element)))
  (org-test-with-temp-text "* Head1\n* Head2"
    (goto-line 2)
    (should-error (org-up-element)))
  (org-test-with-temp-text "Paragraph1.\n\nParagraph2."
    (goto-line 3)
    (should-error (org-up-element)))
  ;; 2. At an headline: move to parent headline.
  (org-test-with-temp-text "* Head1\n** Sub-Head1\n** Sub-Head2"
    (goto-line 3)
    (org-up-element)
    (should (looking-at "\\* Head1")))
  ;; 3. Inside a greater element: move to greater element beginning.
  (org-test-with-temp-text
      "Before.\n#+BEGIN_CENTER\nParagraph1\nParagraph2\n#+END_CENTER\n"
    (goto-line 3)
    (org-up-element)
    (should (looking-at "#\\+BEGIN_CENTER")))
  ;; 4. List tests.
  (org-test-with-temp-text "* Top
- item1

  - sub1

  - sub2

    Paragraph within sub2.

- item2"
    ;; 4.1. Within an item: move to the item beginning.
    (goto-line 8)
    (org-up-element)
    (should (looking-at "  - sub2"))
    ;; 4.2. At an item in a sub-list: move to parent item.
    (goto-line 4)
    (org-up-element)
    (should (looking-at "- item1"))
    ;; 4.3. At an item in top list: move to beginning of whole list.
    (goto-line 10)
    (org-up-element)
    (should (looking-at "- item1"))
    ;; 4.4. Special case.  At very top point: should move to parent of
    ;;      list.
    (goto-line 2)
    (org-up-element)
    (should (looking-at "\\* Top"))))

(ert-deftest test-org/down-element ()
  "Test `org-down-element' specifications."
  ;; Error when the element hasn't got a recursive type.
  (org-test-with-temp-text "Paragraph."
    (should-error (org-down-element)))
  ;; Error when the element has no contents
  (org-test-with-temp-text "* Headline"
    (should-error (org-down-element)))
  ;; When at a plain-list, move to first item.
  (org-test-with-temp-text "- Item 1\n  - Item 1.1\n  - Item 2.2"
    (goto-line 2)
    (org-down-element)
    (should (looking-at " - Item 1.1")))
  (org-test-with-temp-text "#+NAME: list\n- Item 1"
    (org-down-element)
    (should (looking-at " Item 1")))
  ;; When at a table, move to first row
  (org-test-with-temp-text "#+NAME: table\n| a | b |"
    (org-down-element)
    (should (looking-at " a | b |")))
  ;; Otherwise, move inside the greater element.
  (org-test-with-temp-text "#+BEGIN_CENTER\nParagraph.\n#+END_CENTER"
    (org-down-element)
    (should (looking-at "Paragraph"))))

(ert-deftest test-org/drag-element-backward ()
  "Test `org-drag-element-backward' specifications."
  ;; Standard test.
  (should
   (equal
    "#+key2: val2\n#+key1: val1\n#+key3: val3"
    (org-test-with-temp-text "#+key1: val1\n<point>#+key2: val2\n#+key3: val3"
      (org-drag-element-backward)
      (buffer-string))))
  (should
   (equal
    "#+BEGIN_CENTER\n#+B: 2\n#+A: 1\n#+END_CENTER"
    (org-test-with-temp-text
	"#+BEGIN_CENTER\n#+A: 1\n<point>#+B: 2\n#+END_CENTER"
      (org-drag-element-backward)
      (buffer-string))))
  ;; Preserve blank lines.
  (should
   (equal "Paragraph 2\n\n\nPara1\n\nPara3"
	  (org-test-with-temp-text "Para1\n\n\n<point>Paragraph 2\n\nPara3"
	    (org-drag-element-backward)
	    (buffer-string))))
  ;; Preserve column.
  (should
   (org-test-with-temp-text "#+key1: v\n#+key<point>2: v\n#+key3: v"
     (org-drag-element-backward)
     (looking-at-p "2")))
  ;; Error when trying to move first element of buffer.
  (should-error
   (org-test-with-temp-text "Paragraph 1.\n\nParagraph 2."
     (org-drag-element-backward))
   :type 'user-error)
  ;; Error when trying to swap nested elements.
  (should-error
   (org-test-with-temp-text "#+BEGIN_CENTER\n<point>Test.\n#+END_CENTER"
     (org-drag-element-backward))
   :type 'user-error)
  ;; Error when trying to swap an headline element and a non-headline
  ;; element.
  (should-error
   (org-test-with-temp-text "Test.\n<point>* Head 1"
     (org-drag-element-backward))
   :type 'error)
  ;; Error when called before first element.
  (should-error
   (org-test-with-temp-text "\n<point>"
     (org-drag-element-backward))
   :type 'user-error)
  ;; Preserve visibility of elements and their contents.
  (should
   (equal '((63 . 82) (26 . 48))
	  (org-test-with-temp-text "
#+BEGIN_CENTER
Text.
#+END_CENTER
- item 1
  #+BEGIN_QUOTE
  Text.
  #+END_QUOTE"
	    (while (search-forward "BEGIN_" nil t) (org-cycle))
	    (search-backward "- item 1")
	    (org-drag-element-backward)
	    (mapcar (lambda (ov) (cons (overlay-start ov) (overlay-end ov)))
		    (overlays-in (point-min) (point-max))))))
  ;; Pathological case: handle call with point in blank lines right
  ;; after a headline.
  (should
   (equal "* H2\n* H1\nText\n\n"
	  (org-test-with-temp-text "* H1\nText\n* H2\n\n<point>"
	    (org-drag-element-backward)
	    (buffer-string)))))

(ert-deftest test-org/drag-element-forward ()
  "Test `org-drag-element-forward' specifications."
  ;; 1. Error when trying to move first element of buffer.
  (org-test-with-temp-text "Paragraph 1.\n\nParagraph 2."
    (goto-line 3)
    (should-error (org-drag-element-forward)))
  ;; 2. Error when trying to swap nested elements.
  (org-test-with-temp-text "#+BEGIN_CENTER\nTest.\n#+END_CENTER"
    (forward-line)
    (should-error (org-drag-element-forward)))
  ;; 3. Error when trying to swap a non-headline element and an
  ;;    headline.
  (org-test-with-temp-text "Test.\n* Head 1"
    (should-error (org-drag-element-forward)))
  ;; 4. Error when called before first element.
  (should-error
   (org-test-with-temp-text "\n"
     (forward-line)
     (org-drag-element-backward))
   :type 'user-error)
  ;; 5. Otherwise, swap elements, preserving column and blank lines
  ;;    between elements.
  (org-test-with-temp-text "Paragraph 1\n\n\nPara2\n\nPara3"
    (search-forward "graph")
    (org-drag-element-forward)
    (should (equal (buffer-string) "Para2\n\n\nParagraph 1\n\nPara3"))
    (should (looking-at " 1")))
  ;; 5. Preserve visibility of elements and their contents.
  (org-test-with-temp-text "
#+BEGIN_CENTER
Text.
#+END_CENTER
- item 1
  #+BEGIN_QUOTE
  Text.
  #+END_QUOTE"
    (while (search-forward "BEGIN_" nil t) (org-cycle))
    (search-backward "#+BEGIN_CENTER")
    (org-drag-element-forward)
    (should
     (equal
      '((63 . 82) (26 . 48))
      (mapcar (lambda (ov) (cons (overlay-start ov) (overlay-end ov)))
	      (overlays-in (point-min) (point-max)))))))

(ert-deftest test-org/next-block ()
  "Test `org-next-block' specifications."
  ;; Regular test.
  (should
   (org-test-with-temp-text "Paragraph\n#+BEGIN_CENTER\ncontents\n#+END_CENTER"
     (org-next-block 1)
     (looking-at "#\\+BEGIN_CENTER")))
  ;; Ignore case.
  (should
   (org-test-with-temp-text "Paragraph\n#+begin_center\ncontents\n#+end_center"
     (let ((case-fold-search nil))
       (org-next-block 1)
       (looking-at "#\\+begin_center"))))
  ;; Ignore current line.
  (should
   (org-test-with-temp-text
       "#+BEGIN_QUOTE\n#+END_QUOTE\n#+BEGIN_CENTER\n#+END_CENTER"
     (org-next-block 1)
     (looking-at "#\\+BEGIN_CENTER")))
  ;; Throw an error when no block is found.
  (should-error
   (org-test-with-temp-text "Paragraph"
     (org-next-block 1)))
  ;; With an argument, skip many blocks at once.
  (should
   (org-test-with-temp-text
       "Start\n#+BEGIN_CENTER\nA\n#+END_CENTER\n#+BEGIN_QUOTE\nB\n#+END_QUOTE"
     (org-next-block 2)
     (looking-at "#\\+BEGIN_QUOTE")))
  ;; With optional argument BLOCK-REGEXP, filter matched blocks.
  (should
   (org-test-with-temp-text
       "Start\n#+BEGIN_CENTER\nA\n#+END_CENTER\n#+BEGIN_QUOTE\nB\n#+END_QUOTE"
     (org-next-block 1 nil "^[ \t]*#\\+BEGIN_QUOTE")
     (looking-at "#\\+BEGIN_QUOTE")))
  ;; Optional argument is also case-insensitive.
  (should
   (org-test-with-temp-text
       "Start\n#+BEGIN_CENTER\nA\n#+END_CENTER\n#+begin_quote\nB\n#+end_quote"
     (let ((case-fold-search nil))
       (org-next-block 1 nil "^[ \t]*#\\+BEGIN_QUOTE")
       (looking-at "#\\+begin_quote")))))

(ert-deftest test-org/previous-block ()
  "Test `org-previous-block' specifications."
  ;; Regular test.
  (should
   (org-test-with-temp-text "#+BEGIN_CENTER\ncontents\n#+END_CENTER\n<point>"
     (org-previous-block 1)
     (looking-at "#\\+BEGIN_CENTER")))
  ;; Ignore case.
  (should
   (org-test-with-temp-text "#+begin_center\ncontents\n#+end_center\n<point>"
     (let ((case-fold-search nil))
       (org-previous-block 1)
       (looking-at "#\\+begin_center"))))
  ;; Ignore current line.
  (should
   (org-test-with-temp-text
       "#+BEGIN_QUOTE\n#+END_QUOTE\n#+BEGIN_CENTER<point>\n#+END_CENTER"
     (org-previous-block 1)
     (looking-at "#\\+BEGIN_QUOTE")))
  ;; Throw an error when no block is found.
  (should-error
   (org-test-with-temp-text "Paragraph<point>"
     (org-previous-block 1)))
  ;; With an argument, skip many blocks at once.
  (should
   (org-test-with-temp-text
       "#+BEGIN_CENTER\nA\n#+END_CENTER\n#+BEGIN_QUOTE\nB\n#+END_QUOTE\n<point>"
     (org-previous-block 2)
     (looking-at "#\\+BEGIN_CENTER")))
  ;; With optional argument BLOCK-REGEXP, filter matched blocks.
  (should
   (org-test-with-temp-text
       "#+BEGIN_CENTER\nA\n#+END_CENTER\n#+BEGIN_QUOTE\nB\n#+END_QUOTE\n<point>"
     (org-previous-block 1 "^[ \t]*#\\+BEGIN_QUOTE")
     (looking-at "#\\+BEGIN_QUOTE")))
  ;; Optional argument is also case-insensitive.
  (should
   (org-test-with-temp-text
       "#+BEGIN_CENTER\nA\n#+END_CENTER\n#+begin_quote\nB\n#+end_quote\n<point>"
     (let ((case-fold-search nil))
       (org-next-block 1 "^[ \t]*#\\+BEGIN_QUOTE")
       (looking-at "#\\+begin_quote")))))


;;; Outline structure

(ert-deftest test-org/demote ()
  "Test `org-demote' specifications."
  ;; Add correct number of stars according to `org-odd-levels-only'.
  (should
   (= 2
      (org-test-with-temp-text "* H"
	(let ((org-odd-levels-only nil)) (org-demote))
	(org-current-level))))
  (should
   (= 3
      (org-test-with-temp-text "* H"
	(let ((org-odd-levels-only t)) (org-demote))
	(org-current-level))))
  ;; When `org-auto-align-tags' is non-nil, move tags accordingly.
  (should
   (org-test-with-temp-text "* H  :tag:"
     (let ((org-tags-column 10)
	   (org-auto-align-tags t)
	   (org-odd-levels-only nil))
       (org-demote))
     (org-move-to-column 10)
     (looking-at-p ":tag:$")))
  (should-not
   (org-test-with-temp-text "* H  :tag:"
     (let ((org-tags-column 10)
	   (org-auto-align-tags nil)
	   (org-odd-levels-only nil))
       (org-demote))
     (org-move-to-column 10)
     (looking-at-p ":tag:$")))
  ;; When `org-adapt-indentation' is non-nil, always indent planning
  ;; info and property drawers accordingly.
  (should
   (= 3
      (org-test-with-temp-text "* H\n  SCHEDULED: <2014-03-04 tue.>"
	(let ((org-odd-levels-only nil)
	      (org-adapt-indentation t))
	  (org-demote))
	(forward-line)
	(org-get-indentation))))
  (should
   (= 3
      (org-test-with-temp-text "* H\n  :PROPERTIES:\n  :FOO: Bar\n  :END:"
	(let ((org-odd-levels-only nil)
	      (org-adapt-indentation t))
	  (org-demote))
	(forward-line)
	(org-get-indentation))))
  (should-not
   (= 3
      (org-test-with-temp-text "* H\n  SCHEDULED: <2014-03-04 tue.>"
	(let ((org-odd-levels-only nil)
	      (org-adapt-indentation nil))
	  (org-demote))
	(forward-line)
	(org-get-indentation))))
  ;; When `org-adapt-indentation' is non-nil, shift all lines in
  ;; section accordingly.  Ignore, however, footnote definitions and
  ;; inlinetasks boundaries.
  (should
   (= 3
      (org-test-with-temp-text "* H\n  Paragraph"
	(let ((org-odd-levels-only nil)
	      (org-adapt-indentation t))
	  (org-demote))
	(forward-line)
	(org-get-indentation))))
  (should
   (= 2
      (org-test-with-temp-text "* H\n  Paragraph"
	(let ((org-odd-levels-only nil)
	      (org-adapt-indentation nil))
	  (org-demote))
	(forward-line)
	(org-get-indentation))))
  (should
   (zerop
    (org-test-with-temp-text "* H\n[fn:1] def line 1\ndef line 2"
      (let ((org-odd-levels-only nil)
	    (org-adapt-indentation t))
	(org-demote))
      (goto-char (point-max))
      (org-get-indentation))))
  (should
   (= 3
      (org-test-with-temp-text "* H\n[fn:1] Def.\n\n\n  After def."
	(let ((org-odd-levels-only nil)
	      (org-adapt-indentation t))
	  (org-demote))
	(goto-char (point-max))
	(org-get-indentation))))
  (when (featurep 'org-inlinetask)
    (should
     (zerop
      (let ((org-inlinetask-min-level 5)
	    (org-adapt-indentation t))
	(org-test-with-temp-text "* H\n***** I\n***** END"
	  (org-demote)
	  (forward-line)
	  (org-get-indentation))))))
  (when (featurep 'org-inlinetask)
    (should
     (= 3
	(let ((org-inlinetask-min-level 5)
	      (org-adapt-indentation t))
	  (org-test-with-temp-text "* H\n***** I\n  Contents\n***** END"
	    (org-demote)
	    (forward-line 2)
	    (org-get-indentation))))))
  ;; Ignore contents of source blocks or example blocks when
  ;; indentation should be preserved (through
  ;; `org-src-preserve-indentation' or "-i" flag).
  (should-not
   (zerop
    (org-test-with-temp-text "* H\n#+BEGIN_SRC emacs-lisp\n(+ 1 1)\n#+END_SRC"
      (let ((org-adapt-indentation t)
	    (org-src-preserve-indentation nil))
	(org-demote))
      (forward-line 2)
      (org-get-indentation))))
  (should
   (zerop
    (org-test-with-temp-text "* H\n#+BEGIN_EXAMPLE\n(+ 1 1)\n#+END_EXAMPLE"
      (let ((org-adapt-indentation t)
	    (org-src-preserve-indentation t))
	(org-demote))
      (forward-line 2)
      (org-get-indentation))))
  (should
   (zerop
    (org-test-with-temp-text "* H\n#+BEGIN_SRC emacs-lisp\n(+ 1 1)\n#+END_SRC"
      (let ((org-adapt-indentation t)
	    (org-src-preserve-indentation t))
	(org-demote))
      (forward-line 2)
      (org-get-indentation))))
  (should
   (zerop
    (org-test-with-temp-text
	"* H\n#+BEGIN_SRC emacs-lisp -i\n(+ 1 1)\n#+END_SRC"
      (let ((org-adapt-indentation t)
	    (org-src-preserve-indentation nil))
	(org-demote))
      (forward-line 2)
      (org-get-indentation)))))

(ert-deftest test-org/promote ()
  "Test `org-promote' specifications."
  ;; Return an error if headline is to be promoted to level 0, unless
  ;; `org-allow-promoting-top-level-subtree' is non-nil, in which case
  ;; headline becomes a comment.
  (should-error
   (org-test-with-temp-text "* H"
     (let ((org-allow-promoting-top-level-subtree nil)) (org-promote))))
  (should
   (equal "# H"
	  (org-test-with-temp-text "* H"
	    (let ((org-allow-promoting-top-level-subtree t)) (org-promote))
	    (buffer-string))))
  ;; Remove correct number of stars according to
  ;; `org-odd-levels-only'.
  (should
   (= 2
      (org-test-with-temp-text "*** H"
	(let ((org-odd-levels-only nil)) (org-promote))
	(org-current-level))))
  (should
   (= 1
      (org-test-with-temp-text "*** H"
	(let ((org-odd-levels-only t)) (org-promote))
	(org-current-level))))
  ;; When `org-auto-align-tags' is non-nil, move tags accordingly.
  (should
   (org-test-with-temp-text "** H :tag:"
     (let ((org-tags-column 10)
	   (org-auto-align-tags t)
	   (org-odd-levels-only nil))
       (org-promote))
     (org-move-to-column 10)
     (looking-at-p ":tag:$")))
  (should-not
   (org-test-with-temp-text "** H :tag:"
     (let ((org-tags-column 10)
	   (org-auto-align-tags nil)
	   (org-odd-levels-only nil))
       (org-promote))
     (org-move-to-column 10)
     (looking-at-p ":tag:$")))
  ;; When `org-adapt-indentation' is non-nil, always indent planning
  ;; info and property drawers.
  (should
   (= 2
      (org-test-with-temp-text "** H\n   SCHEDULED: <2014-03-04 tue.>"
	(let ((org-odd-levels-only nil)
	      (org-adapt-indentation t))
	  (org-promote))
	(forward-line)
	(org-get-indentation))))
  (should
   (= 2
      (org-test-with-temp-text "** H\n   :PROPERTIES:\n   :FOO: Bar\n   :END:"
	(let ((org-odd-levels-only nil)
	      (org-adapt-indentation t))
	  (org-promote))
	(forward-line)
	(org-get-indentation))))
  (should-not
   (= 2
      (org-test-with-temp-text "** H\n   SCHEDULED: <2014-03-04 tue.>"
	(let ((org-odd-levels-only nil)
	      (org-adapt-indentation nil))
	  (org-promote))
	(forward-line)
	(org-get-indentation))))
  ;; When `org-adapt-indentation' is non-nil, shift all lines in
  ;; section accordingly.  Ignore, however, footnote definitions and
  ;; inlinetasks boundaries.
  (should
   (= 2
      (org-test-with-temp-text "** H\n   Paragraph"
	(let ((org-odd-levels-only nil)
	      (org-adapt-indentation t))
	  (org-promote))
	(forward-line)
	(org-get-indentation))))
  (should-not
   (= 2
      (org-test-with-temp-text "** H\n   Paragraph"
	(let ((org-odd-levels-only nil)
	      (org-adapt-indentation nil))
	  (org-promote))
	(forward-line)
	(org-get-indentation))))
  (should
   (= 2
      (org-test-with-temp-text "** H\n   Paragraph\n[fn:1] line1\nline2"
	(let ((org-odd-levels-only nil)
	      (org-adapt-indentation t))
	  (org-promote))
	(forward-line)
	(org-get-indentation))))
  (when (featurep 'org-inlinetask)
    (should
     (zerop
      (let ((org-inlinetask-min-level 5)
	    (org-adapt-indentation t))
	(org-test-with-temp-text "** H\n***** I\n***** END"
	  (org-promote)
	  (forward-line)
	  (org-get-indentation))))))
  (when (featurep 'org-inlinetask)
    (should
     (= 2
	(let ((org-inlinetask-min-level 5)
	      (org-adapt-indentation t))
	  (org-test-with-temp-text "** H\n***** I\n   Contents\n***** END"
	    (org-promote)
	    (forward-line 2)
	    (org-get-indentation))))))
  ;; Give up shifting if it would break document's structure
  ;; otherwise.
  (should
   (= 3
      (org-test-with-temp-text "** H\n   Paragraph\n [fn:1] Def."
	(let ((org-odd-levels-only nil)
	      (org-adapt-indentation t))
	  (org-promote))
	(forward-line)
	(org-get-indentation))))
  (should
   (= 3
      (org-test-with-temp-text "** H\n   Paragraph\n * list."
	(let ((org-odd-levels-only nil)
	      (org-adapt-indentation t))
	  (org-promote))
	(forward-line)
	(org-get-indentation))))
  ;; Ignore contents of source blocks or example blocks when
  ;; indentation should be preserved (through
  ;; `org-src-preserve-indentation' or "-i" flag).
  (should-not
   (zerop
    (org-test-with-temp-text
	"** H\n #+BEGIN_SRC emacs-lisp\n(+ 1 1)\n #+END_SRC"
      (let ((org-adapt-indentation t)
	    (org-src-preserve-indentation nil)
	    (org-odd-levels-only nil))
	(org-promote))
      (forward-line)
      (org-get-indentation))))
  (should
   (zerop
    (org-test-with-temp-text
	"** H\n #+BEGIN_EXAMPLE\nContents\n #+END_EXAMPLE"
      (let ((org-adapt-indentation t)
	    (org-src-preserve-indentation t)
	    (org-odd-levels-only nil))
	(org-promote))
      (forward-line)
      (org-get-indentation))))
  (should
   (zerop
    (org-test-with-temp-text
	"** H\n #+BEGIN_SRC emacs-lisp\n(+ 1 1)\n #+END_SRC"
      (let ((org-adapt-indentation t)
	    (org-src-preserve-indentation t)
	    (org-odd-levels-only nil))
	(org-promote))
      (forward-line)
      (org-get-indentation))))
  (should
   (zerop
    (org-test-with-temp-text
	"** H\n #+BEGIN_SRC emacs-lisp -i\n(+ 1 1)\n #+END_SRC"
      (let ((org-adapt-indentation t)
	    (org-src-preserve-indentation nil)
	    (org-odd-levels-only nil))
	(org-promote))
      (forward-line)
      (org-get-indentation)))))

(ert-deftest test-org/org-get-valid-level ()
  "Test function `org-get-valid-level' specifications."
  (let ((org-odd-levels-only nil))
    (should (equal 1 (org-get-valid-level 0 0)))
    (should (equal 1 (org-get-valid-level 0 1)))
    (should (equal 2 (org-get-valid-level 0 2)))
    (should (equal 3 (org-get-valid-level 0 3)))
    (should (equal 1 (org-get-valid-level 1 0)))
    (should (equal 2 (org-get-valid-level 1 1)))
    (should (equal 23 (org-get-valid-level 1 22)))
    (should (equal 1 (org-get-valid-level 1 -1)))
    (should (equal 1 (org-get-valid-level 2 -1))))
  (let ((org-odd-levels-only t))
    (should (equal 1 (org-get-valid-level 0 0)))
    (should (equal 1 (org-get-valid-level 0 1)))
    (should (equal 3 (org-get-valid-level 0 2)))
    (should (equal 5 (org-get-valid-level 0 3)))
    (should (equal 1 (org-get-valid-level 1 0)))
    (should (equal 3 (org-get-valid-level 1 1)))
    (should (equal 3 (org-get-valid-level 2 1)))
    (should (equal 5 (org-get-valid-level 3 1)))
    (should (equal 5 (org-get-valid-level 4 1)))
    (should (equal 43 (org-get-valid-level 1 21)))
    (should (equal 1 (org-get-valid-level 1 -1)))
    (should (equal 1 (org-get-valid-level 2 -1)))
    (should (equal 1 (org-get-valid-level 3 -1)))
    (should (equal 3 (org-get-valid-level 4 -1)))
    (should (equal 3 (org-get-valid-level 5 -1)))))


;;; Planning

(ert-deftest test-org/at-planning-p ()
  "Test `org-at-planning-p' specifications."
  ;; Regular test.
  (should
   (org-test-with-temp-text "* Headline\n<point>DEADLINE: <2014-03-04 tue.>"
     (org-at-planning-p)))
  (should-not
   (org-test-with-temp-text "DEADLINE: <2014-03-04 tue.>"
     (org-at-planning-p)))
  ;; Correctly find planning attached to inlinetasks.
  (when (featurep 'org-inlinetask)
    (should
     (org-test-with-temp-text
	 "*** Inlinetask\n<point>DEADLINE: <2014-03-04 tue.>\n*** END"
       (let ((org-inlinetask-min-level 3)) (org-at-planning-p))))
    (should-not
     (org-test-with-temp-text
	 "*** Inlinetask\n<point>DEADLINE: <2014-03-04 tue.>"
       (let ((org-inlinetask-min-level 3)) (org-at-planning-p))))
    (should-not
     (org-test-with-temp-text
	 "* Headline\n*** Inlinetask\n<point>DEADLINE: <2014-03-04 tue.>"
       (let ((org-inlinetask-min-level 3)) (org-at-planning-p))))
    (should-not
     (org-test-with-temp-text
	 "* Headline\n*** Inlinetask\n*** END\n<point>DEADLINE: <2014-03-04 tue.>"
       (let ((org-inlinetask-min-level 3)) (org-at-planning-p))))))

(ert-deftest test-org/add-planning-info ()
  "Test `org-add-planning-info'."
  ;; Create deadline when `org-adapt-indentation' is non-nil.
  (should
   (equal "* H\n  DEADLINE: <2015-06-25>\nParagraph"
	  (org-test-with-temp-text "* H\nParagraph<point>"
	    (let ((org-adapt-indentation t))
	      (org-add-planning-info 'deadline "<2015-06-25 Thu>"))
	    (replace-regexp-in-string
	     "\\( [.A-Za-z]+\\)>" "" (buffer-string)
	     nil nil 1))))
  ;; Create deadline when `org-adapt-indentation' is nil.
  (should
   (equal "* H\nDEADLINE: <2015-06-25>\nParagraph"
	  (org-test-with-temp-text "* H\nParagraph<point>"
	    (let ((org-adapt-indentation nil))
	      (org-add-planning-info 'deadline "<2015-06-25 Thu>"))
	    (replace-regexp-in-string
	     "\\( [.A-Za-z]+\\)>" "" (buffer-string)
	     nil nil 1))))
  ;; Update deadline when `org-adapt-indentation' is non-nil.
  (should
   (equal "* H\n  DEADLINE: <2015-06-25>\nParagraph"
	  (org-test-with-temp-text "\
* H
  DEADLINE: <2015-06-24 Wed>
Paragraph<point>"
	    (let ((org-adapt-indentation t))
	      (org-add-planning-info 'deadline "<2015-06-25 Thu>"))
	    (replace-regexp-in-string
	     "\\( [.A-Za-z]+\\)>" "" (buffer-string)
	     nil nil 1))))
  ;; Update deadline when `org-adapt-indentation' is nil.
  (should
   (equal "* H\nDEADLINE: <2015-06-25>\nParagraph"
	  (org-test-with-temp-text "\
* H
DEADLINE: <2015-06-24 Wed>
Paragraph<point>"
	    (let ((org-adapt-indentation nil))
	      (org-add-planning-info 'deadline "<2015-06-25 Thu>"))
	    (replace-regexp-in-string
	     "\\( [.A-Za-z]+\\)>" "" (buffer-string)
	     nil nil 1))))
  ;; Schedule when `org-adapt-indentation' is non-nil.
  (should
   (equal "* H\n  SCHEDULED: <2015-06-25>\nParagraph"
	  (org-test-with-temp-text "* H\nParagraph<point>"
	    (let ((org-adapt-indentation t))
	      (org-add-planning-info 'scheduled "<2015-06-25 Thu>"))
	    (replace-regexp-in-string
	     "\\( [.A-Za-z]+\\)>" "" (buffer-string)
	     nil nil 1))))
  ;; Schedule when `org-adapt-indentation' is nil.
  (should
   (equal "* H\nSCHEDULED: <2015-06-25>\nParagraph"
	  (org-test-with-temp-text "* H\nParagraph<point>"
	    (let ((org-adapt-indentation nil))
	      (org-add-planning-info 'scheduled "<2015-06-25 Thu>"))
	    (replace-regexp-in-string
	     "\\( [.A-Za-z]+\\)>" "" (buffer-string)
	     nil nil 1))))
  ;; Add deadline when scheduled.
  (should
   (equal "\
* H
  DEADLINE: <2015-06-25> SCHEDULED: <2015-06-24>
Paragraph"
	  (org-test-with-temp-text "\
* H
  SCHEDULED: <2015-06-24 Wed>
Paragraph<point>"
	    (let ((org-adapt-indentation t))
	      (org-add-planning-info 'deadline "<2015-06-25 Thu>"))
	    (replace-regexp-in-string
	     "\\( [.A-Za-z]+\\)>" "" (buffer-string)
	     nil nil 1))))
  ;; Remove middle entry.
  (should
   (equal "\
* H
  CLOSED: [2015-06-24] SCHEDULED: <2015-06-24>
Paragraph"
	  (org-test-with-temp-text "\
* H
  CLOSED: [2015-06-24 Wed] DEADLINE: <2015-06-25 Thu> SCHEDULED: <2015-06-24 Wed>
Paragraph<point>"
	    (let ((org-adapt-indentation t))
	      (org-add-planning-info nil nil 'deadline))
	    (replace-regexp-in-string
	     "\\( [.A-Za-z]+\\)[]>]" "" (buffer-string)
	     nil nil 1))))
  ;; Remove last entry and then middle entry (order should not
  ;; matter).
  (should
   (equal "\
* H
  CLOSED: [2015-06-24]
Paragraph"
	  (org-test-with-temp-text "\
* H
  CLOSED: [2015-06-24 Wed] DEADLINE: <2015-06-25 Thu> SCHEDULED: <2015-06-24 Wed>
Paragraph<point>"
	    (let ((org-adapt-indentation t))
	      (org-add-planning-info nil nil 'scheduled 'deadline))
	    (replace-regexp-in-string
	     "\\( [.A-Za-z]+\\)[]>]" "" (buffer-string)
	     nil nil 1))))
  ;; Remove closed when `org-adapt-indentation' is non-nil.
  (should
   (equal "* H\n  DEADLINE: <2015-06-25>\nParagraph"
	  (org-test-with-temp-text "\
* H
  CLOSED: [2015-06-25 Thu] DEADLINE: <2015-06-25 Thu>
Paragraph<point>"
	    (let ((org-adapt-indentation t))
	      (org-add-planning-info nil nil 'closed))
	    (replace-regexp-in-string
	     "\\( [.A-Za-z]+\\)>" "" (buffer-string)
	     nil nil 1))))
  (should
   (equal "* H\n  Paragraph"
	  (org-test-with-temp-text "\
* H
  CLOSED: [2015-06-25 Thu]
  Paragraph<point>"
	    (let ((org-adapt-indentation t))
	      (org-add-planning-info nil nil 'closed))
	    (replace-regexp-in-string
	     "\\( [.A-Za-z]+\\)>" "" (buffer-string)
	     nil nil 1))))
  ;; Remove closed when `org-adapt-indentation' is nil.
  (should
   (equal "* H\nDEADLINE: <2015-06-25>\nParagraph"
	  (org-test-with-temp-text "\
* H
CLOSED: [2015-06-25 Thu] DEADLINE: <2015-06-25 Thu>
Paragraph<point>"
	    (let ((org-adapt-indentation nil))
	      (org-add-planning-info nil nil 'closed))
	    (replace-regexp-in-string
	     "\\( [.A-Za-z]+\\)>" "" (buffer-string)
	     nil nil 1))))
  (should
   (equal "* H\nParagraph"
	  (org-test-with-temp-text "\
* H
  CLOSED: [2015-06-25 Thu]
Paragraph<point>"
	    (let ((org-adapt-indentation nil))
	      (org-add-planning-info nil nil 'closed))
	    (replace-regexp-in-string
	     "\\( [.A-Za-z]+\\)>" "" (buffer-string)
	     nil nil 1))))
  ;; Remove closed entry and delete empty line.
  (should
   (equal "\
* H
Paragraph"
	  (org-test-with-temp-text "\
* H
  CLOSED: [2015-06-24 Wed]
Paragraph<point>"
	    (let ((org-adapt-indentation t))
	      (org-add-planning-info nil nil 'closed))
	    (replace-regexp-in-string
	     "\\( [.A-Za-z]+\\)>" "" (buffer-string)
	     nil nil 1))))
  ;; Remove one entry and update another.
  (should
   (equal "* H\n  DEADLINE: <2015-06-25>\nParagraph"
	  (org-test-with-temp-text "\
* H
  SCHEDULED: <2015-06-23 Tue> DEADLINE: <2015-06-24 Wed>
Paragraph<point>"
	    (let ((org-adapt-indentation t))
	      (org-add-planning-info 'deadline "<2015-06-25 Thu>" 'scheduled))
	    (replace-regexp-in-string
	     "\\( [.A-Za-z]+\\)>" "" (buffer-string)
	     nil nil 1)))))

(ert-deftest test-org/deadline ()
  "Test `org-deadline' specifications."
  ;; Insert a new value or replace existing one.
  (should
   (equal "* H\nDEADLINE: <2012-03-29>\n"
	  (org-test-with-temp-text "* H"
	    (let ((org-adapt-indentation nil)
		  (org-last-inserted-timestamp nil))
	      (org-deadline nil "<2012-03-29 Tue>"))
	    (replace-regexp-in-string
	     "\\( [.A-Za-z]+\\)>" "" (buffer-string)
	     nil nil 1))))
  (should
   (equal "* H\nDEADLINE: <2014-03-04>"
	  (org-test-with-temp-text "* H\nDEADLINE: <2012-03-29>"
	    (let ((org-adapt-indentation nil)
		  (org-last-inserted-timestamp nil))
	      (org-deadline nil "<2014-03-04 Thu>"))
	    (replace-regexp-in-string
	     "\\( [.A-Za-z]+\\)>" "" (buffer-string)
	     nil nil 1))))
  ;; Accept delta time, e.g., "+2d".
  (should
   (equal "* H\nDEADLINE: <2015-03-04>\n"
	  (cl-letf (((symbol-function 'current-time)
		     (lambda (&rest args)
		       (apply #'encode-time
			      (org-parse-time-string "2014-03-04")))))
	    (org-test-with-temp-text "* H"
	      (let ((org-adapt-indentation nil)
		    (org-last-inserted-timestamp nil))
		(org-deadline nil "+1y"))
	      (replace-regexp-in-string
	       "\\( [.A-Za-z]+\\)>" "" (buffer-string) nil nil 1)))))
  ;; Preserve repeater.
  (should
   (equal "* H\nDEADLINE: <2012-03-29 +2y>\n"
	  (org-test-with-temp-text "* H"
	    (let ((org-adapt-indentation nil)
		  (org-last-inserted-timestamp nil))
	      (org-deadline nil "<2012-03-29 Tue +2y>"))
	    (replace-regexp-in-string
	     "\\( [.A-Za-z]+\\) " "" (buffer-string) nil nil 1))))
  ;; Remove CLOSED keyword, if any.
  (should
   (equal "* H\nDEADLINE: <2012-03-29>"
	  (org-test-with-temp-text "* H\nCLOSED: [2017-01-25 Wed]"
	    (let ((org-adapt-indentation nil)
		  (org-last-inserted-timestamp nil))
	      (org-deadline nil "<2012-03-29 Tue>"))
	    (replace-regexp-in-string
	     "\\( [.A-Za-z]+\\)>" "" (buffer-string) nil nil 1))))
  ;; With C-u argument, remove DEADLINE keyword.
  (should
   (equal "* H\n"
	  (org-test-with-temp-text "* H\nDEADLINE: <2012-03-29>"
	    (let ((org-adapt-indentation nil)
		  (org-last-inserted-timestamp nil))
	      (org-deadline '(4)))
	    (buffer-string))))
  (should
   (equal "* H"
	  (org-test-with-temp-text "* H"
	    (let ((org-adapt-indentation nil)
		  (org-last-inserted-timestamp nil))
	      (org-deadline '(4)))
	    (buffer-string))))
  ;; With C-u C-u argument, prompt for a delay cookie.
  (should
   (equal "* H\nDEADLINE: <2012-03-29 -705d>"
	  (cl-letf (((symbol-function 'org-read-date)
		     (lambda (&rest args)
		       (apply #'encode-time
			      (org-parse-time-string "2014-03-04")))))
	    (org-test-with-temp-text "* H\nDEADLINE: <2012-03-29>"
	      (let ((org-adapt-indentation nil)
		    (org-last-inserted-timestamp nil))
		(org-deadline '(16)))
	      (buffer-string)))))
  (should-error
   (cl-letf (((symbol-function 'org-read-date)
	      (lambda (&rest args)
		(apply #'encode-time
		       (org-parse-time-string "2014-03-04")))))
     (org-test-with-temp-text "* H"
       (let ((org-adapt-indentation nil)
	     (org-last-inserted-timestamp nil))
	 (org-deadline '(16)))
       (buffer-string))))
  ;; When a region is active and
  ;; `org-loop-over-headlines-in-active-region' is non-nil, insert the
  ;; same value in all headlines in region.
  (should
   (equal "* H1\nDEADLINE: <2012-03-29>\n* H2\nDEADLINE: <2012-03-29>\n"
	  (org-test-with-temp-text "* H1\n* H2"
	    (let ((org-adapt-indentation nil)
		  (org-last-inserted-timestamp nil)
		  (org-loop-over-headlines-in-active-region t))
	      (transient-mark-mode 1)
	      (push-mark (point) t t)
	      (goto-char (point-max))
	      (org-deadline nil "2012-03-29"))
	    (replace-regexp-in-string
	     "\\( [.A-Za-z]+\\)>" "" (buffer-string) nil nil 1))))
  (should-not
   (equal "* H1\nDEADLINE: <2012-03-29>\n* H2\nDEADLINE: <2012-03-29>\n"
	  (org-test-with-temp-text "* H1\n* H2"
	    (let ((org-adapt-indentation nil)
		  (org-last-inserted-timestamp nil)
		  (org-loop-over-headlines-in-active-region nil))
	      (transient-mark-mode 1)
	      (push-mark (point) t t)
	      (goto-char (point-max))
	      (org-deadline nil "2012-03-29"))
	    (replace-regexp-in-string
	     "\\( [.A-Za-z]+\\)>" "" (buffer-string) nil nil 1)))))

(ert-deftest test-org/schedule ()
  "Test `org-schedule' specifications."
  ;; Insert a new value or replace existing one.
  (should
   (equal "* H\nSCHEDULED: <2012-03-29>\n"
	  (org-test-with-temp-text "* H"
	    (let ((org-adapt-indentation nil)
		  (org-last-inserted-timestamp nil))
	      (org-schedule nil "<2012-03-29 Tue>"))
	    (replace-regexp-in-string
	     "\\( [.A-Za-z]+\\)>" "" (buffer-string)
	     nil nil 1))))
  (should
   (equal "* H\nSCHEDULED: <2014-03-04>"
	  (org-test-with-temp-text "* H\nSCHEDULED: <2012-03-29>"
	    (let ((org-adapt-indentation nil)
		  (org-last-inserted-timestamp nil))
	      (org-schedule nil "<2014-03-04 Thu>"))
	    (replace-regexp-in-string
	     "\\( [.A-Za-z]+\\)>" "" (buffer-string)
	     nil nil 1))))
  ;; Accept delta time, e.g., "+2d".
  (should
   (equal "* H\nSCHEDULED: <2015-03-04>\n"
	  (cl-letf (((symbol-function 'current-time)
		     (lambda (&rest args)
		       (apply #'encode-time
			      (org-parse-time-string "2014-03-04")))))
	    (org-test-with-temp-text "* H"
	      (let ((org-adapt-indentation nil)
		    (org-last-inserted-timestamp nil))
		(org-schedule nil "+1y"))
	      (replace-regexp-in-string
	       "\\( [.A-Za-z]+\\)>" "" (buffer-string) nil nil 1)))))
  ;; Preserve repeater.
  (should
   (equal "* H\nSCHEDULED: <2012-03-29 +2y>\n"
	  (org-test-with-temp-text "* H"
	    (let ((org-adapt-indentation nil)
		  (org-last-inserted-timestamp nil))
	      (org-schedule nil "<2012-03-29 Tue +2y>"))
	    (replace-regexp-in-string
	     "\\( [.A-Za-z]+\\) " "" (buffer-string) nil nil 1))))
  ;; Remove CLOSED keyword, if any.
  (should
   (equal "* H\nSCHEDULED: <2012-03-29>"
	  (org-test-with-temp-text "* H\nCLOSED: [2017-01-25 Wed]"
	    (let ((org-adapt-indentation nil)
		  (org-last-inserted-timestamp nil))
	      (org-schedule nil "<2012-03-29 Tue>"))
	    (replace-regexp-in-string
	     "\\( [.A-Za-z]+\\)>" "" (buffer-string) nil nil 1))))
  ;; With C-u argument, remove SCHEDULED keyword.
  (should
   (equal "* H\n"
	  (org-test-with-temp-text "* H\nSCHEDULED: <2012-03-29>"
	    (let ((org-adapt-indentation nil)
		  (org-last-inserted-timestamp nil))
	      (org-schedule '(4)))
	    (buffer-string))))
  (should
   (equal "* H"
	  (org-test-with-temp-text "* H"
	    (let ((org-adapt-indentation nil)
		  (org-last-inserted-timestamp nil))
	      (org-schedule '(4)))
	    (buffer-string))))
  ;; With C-u C-u argument, prompt for a delay cookie.
  (should
   (equal "* H\nSCHEDULED: <2012-03-29 -705d>"
	  (cl-letf (((symbol-function 'org-read-date)
		     (lambda (&rest args)
		       (apply #'encode-time
			      (org-parse-time-string "2014-03-04")))))
	    (org-test-with-temp-text "* H\nSCHEDULED: <2012-03-29>"
	      (let ((org-adapt-indentation nil)
		    (org-last-inserted-timestamp nil))
		(org-schedule '(16)))
	      (buffer-string)))))
  (should-error
   (cl-letf (((symbol-function 'org-read-date)
	      (lambda (&rest args)
		(apply #'encode-time
		       (org-parse-time-string "2014-03-04")))))
     (org-test-with-temp-text "* H"
       (let ((org-adapt-indentation nil)
	     (org-last-inserted-timestamp nil))
	 (org-schedule '(16)))
       (buffer-string))))
  ;; When a region is active and
  ;; `org-loop-over-headlines-in-active-region' is non-nil, insert the
  ;; same value in all headlines in region.
  (should
   (equal "* H1\nSCHEDULED: <2012-03-29>\n* H2\nSCHEDULED: <2012-03-29>\n"
	  (org-test-with-temp-text "* H1\n* H2"
	    (let ((org-adapt-indentation nil)
		  (org-last-inserted-timestamp nil)
		  (org-loop-over-headlines-in-active-region t))
	      (transient-mark-mode 1)
	      (push-mark (point) t t)
	      (goto-char (point-max))
	      (org-schedule nil "2012-03-29"))
	    (replace-regexp-in-string
	     "\\( [.A-Za-z]+\\)>" "" (buffer-string) nil nil 1))))
  (should-not
   (equal "* H1\nSCHEDULED: <2012-03-29>\n* H2\nSCHEDULED: <2012-03-29>\n"
	  (org-test-with-temp-text "* H1\n* H2"
	    (let ((org-adapt-indentation nil)
		  (org-last-inserted-timestamp nil)
		  (org-loop-over-headlines-in-active-region nil))
	      (transient-mark-mode 1)
	      (push-mark (point) t t)
	      (goto-char (point-max))
	      (org-schedule nil "2012-03-29"))
	    (replace-regexp-in-string
	     "\\( [.A-Za-z]+\\)>" "" (buffer-string) nil nil 1))))
  (should
   ;; check if a repeater survives re-scheduling.
   (string-match-p
    "\\* H\nSCHEDULED: <2017-02-01 [.A-Za-z]* \\+\\+7d>\n"
    (org-test-with-temp-text "* H\nSCHEDULED: <2017-01-19 ++7d>\n"
			     (let ((org-adapt-indentation nil)
				   (org-last-inserted-timestamp nil))
			       (org-schedule nil "2017-02-01"))
			     (buffer-string)))))


;;; Property API

(ert-deftest test-org/buffer-property-keys ()
  "Test `org-buffer-property-keys' specifications."
  ;; Retrieve properties accross siblings.
  (should
   (equal '("A" "B")
	  (org-test-with-temp-text "
* H1
:PROPERTIES:
:A: 1
:END:
* H2
:PROPERTIES:
:B: 1
:END:"
	    (org-buffer-property-keys))))
  ;; Retrieve properties accross children.
  (should
   (equal '("A" "B")
	  (org-test-with-temp-text "
* H1
:PROPERTIES:
:A: 1
:END:
** H2
:PROPERTIES:
:B: 1
:END:"
	    (org-buffer-property-keys))))
  ;; Retrieve muliple properties in the same drawer.
  (should
   (equal '("A" "B")
	  (org-test-with-temp-text "* H\n:PROPERTIES:\n:A: 1\n:B: 2\n:END:"
	    (org-buffer-property-keys))))
  ;; Ignore extension symbol in property name.
  (should
   (equal '("A")
	  (org-test-with-temp-text "* H\n:PROPERTIES:\n:A: 1\n:A+: 2\n:END:"
	    (org-buffer-property-keys))))
  ;; With non-nil COLUMNS, extract property names from columns.
  (should
   (equal '("A" "B")
	  (org-test-with-temp-text "#+COLUMNS: %25ITEM %A %20B"
	    (org-buffer-property-keys nil nil t))))
  (should
   (equal '("A" "B" "COLUMNS")
	  (org-test-with-temp-text
	      "* H\n:PROPERTIES:\n:COLUMNS: %25ITEM %A %20B\n:END:"
	    (org-buffer-property-keys nil nil t))))
<<<<<<< HEAD
  ;; In COLUMNS, ignore label title and summary-type.
=======
  ;; With non-nil IGNORE-MALFORMED malformed property drawers are silently ignored.
  (should
   (equal '("A")
	  (org-test-with-temp-text
	      "* a\n:PROPERTIES:\n:A: 1\n:END:\n* b\n:PROPERTIES:\nsome junk here\n:END:\n"
	    (org-buffer-property-keys nil nil nil t))))
  ;; In COLUMNS, ignore title and summary-type.
>>>>>>> fcdcfe68
  (should
   (equal '("A")
	  (org-test-with-temp-text "#+COLUMNS: %A(Foo)"
	    (org-buffer-property-keys nil nil t))))
  (should
   (equal '("A")
	  (org-test-with-temp-text "#+COLUMNS: %A{Foo}"
	    (org-buffer-property-keys nil nil t))))
  (should
   (equal '("A")
	  (org-test-with-temp-text "#+COLUMNS: %A(Foo){Bar}"
	    (org-buffer-property-keys nil nil t)))))

(ert-deftest test-org/property-values ()
  "Test `org-property-values' specifications."
  ;; Regular test.
  (should
   (equal '("2" "1")
	  (org-test-with-temp-text
	      "* H\n:PROPERTIES:\n:A: 1\n:END:\n* H\n:PROPERTIES:\n:A: 2\n:END:"
	    (org-property-values "A"))))
  ;; Ignore empty values.
  (should-not
   (org-test-with-temp-text
       "* H1\n:PROPERTIES:\n:A:\n:END:\n* H2\n:PROPERTIES:\n:A:  \n:END:"
     (org-property-values "A")))
  ;; Take into consideration extended values.
  (should
   (equal '("1 2")
	  (org-test-with-temp-text "* H\n:PROPERTIES:\n:A: 1\n:A+: 2\n:END:"
	    (org-property-values "A")))))

(ert-deftest test-org/find-property ()
  "Test `org-find-property' specifications."
  ;; Regular test.
  (should
   (= 1
      (org-test-with-temp-text "* H\n:PROPERTIES:\n:PROP: value\n:END:"
	(org-find-property "prop"))))
  ;; Ignore false positives.
  (should
   (= 27
      (org-test-with-temp-text
	  "* H1\n:DRAWER:\n:A: 1\n:END:\n* H2\n:PROPERTIES:\n:A: 1\n:END:"
	(org-find-property "A"))))
  ;; Return first entry found in buffer.
  (should
   (= 1
      (org-test-with-temp-text
	  "* H1\n:PROPERTIES:\n:A: 1\n:END:\n* H2\n:PROPERTIES:\n:<point>A: 1\n:END:"
	(org-find-property "A"))))
  ;; Only search visible part of the buffer.
  (should
   (= 31
      (org-test-with-temp-text
	  "* H1\n:PROPERTIES:\n:A: 1\n:END:\n* H2\n:PROPERTIES:\n:<point>A: 1\n:END:"
	(org-narrow-to-subtree)
	(org-find-property "A"))))
  ;; With optional argument, only find entries with a specific value.
  (should-not
   (org-test-with-temp-text "* H\n:PROPERTIES:\n:A: 1\n:END:"
     (org-find-property "A" "2")))
  (should
   (= 31
      (org-test-with-temp-text
	  "* H1\n:PROPERTIES:\n:A: 1\n:END:\n* H2\n:PROPERTIES:\n:A: 2\n:END:"
	(org-find-property "A" "2"))))
  ;; Use "nil" for explicit nil values.
  (should
   (= 31
      (org-test-with-temp-text
	  "* H1\n:PROPERTIES:\n:A: 1\n:END:\n* H2\n:PROPERTIES:\n:A: nil\n:END:"
	(org-find-property "A" "nil")))))

(ert-deftest test-org/entry-delete ()
  "Test `org-entry-delete' specifications."
  ;; Regular test.
  (should
   (string-match
    " *:PROPERTIES:\n *:B: +2\n *:END:"
    (org-test-with-temp-text "* H\n:PROPERTIES:\n:A: 1\n:B: 2\n:END:"
      (org-entry-delete (point) "A")
      (buffer-string))))
  ;; Also remove accumulated properties.
  (should-not
   (string-match
    ":A"
    (org-test-with-temp-text "* H\n:PROPERTIES:\n:A: 1\n:A+: 2\n:B: 3\n:END:"
      (org-entry-delete (point) "A")
      (buffer-string))))
  ;; When last property is removed, remove the property drawer.
  (should-not
   (string-match
    ":PROPERTIES:"
    (org-test-with-temp-text "* H\n:PROPERTIES:\n:A: 1\n:END:\nParagraph"
      (org-entry-delete (point) "A")
      (buffer-string))))
  ;; Return a non-nil value when some property was removed.
  (should
   (org-test-with-temp-text "* H\n:PROPERTIES:\n:A: 1\n:B: 2\n:END:"
     (org-entry-delete (point) "A")))
  (should-not
   (org-test-with-temp-text "* H\n:PROPERTIES:\n:A: 1\n:B: 2\n:END:"
     (org-entry-delete (point) "C")))
  ;; Special properties cannot be located in a drawer.  Allow to
  ;; remove them anyway, in case of user error.
  (should
   (org-test-with-temp-text "* H\n:PROPERTIES:\n:SCHEDULED: 1\n:END:"
     (org-entry-delete (point) "SCHEDULED"))))

(ert-deftest test-org/entry-get ()
  "Test `org-entry-get' specifications."
  ;; Regular test.
  (should
   (equal "1"
	  (org-test-with-temp-text "* H\n:PROPERTIES:\n:A: 1\n:END:"
	    (org-entry-get (point) "A"))))
  ;; Ignore case.
  (should
   (equal "1"
	  (org-test-with-temp-text "* H\n:PROPERTIES:\n:A: 1\n:END:"
	    (org-entry-get (point) "a"))))
  ;; Handle extended values, both before and after base value.
  (should
   (equal "1 2 3"
	  (org-test-with-temp-text
	      "* H\n:PROPERTIES:\n:A+: 2\n:A: 1\n:A+: 3\n:END:"
	    (org-entry-get (point) "A"))))
  ;; Empty values are returned as the empty string.
  (should
   (equal ""
	  (org-test-with-temp-text "* H\n:PROPERTIES:\n:A:\n:END:"
	    (org-entry-get (point) "A"))))
  ;; Special nil value.  If LITERAL-NIL is non-nil, return "nil",
  ;; otherwise, return nil.
  (should-not
   (org-test-with-temp-text "* H\n:PROPERTIES:\n:A: nil\n:END:"
     (org-entry-get (point) "A")))
  (should
   (equal "nil"
	  (org-test-with-temp-text "* H\n:PROPERTIES:\n:A: nil\n:END:"
	    (org-entry-get (point) "A" nil t))))
  ;; Return nil when no property is found, independently on the
  ;; LITERAL-NIL argument.
  (should-not
   (org-test-with-temp-text "* H\n:PROPERTIES:\n:A: 1\n:END:"
     (org-entry-get (point) "B")))
  (should-not
   (org-test-with-temp-text "* H\n:PROPERTIES:\n:A: 1\n:END:"
     (org-entry-get (point) "B" nil t)))
  ;; Handle inheritance, when allowed.  Include extended values and
  ;; possibly global values.
  (should
   (equal
    "1"
    (org-test-with-temp-text "* H\n:PROPERTIES:\n:A: 1\n:END:\n** <point>H2"
      (org-entry-get (point) "A" t))))
  (should
   (equal
    "1"
    (org-test-with-temp-text "* H\n:PROPERTIES:\n:A: 1\n:END:\n** <point>H2"
      (let ((org-use-property-inheritance t))
	(org-entry-get (point) "A" 'selective)))))
  (should-not
   (org-test-with-temp-text "* H\n:PROPERTIES:\n:A: 1\n:END:\n** <point>H2"
     (let ((org-use-property-inheritance nil))
       (org-entry-get (point) "A" 'selective))))
  (should
   (equal
    "1 2"
    (org-test-with-temp-text
	"* H\n:PROPERTIES:\n:A: 1\n:END:\n** H2\n:PROPERTIES:\n:A+: 2\n:END:"
      (org-entry-get (point-max) "A" t))))
  (should
   (equal "1"
	  (org-test-with-temp-text
	      "#+PROPERTY: A 0\n* H\n:PROPERTIES:\n:A: 1\n:END:"
	    (org-mode-restart)
	    (org-entry-get (point-max) "A" t))))
  (should
   (equal "0 1"
	  (org-test-with-temp-text
	      "#+PROPERTY: A 0\n* H\n:PROPERTIES:\n:A+: 1\n:END:"
	    (org-mode-restart)
	    (org-entry-get (point-max) "A" t)))))

(ert-deftest test-org/entry-properties ()
  "Test `org-entry-properties' specifications."
  ;; Get "ITEM" property.
  (should
   (equal "H"
	  (org-test-with-temp-text "* TODO H"
	    (cdr (assoc "ITEM" (org-entry-properties nil "ITEM"))))))
  (should
   (equal "H"
	  (org-test-with-temp-text "* TODO H"
	    (cdr (assoc "ITEM" (org-entry-properties))))))
  ;; Get "TODO" property.  TODO keywords are case sensitive.
  (should
   (equal "TODO"
	  (org-test-with-temp-text "* TODO H"
	    (cdr (assoc "TODO" (org-entry-properties nil "TODO"))))))
  (should
   (equal "TODO"
	  (org-test-with-temp-text "* TODO H"
	    (cdr (assoc "TODO" (org-entry-properties))))))
  (should-not
   (org-test-with-temp-text "* H"
     (assoc "TODO" (org-entry-properties nil "TODO"))))
  (should-not
   (org-test-with-temp-text "* todo H"
     (assoc "TODO" (org-entry-properties nil "TODO"))))
  ;; Get "PRIORITY" property.
  (should
   (equal "A"
	  (org-test-with-temp-text "* [#A] H"
	    (cdr (assoc "PRIORITY" (org-entry-properties nil "PRIORITY"))))))
  (should
   (equal "A"
	  (org-test-with-temp-text "* [#A] H"
	    (cdr (assoc "PRIORITY" (org-entry-properties))))))
  (should
   (equal (char-to-string org-default-priority)
	  (org-test-with-temp-text "* H"
	    (cdr (assoc "PRIORITY" (org-entry-properties nil "PRIORITY"))))))
  ;; Get "FILE" property.
  (should
   (org-test-with-temp-text-in-file "* H\nParagraph"
     (file-equal-p (cdr (assoc "FILE" (org-entry-properties nil "FILE")))
		   (buffer-file-name))))
  (should
   (org-test-with-temp-text-in-file "* H\nParagraph"
     (file-equal-p (cdr (assoc "FILE" (org-entry-properties)))
		   (buffer-file-name))))
  (should-not
   (org-test-with-temp-text "* H\nParagraph"
     (cdr (assoc "FILE" (org-entry-properties nil "FILE")))))
  ;; Get "TAGS" property.
  (should
   (equal ":tag1:tag2:"
	  (org-test-with-temp-text "* H :tag1:tag2:"
	    (cdr (assoc "TAGS" (org-entry-properties nil "TAGS"))))))
  (should
   (equal ":tag1:tag2:"
	  (org-test-with-temp-text "* H :tag1:tag2:"
	    (cdr (assoc "TAGS" (org-entry-properties))))))
  (should-not
   (org-test-with-temp-text "* H"
     (cdr (assoc "TAGS" (org-entry-properties nil "TAGS")))))
  ;; Get "ALLTAGS" property.
  (should
   (equal ":tag1:tag2:"
	  (org-test-with-temp-text "* H :tag1:\n<point>** H2 :tag2:"
	    (cdr (assoc "ALLTAGS" (org-entry-properties nil "ALLTAGS"))))))
  (should
   (equal ":tag1:tag2:"
	  (org-test-with-temp-text "* H :tag1:\n<point>** H2 :tag2:"
	    (cdr (assoc "ALLTAGS" (org-entry-properties))))))
  (should-not
   (org-test-with-temp-text "* H"
     (cdr (assoc "ALLTAGS" (org-entry-properties nil "ALLTAGS")))))
  ;; Get "BLOCKED" property.
  (should
   (equal "t"
	  (org-test-with-temp-text "* TODO Blocked\n** DONE one\n** TODO two"
	    (let ((org-enforce-todo-dependencies t)
		  (org-blocker-hook
		   '(org-block-todo-from-children-or-siblings-or-parent)))
	      (cdr (assoc "BLOCKED" (org-entry-properties nil "BLOCKED")))))))
  (should
   (equal ""
	  (org-test-with-temp-text "* TODO Blocked\n** DONE one\n** DONE two"
	    (let ((org-enforce-todo-dependencies t)
		  (org-blocker-hook
		   '(org-block-todo-from-children-or-siblings-or-parent)))
	      (cdr (assoc "BLOCKED" (org-entry-properties nil "BLOCKED")))))))
  ;; Get "CLOSED", "DEADLINE" and "SCHEDULED" properties.
  (should
   (equal
    "[2012-03-29 thu.]"
    (org-test-with-temp-text "* H\nCLOSED: [2012-03-29 thu.]"
      (cdr (assoc "CLOSED" (org-entry-properties nil "CLOSED"))))))
  (should
   (equal
    "[2012-03-29 thu.]"
    (org-test-with-temp-text "* H\nCLOSED: [2012-03-29 thu.]"
      (cdr (assoc "CLOSED" (org-entry-properties))))))
  (should-not
   (org-test-with-temp-text "* H"
     (cdr (assoc "CLOSED" (org-entry-properties nil "CLOSED")))))
  (should
   (equal
    "<2014-03-04 tue.>"
    (org-test-with-temp-text "* H\nDEADLINE: <2014-03-04 tue.>"
      (cdr (assoc "DEADLINE" (org-entry-properties nil "DEADLINE"))))))
  (should
   (equal
    "<2014-03-04 tue.>"
    (org-test-with-temp-text "* H\nDEADLINE: <2014-03-04 tue.>"
      (cdr (assoc "DEADLINE" (org-entry-properties))))))
  (should-not
   (org-test-with-temp-text "* H"
     (cdr (assoc "DEADLINE" (org-entry-properties nil "DEADLINE")))))
  (should
   (equal
    "<2014-03-04 tue.>"
    (org-test-with-temp-text "* H\nSCHEDULED: <2014-03-04 tue.>"
      (cdr (assoc "SCHEDULED" (org-entry-properties nil "SCHEDULED"))))))
  (should
   (equal
    "<2014-03-04 tue.>"
    (org-test-with-temp-text "* H\nSCHEDULED: <2014-03-04 tue.>"
      (cdr (assoc "SCHEDULED" (org-entry-properties))))))
  (should-not
   (org-test-with-temp-text "* H"
     (cdr (assoc "SCHEDULED" (org-entry-properties nil "SCHEDULED")))))
  ;; Get "CATEGORY"
  (should
   (equal "cat"
	  (org-test-with-temp-text "#+CATEGORY: cat\n<point>* H"
	    (cdr (assoc "CATEGORY" (org-entry-properties))))))
  (should
   (equal "cat"
	  (org-test-with-temp-text "#+CATEGORY: cat\n<point>* H"
	    (cdr (assoc "CATEGORY" (org-entry-properties nil "CATEGORY"))))))
  (should
   (equal "cat"
	  (org-test-with-temp-text "* H\n:PROPERTIES:\n:CATEGORY: cat\n:END:"
	    (cdr (assoc "CATEGORY" (org-entry-properties nil "CATEGORY"))))))
  (should
   (equal "cat2"
	  (org-test-with-temp-text
	      (concat "* H\n:PROPERTIES:\n:CATEGORY: cat1\n:END:"
		      "\n"
		      "** H2\n:PROPERTIES:\n:CATEGORY: cat2\n:END:<point>")
	    (cdr (assoc "CATEGORY" (org-entry-properties nil "CATEGORY"))))))
  ;; Get "TIMESTAMP" and "TIMESTAMP_IA" properties.
  (should
   (equal "<2012-03-29 thu.>"
	  (org-test-with-temp-text "* Entry\n<2012-03-29 thu.>"
	    (cdr (assoc "TIMESTAMP" (org-entry-properties))))))
  (should
   (equal "[2012-03-29 thu.]"
	  (org-test-with-temp-text "* Entry\n[2012-03-29 thu.]"
	    (cdr (assoc "TIMESTAMP_IA" (org-entry-properties))))))
  (should
   (equal "<2012-03-29 thu.>"
	  (org-test-with-temp-text "* Entry\n[2014-03-04 tue.]<2012-03-29 thu.>"
	    (cdr (assoc "TIMESTAMP" (org-entry-properties nil "TIMESTAMP"))))))
  (should
   (equal "[2014-03-04 tue.]"
	  (org-test-with-temp-text "* Entry\n<2012-03-29 thu.>[2014-03-04 tue.]"
	    (cdr (assoc "TIMESTAMP_IA"
			(org-entry-properties nil "TIMESTAMP_IA"))))))
  (should-not
   (equal "<2012-03-29 thu.>"
	  (org-test-with-temp-text "* Current\n* Next\n<2012-03-29 thu.>"
	    (cdr (assoc "TIMESTAMP" (org-entry-properties))))))
  ;; Get standard properties.
  (should
   (equal "1"
	  (org-test-with-temp-text "* H\n:PROPERTIES:\n:A: 1\n:END:"
	    (cdr (assoc "A" (org-entry-properties nil 'standard))))))
  ;; Handle extended properties.
  (should
   (equal "1 2 3"
	  (org-test-with-temp-text
	      "* H\n:PROPERTIES:\n:A+: 2\n:A: 1\n:A+: 3\n:END:"
	    (cdr (assoc "A" (org-entry-properties nil 'standard))))))
  (should
   (equal "1 2 3"
	  (org-test-with-temp-text
	      "* H\n:PROPERTIES:\n:A+: 2\n:A: 1\n:a+: 3\n:END:"
	    (cdr (assoc "A" (org-entry-properties nil 'standard))))))
  ;; Ignore forbidden (special) properties.
  (should-not
   (org-test-with-temp-text "* H\n:PROPERTIES:\n:TODO: foo\n:END:"
     (cdr (assoc "TODO" (org-entry-properties nil 'standard))))))

(ert-deftest test-org/entry-put ()
  "Test `org-entry-put' specifications."
  ;; Error when not a string or nil.
  (should-error
   (org-test-with-temp-text "* H\n:PROPERTIES:\n:test: 1\n:END:"
     (org-entry-put 1 "test" 2)))
  ;; Error when property name is invalid.
  (should-error
   (org-test-with-temp-text "* H\n:PROPERTIES:\n:test: 1\n:END:"
     (org-entry-put 1 "no space" "value")))
  (should-error
   (org-test-with-temp-text "* H\n:PROPERTIES:\n:test: 1\n:END:"
     (org-entry-put 1 "" "value")))
  ;; Set "TODO" property.
  (should
   (string-match (regexp-quote " TODO H")
		 (org-test-with-temp-text "#+TODO: TODO | DONE\n<point>* H"
		   (org-entry-put (point) "TODO" "TODO")
		   (buffer-string))))
  (should
   (string-match (regexp-quote "* H")
		 (org-test-with-temp-text "#+TODO: TODO | DONE\n<point>* H"
		   (org-entry-put (point) "TODO" nil)
		   (buffer-string))))
  ;; Set "PRIORITY" property.
  (should
   (equal "* [#A] H"
	  (org-test-with-temp-text "* [#B] H"
	    (org-entry-put (point) "PRIORITY" "A")
	    (buffer-string))))
  (should
   (equal "* H"
	  (org-test-with-temp-text "* [#B] H"
	    (org-entry-put (point) "PRIORITY" nil)
	    (buffer-string))))
  ;; Set "SCHEDULED" property.
  (should
   (string-match "* H\n *SCHEDULED: <2014-03-04 .*?>"
		 (org-test-with-temp-text "* H"
		   (org-entry-put (point) "SCHEDULED" "2014-03-04")
		   (buffer-string))))
  (should
   (string= "* H\n"
	    (org-test-with-temp-text "* H\nSCHEDULED: <2014-03-04 tue.>"
	      (org-entry-put (point) "SCHEDULED" nil)
	      (buffer-string))))
  (should
   (string-match "* H\n *SCHEDULED: <2014-03-03 .*?>"
		 (org-test-with-temp-text "* H\nSCHEDULED: <2014-03-04 tue.>"
		   (org-entry-put (point) "SCHEDULED" "earlier")
		   (buffer-string))))
  (should
   (string-match "^ *SCHEDULED: <2014-03-05 .*?>"
		 (org-test-with-temp-text "* H\nSCHEDULED: <2014-03-04 tue.>"
		   (org-entry-put (point) "SCHEDULED" "later")
		   (buffer-string))))
  ;; Set "DEADLINE" property.
  (should
   (string-match "^ *DEADLINE: <2014-03-04 .*?>"
		 (org-test-with-temp-text "* H"
		   (org-entry-put (point) "DEADLINE" "2014-03-04")
		   (buffer-string))))
  (should
   (string= "* H\n"
	    (org-test-with-temp-text "* H\nDEADLINE: <2014-03-04 tue.>"
	      (org-entry-put (point) "DEADLINE" nil)
	      (buffer-string))))
  (should
   (string-match "^ *DEADLINE: <2014-03-03 .*?>"
		 (org-test-with-temp-text "* H\nDEADLINE: <2014-03-04 tue.>"
		   (org-entry-put (point) "DEADLINE" "earlier")
		   (buffer-string))))
  (should
   (string-match "^ *DEADLINE: <2014-03-05 .*?>"
		 (org-test-with-temp-text "* H\nDEADLINE: <2014-03-04 tue.>"
		   (org-entry-put (point) "DEADLINE" "later")
		   (buffer-string))))
  ;; Set "CATEGORY" property
  (should
   (string-match "^ *:CATEGORY: cat"
		 (org-test-with-temp-text "* H"
		   (org-entry-put (point) "CATEGORY" "cat")
		   (buffer-string))))
  ;; Regular properties, with or without pre-existing drawer.
  (should
   (string-match "^ *:A: +2$"
		 (org-test-with-temp-text "* H\n:PROPERTIES:\n:A: 1\n:END:"
		   (org-entry-put (point) "A" "2")
		   (buffer-string))))
  (should
   (string-match "^ *:A: +1$"
		 (org-test-with-temp-text "* H"
		   (org-entry-put (point) "A" "1")
		   (buffer-string))))
  ;; Special case: two consecutive headlines.
  (should
   (string-match "\\* A\n *:PROPERTIES:"
		 (org-test-with-temp-text "* A\n** B"
		   (org-entry-put (point) "A" "1")
		   (buffer-string)))))

(ert-deftest test-org/refresh-properties ()
  "Test `org-refresh-properties' specifications."
  (should
   (equal "1"
	  (org-test-with-temp-text "* H\n:PROPERTIES:\n:A: 1\n:END:"
	    (org-refresh-properties "A" 'org-test)
	    (get-text-property (point) 'org-test))))
  (should-not
   (org-test-with-temp-text "* H\n:PROPERTIES:\n:A: 1\n:END:"
     (org-refresh-properties "B" 'org-test)
     (get-text-property (point) 'org-test)))
  ;; Handle properties only defined with extension syntax, i.e.,
  ;; "PROPERTY+".
  (should
   (equal "1"
	  (org-test-with-temp-text "* H\n:PROPERTIES:\n:A+: 1\n:END:"
	    (org-refresh-properties "A" 'org-test)
	    (get-text-property (point) 'org-test))))
  ;; When property is inherited, add text property to the whole
  ;; sub-tree.
  (should
   (equal "1"
	  (org-test-with-temp-text
	      "* H1\n:PROPERTIES:\n:A: 1\n:END:\n<point>** H2"
	    (let ((org-use-property-inheritance t))
	      (org-refresh-properties "A" 'org-test))
	    (get-text-property (point) 'org-test))))
  ;; When property is inherited, use global value across the whole
  ;; buffer.  However local values have precedence.
  (should-not
   (equal "1"
	  (org-test-with-temp-text "#+PROPERTY: A 1\n<point>* H1"
	    (org-mode-restart)
	    (let ((org-use-property-inheritance nil))
	      (org-refresh-properties "A" 'org-test))
	    (get-text-property (point) 'org-test))))
  (should
   (equal "1"
	  (org-test-with-temp-text "#+PROPERTY: A 1\n<point>* H1"
	    (org-mode-restart)
	    (let ((org-use-property-inheritance t))
	      (org-refresh-properties "A" 'org-test))
	    (get-text-property (point) 'org-test))))
  (should
   (equal "2"
	  (org-test-with-temp-text
	      "#+PROPERTY: A 1\n<point>* H\n:PROPERTIES:\n:A: 2\n:END:"
	    (org-mode-restart)
	    (let ((org-use-property-inheritance t))
	      (org-refresh-properties "A" 'org-test))
	    (get-text-property (point) 'org-test)))))


;;; Radio Targets

(ert-deftest test-org/update-radio-target-regexp ()
  "Test `org-update-radio-target-regexp' specifications."
  ;; Properly update cache with no previous radio target regexp.
  (should
   (eq 'link
       (org-test-with-temp-text "radio\n\nParagraph\n\nradio"
	 (save-excursion (goto-char (point-max)) (org-element-context))
	 (insert "<<<")
	 (search-forward "o")
	 (insert ">>>")
	 (org-update-radio-target-regexp)
	 (goto-char (point-max))
	 (org-element-type (org-element-context)))))
  ;; Properly update cache with previous radio target regexp.
  (should
   (eq 'link
       (org-test-with-temp-text "radio\n\nParagraph\n\nradio"
	 (save-excursion (goto-char (point-max)) (org-element-context))
	 (insert "<<<")
	 (search-forward "o")
	 (insert ">>>")
	 (org-update-radio-target-regexp)
	 (search-backward "r")
	 (delete-char 5)
	 (insert "new")
	 (org-update-radio-target-regexp)
	 (goto-char (point-max))
	 (delete-region (line-beginning-position) (point))
	 (insert "new")
	 (org-element-type (org-element-context))))))


;;; Refile

(ert-deftest test-org/refile-get-targets ()
  "Test `org-refile-get-targets' specifications."
  ;; :maxlevel includes all headings above specified value.
  (should
   (equal '("H1" "H2" "H3")
	  (org-test-with-temp-text "* H1\n** H2\n*** H3"
	    (let ((org-refile-use-outline-path nil)
		  (org-refile-targets `((nil :maxlevel . 3))))
	      (mapcar #'car (org-refile-get-targets))))))
  (should
   (equal '("H1" "H2")
	  (org-test-with-temp-text "* H1\n** H2\n*** H3"
	    (let ((org-refile-use-outline-path nil)
		  (org-refile-targets `((nil :maxlevel . 2))))
	      (mapcar #'car (org-refile-get-targets))))))
  ;; :level limits targets to headlines with the specified level.
  (should
   (equal '("H2")
	  (org-test-with-temp-text "* H1\n** H2\n*** H3"
	    (let ((org-refile-use-outline-path nil)
		  (org-refile-targets `((nil :level . 2))))
	      (mapcar #'car (org-refile-get-targets))))))
  ;; :tag limits targets to headlines with specified tag.
  (should
   (equal '("H1")
	  (org-test-with-temp-text "* H1 :foo:\n** H2\n*** H3 :bar:"
	    (let ((org-refile-use-outline-path nil)
		  (org-refile-targets `((nil :tag . "foo"))))
	      (mapcar #'car (org-refile-get-targets))))))
  ;; :todo limits targets to headlines with specified TODO keyword.
  (should
   (equal '("H2")
	  (org-test-with-temp-text "* H1\n** TODO H2\n*** DONE H3"
	    (let ((org-refile-use-outline-path nil)
		  (org-refile-targets `((nil :todo . "TODO"))))
	      (mapcar #'car (org-refile-get-targets))))))
  ;; :regexp filters targets matching provided regexp.
  (should
   (equal '("F2" "F3")
	  (org-test-with-temp-text "* H1\n** F2\n*** F3"
	    (let ((org-refile-use-outline-path nil)
		  (org-refile-targets `((nil :regexp . "F"))))
	      (mapcar #'car (org-refile-get-targets))))))
  ;; A nil `org-refile-targets' includes only top level headlines in
  ;; current buffer.
  (should
   (equal '("H1" "H2")
	  (org-test-with-temp-text "* H1\n** S1\n* H2"
	    (let ((org-refile-use-outline-path nil)
		  (org-refile-targets nil))
	      (mapcar #'car (org-refile-get-targets))))))
  ;; Return value is the union of the targets according to all the
  ;; defined rules.  However, prevent duplicates.
  (should
   (equal '("F2" "F3" "H1")
	  (org-test-with-temp-text "* TODO H1\n** F2\n*** F3"
	    (let ((org-refile-use-outline-path nil)
		  (org-refile-targets `((nil :regexp . "F")
					(nil :todo . "TODO"))))
	      (mapcar #'car (org-refile-get-targets))))))
  (should
   (equal '("F2" "F3" "H1")
	  (org-test-with-temp-text "* TODO H1\n** TODO F2\n*** F3"
	    (let ((org-refile-use-outline-path nil)
		  (org-refile-targets `((nil :regexp . "F")
					(nil :todo . "TODO"))))
	      (mapcar #'car (org-refile-get-targets))))))
  ;; When `org-refile-use-outline-path' is non-nil, provide targets as
  ;; paths.
  (should
   (equal '("H1" "H1/H2" "H1/H2/H3")
	  (org-test-with-temp-text "* H1\n** H2\n*** H3"
	    (let ((org-refile-use-outline-path t)
		  (org-refile-targets `((nil :maxlevel . 3))))
	      (mapcar #'car (org-refile-get-targets))))))
  ;; When providing targets as paths, escape forward slashes in
  ;; headings with backslashes.
  (should
   (equal '("H1\\/foo")
	  (org-test-with-temp-text "* H1/foo"
	    (let ((org-refile-use-outline-path t)
		  (org-refile-targets `((nil :maxlevel . 1))))
	      (mapcar #'car (org-refile-get-targets))))))
  ;; When `org-refile-use-outline-path' is `file', include file name
  ;; without directory in targets.
  (should
   (org-test-with-temp-text-in-file "* H1"
     (let* ((filename (buffer-file-name))
	    (org-refile-use-outline-path 'file)
	    (org-refile-targets `(((,filename) :level . 1))))
       (member (file-name-nondirectory filename)
	       (mapcar #'car (org-refile-get-targets))))))
  ;; When `org-refile-use-outline-path' is `full-file-path', include
  ;; full file name.
  (should
   (org-test-with-temp-text-in-file "* H1"
     (let* ((filename (file-truename (buffer-file-name)))
	    (org-refile-use-outline-path 'full-file-path)
	    (org-refile-targets `(((,filename) :level . 1))))
       (member filename (mapcar #'car (org-refile-get-targets))))))
  ;; When `org-refile-use-outline-path' is `buffer-name', include
  ;; buffer name.
  (should
   (org-test-with-temp-text "* H1"
     (let* ((org-refile-use-outline-path 'buffer-name)
	    (org-refile-targets `((nil :level . 1))))
       (member (buffer-name) (mapcar #'car (org-refile-get-targets)))))))



;;; Sparse trees

(ert-deftest test-org/match-sparse-tree ()
  "Test `org-match-sparse-tree' specifications."
  ;; Match tags.
  (should-not
   (org-test-with-temp-text "* H\n** H1 :tag:"
     (org-match-sparse-tree nil "tag")
     (search-forward "H1")
     (org-invisible-p2)))
  (should
   (org-test-with-temp-text "* H\n** H1 :tag:\n** H2 :tag2:"
     (org-match-sparse-tree nil "tag")
     (search-forward "H2")
     (org-invisible-p2)))
  ;; "-" operator for tags.
  (should-not
   (org-test-with-temp-text "* H\n** H1 :tag1:\n** H2 :tag1:tag2:"
     (org-match-sparse-tree nil "tag1-tag2")
     (search-forward "H1")
     (org-invisible-p2)))
  (should
   (org-test-with-temp-text "* H\n** H1 :tag1:\n** H2 :tag1:tag2:"
     (org-match-sparse-tree nil "tag1-tag2")
     (search-forward "H2")
     (org-invisible-p2)))
  ;; "&" operator for tags.
  (should
   (org-test-with-temp-text "* H\n** H1 :tag1:\n** H2 :tag1:tag2:"
     (org-match-sparse-tree nil "tag1&tag2")
     (search-forward "H1")
     (org-invisible-p2)))
  (should-not
   (org-test-with-temp-text "* H\n** H1 :tag1:\n** H2 :tag1:tag2:"
     (org-match-sparse-tree nil "tag1&tag2")
     (search-forward "H2")
     (org-invisible-p2)))
  ;; "|" operator for tags.
  (should-not
   (org-test-with-temp-text "* H\n** H1 :tag1:\n** H2 :tag1:tag2:"
     (org-match-sparse-tree nil "tag1|tag2")
     (search-forward "H1")
     (org-invisible-p2)))
  (should-not
   (org-test-with-temp-text "* H\n** H1 :tag1:\n** H2 :tag1:tag2:"
     (org-match-sparse-tree nil "tag1|tag2")
     (search-forward "H2")
     (org-invisible-p2)))
  ;; Regexp match on tags.
  (should-not
   (org-test-with-temp-text "* H\n** H1 :tag1:\n** H2 :foo:"
     (org-match-sparse-tree nil "{^tag.*}")
     (search-forward "H1")
     (org-invisible-p2)))
  (should
   (org-test-with-temp-text "* H\n** H1 :tag1:\n** H2 :foo:"
     (org-match-sparse-tree nil "{^tag.*}")
     (search-forward "H2")
     (org-invisible-p2)))
  ;; Match group tags.
  (should-not
   (org-test-with-temp-text
       "#+TAGS: { work : lab }\n* H\n** H1 :work:\n** H2 :lab:"
     (org-match-sparse-tree nil "work")
     (search-forward "H1")
     (org-invisible-p2)))
  (should-not
   (org-test-with-temp-text
       "#+TAGS: { work : lab }\n* H\n** H1 :work:\n** H2 :lab:"
     (org-match-sparse-tree nil "work")
     (search-forward "H2")
     (org-invisible-p2)))
  ;; Match group tags with hard brackets.
  (should-not
   (org-test-with-temp-text
       "#+TAGS: [ work : lab ]\n* H\n** H1 :work:\n** H2 :lab:"
     (org-match-sparse-tree nil "work")
     (search-forward "H1")
     (org-invisible-p2)))
  (should-not
   (org-test-with-temp-text
       "#+TAGS: [ work : lab ]\n* H\n** H1 :work:\n** H2 :lab:"
     (org-match-sparse-tree nil "work")
     (search-forward "H2")
     (org-invisible-p2)))
  ;; Match tags in hierarchies
  (should-not
   (org-test-with-temp-text
       "#+TAGS: [ Lev_1 : Lev_2 ]\n
#+TAGS: [ Lev_2 : Lev_3 ]\n
#+TAGS: { Lev_3 : Lev_4 }\n
* H\n** H1 :Lev_1:\n** H2 :Lev_2:\n** H3 :Lev_3:\n** H4 :Lev_4:"
     (org-match-sparse-tree nil "Lev_1")
     (search-forward "H4")
     (org-invisible-p2)))
  ;; Match regular expressions in tags
  (should-not
   (org-test-with-temp-text
       "#+TAGS: [ Lev : {Lev_[0-9]} ]\n* H\n** H1 :Lev_1:"
     (org-match-sparse-tree nil "Lev")
     (search-forward "H1")
     (org-invisible-p2)))
  (should
   (org-test-with-temp-text
       "#+TAGS: [ Lev : {Lev_[0-9]} ]\n* H\n** H1 :Lev_n:"
     (org-match-sparse-tree nil "Lev")
     (search-forward "H1")
     (org-invisible-p2)))
  ;; Match properties.
  (should
   (org-test-with-temp-text
       "* H\n** H1\n:PROPERTIES:\n:A: 1\n:END:\n** H2\n:PROPERTIES:\n:A: 2\n:END:"
     (org-match-sparse-tree nil "A=\"1\"")
     (search-forward "H2")
     (org-invisible-p2)))
  (should-not
   (org-test-with-temp-text "* H1\n** H2\n:PROPERTIES:\n:A: 1\n:END:"
     (org-match-sparse-tree nil "A=\"1\"")
     (search-forward "H2")
     (org-invisible-p2)))
  ;; Case is not significant when matching properties.
  (should-not
   (org-test-with-temp-text "* H1\n** H2\n:PROPERTIES:\n:A: 1\n:END:"
     (org-match-sparse-tree nil "a=\"1\"")
     (search-forward "H2")
     (org-invisible-p2)))
  (should-not
   (org-test-with-temp-text "* H1\n** H2\n:PROPERTIES:\n:a: 1\n:END:"
     (org-match-sparse-tree nil "A=\"1\"")
     (search-forward "H2")
     (org-invisible-p2)))
  ;; Match special LEVEL property.
  (should-not
   (org-test-with-temp-text "* H\n** H1\n*** H2"
     (let ((org-odd-levels-only nil)) (org-match-sparse-tree nil "LEVEL=2"))
     (search-forward "H1")
     (org-invisible-p2)))
  (should
   (org-test-with-temp-text "* H\n** H1\n*** H2"
     (let ((org-odd-levels-only nil)) (org-match-sparse-tree nil "LEVEL=2"))
     (search-forward "H2")
     (org-invisible-p2)))
  ;; Comparison operators when matching properties.
  (should
   (org-test-with-temp-text
       "* H\n** H1\nSCHEDULED: <2014-03-04 tue.>\n** H2\nSCHEDULED: <2012-03-29 thu.>"
     (org-match-sparse-tree nil "SCHEDULED<=\"<2013-01-01>\"")
     (search-forward "H1")
     (org-invisible-p2)))
  (should-not
   (org-test-with-temp-text
       "* H\n** H1\nSCHEDULED: <2014-03-04 tue.>\n** H2\nSCHEDULED: <2012-03-29 thu.>"
     (org-match-sparse-tree nil "SCHEDULED<=\"<2013-01-01>\"")
     (search-forward "H2")
     (org-invisible-p2)))
  ;; Regexp match on properties values.
  (should-not
   (org-test-with-temp-text
       "* H\n** H1\n:PROPERTIES:\n:A: foo\n:END:\n** H2\n:PROPERTIES:\n:A: bar\n:END:"
     (org-match-sparse-tree nil "A={f.*}")
     (search-forward "H1")
     (org-invisible-p2)))
  (should
   (org-test-with-temp-text
       "* H\n** H1\n:PROPERTIES:\n:A: foo\n:END:\n** H2\n:PROPERTIES:\n:A: bar\n:END:"
     (org-match-sparse-tree nil "A={f.*}")
     (search-forward "H2")
     (org-invisible-p2)))
  ;; With an optional argument, limit match to TODO entries.
  (should-not
   (org-test-with-temp-text "* H\n** TODO H1 :tag:\n** H2 :tag:"
     (org-match-sparse-tree t "tag")
     (search-forward "H1")
     (org-invisible-p2)))
  (should
   (org-test-with-temp-text "* H\n** TODO H1 :tag:\n** H2 :tag:"
     (org-match-sparse-tree t "tag")
     (search-forward "H2")
     (org-invisible-p2))))

(ert-deftest test-org/occur ()
  "Test `org-occur' specifications."
  ;; Count number of matches.
  (should
   (= 1
      (org-test-with-temp-text "* H\nA\n* H2"
	(org-occur "A"))))
  (should
   (= 2
      (org-test-with-temp-text "* H\nA\n* H2\nA"
	(org-occur "A"))))
  ;; Test CALLBACK optional argument.
  (should
   (= 0
      (org-test-with-temp-text "* H\nA\n* H2"
	(org-occur "A" nil (lambda () (equal (org-get-heading) "H2"))))))
  (should
   (= 1
      (org-test-with-temp-text "* H\nA\n* H2\nA"
	(org-occur "A" nil (lambda () (equal (org-get-heading) "H2"))))))
  ;; Case-fold searches according to `org-occur-case-fold-search'.
  (should
   (= 2
      (org-test-with-temp-text "Aa"
	(let ((org-occur-case-fold-search t)) (org-occur "A")))))
  (should
   (= 2
      (org-test-with-temp-text "Aa"
	(let ((org-occur-case-fold-search t)) (org-occur "a")))))
  (should
   (= 1
      (org-test-with-temp-text "Aa"
	(let ((org-occur-case-fold-search nil)) (org-occur "A")))))
  (should
   (= 1
      (org-test-with-temp-text "Aa"
	(let ((org-occur-case-fold-search nil)) (org-occur "a")))))
  (should
   (= 1
      (org-test-with-temp-text "Aa"
	(let ((org-occur-case-fold-search 'smart)) (org-occur "A")))))
  (should
   (= 2
      (org-test-with-temp-text "Aa"
	(let ((org-occur-case-fold-search 'smart)) (org-occur "a"))))))


;;; Tags

(ert-deftest test-org/tag-string-to-alist ()
  "Test `org-tag-string-to-alist' specifications."
  ;; Tag without selection key.
  (should (equal (org-tag-string-to-alist "tag1") '(("tag1"))))
  ;; Tag with selection key.
  (should (equal (org-tag-string-to-alist "tag1(t)") '(("tag1" . ?t))))
  ;; Tag group.
  (should
   (equal
    (org-tag-string-to-alist "[ group : t1 t2 ]")
    '((:startgrouptag) ("group") (:grouptags) ("t1") ("t2") (:endgrouptag))))
  ;; Mutually exclusive tags.
  (should (equal (org-tag-string-to-alist "{ tag1 tag2 }")
		 '((:startgroup) ("tag1") ("tag2") (:endgroup))))
  (should
   (equal
    (org-tag-string-to-alist "{ group : tag1 tag2 }")
    '((:startgroup) ("group") (:grouptags) ("tag1") ("tag2") (:endgroup)))))

(ert-deftest test-org/tag-alist-to-string ()
  "Test `org-tag-alist-to-string' specifications."
  (should (equal (org-tag-alist-to-string '(("tag1"))) "tag1"))
  (should (equal (org-tag-alist-to-string '(("tag1" . ?t))) "tag1(t)"))
  (should
   (equal
    (org-tag-alist-to-string
     '((:startgrouptag) ("group") (:grouptags) ("t1") ("t2") (:endgrouptag)))
    "[ group : t1 t2 ]"))
  (should
   (equal (org-tag-alist-to-string
	   '((:startgroup) ("tag1") ("tag2") (:endgroup)))
	  "{ tag1 tag2 }"))
  (should
   (equal
    (org-tag-alist-to-string
     '((:startgroup) ("group") (:grouptags) ("tag1") ("tag2") (:endgroup)))
    "{ group : tag1 tag2 }")))

(ert-deftest test-org/tag-alist-to-groups ()
  "Test `org-tag-alist-to-groups' specifications."
  (should
   (equal (org-tag-alist-to-groups
	   '((:startgroup) ("group") (:grouptags) ("t1") ("t2") (:endgroup)))
	  '(("group" "t1" "t2"))))
  (should
   (equal
    (org-tag-alist-to-groups
     '((:startgrouptag) ("group") (:grouptags) ("t1") ("t2") (:endgrouptag)))
    '(("group" "t1" "t2"))))
  (should-not
   (org-tag-alist-to-groups
    '((:startgroup) ("group") ("t1") ("t2") (:endgroup)))))

(ert-deftest test-org/tag-align ()
  "Test tags alignment."
  ;; Test aligning tags with different display width.
  (should
   ;;      12345678901234567890
   (equal "* Test         :abc:"
	  (org-test-with-temp-text "* Test :abc:"
	    (let ((org-tags-column -20)
		  (indent-tabs-mode nil))
	      (org-fix-tags-on-the-fly))
	    (buffer-string))))
  (should
   ;;      12345678901234567890
   (equal "* Test      :日本語:"
	  (org-test-with-temp-text "* Test :日本語:"
	    (let ((org-tags-column -20)
		  (indent-tabs-mode nil))
	      (org-fix-tags-on-the-fly))
	    (buffer-string))))
  ;; Make sure aligning tags do not skip invisible text.
  (should
   (equal "* [[linkx]] :tag:"
	  (org-test-with-temp-text "* [[link<point>]]     :tag:"
	    (let ((org-tags-column 0))
	      (org-fix-tags-on-the-fly)
	      (insert "x")
	      (buffer-string))))))

(ert-deftest test-org/tags-at ()
  (should
   (equal '("foo" "bar")
	  (org-test-with-temp-text
	   "* T<point>est :foo:bar:"
	   (org-get-tags-at)))))


;;; TODO keywords

(ert-deftest test-org/auto-repeat-maybe ()
  "Test `org-auto-repeat-maybe' specifications."
  ;; Do not auto repeat when there is no valid time stamp with
  ;; a repeater in the entry.
  (should-not
   (string-prefix-p
    "* TODO H"
    (let ((org-todo-keywords '((sequence "TODO" "DONE"))))
      (org-test-with-temp-text "* TODO H\n<2012-03-29 Thu>"
	(org-todo "DONE")
	(buffer-string)))))
  (should-not
   (string-prefix-p
    "* TODO H"
    (let ((org-todo-keywords '((sequence "TODO" "DONE"))))
      (org-test-with-temp-text "* TODO H\n# <2012-03-29 Thu>"
	(org-todo "DONE")
	(buffer-string)))))
  ;; When switching to DONE state, switch back to first TODO keyword
  ;; in sequence, or the same keyword if they have different types.
  (should
   (string-prefix-p
    "* TODO H"
    (let ((org-todo-keywords '((sequence "TODO" "DONE"))))
      (org-test-with-temp-text "* TODO H\n<2012-03-29 Thu +2y>"
	(org-todo "DONE")
	(buffer-string)))))
  (should
   (string-prefix-p
    "* KWD1 H"
    (let ((org-todo-keywords '((sequence "KWD1" "KWD2" "DONE"))))
      (org-test-with-temp-text "* KWD2 H\n<2012-03-29 Thu +2y>"
	(org-todo "DONE")
	(buffer-string)))))
  (should
   (string-prefix-p
    "* KWD2 H"
    (let ((org-todo-keywords '((type "KWD1" "KWD2" "DONE"))))
      (org-test-with-temp-text "* KWD2 H\n<2012-03-29 Thu +2y>"
	(org-todo "DONE")
	(buffer-string)))))
  ;; If there was no TODO keyword in the first place, do not insert
  ;; any either.
  (should
   (string-prefix-p
    "* H"
    (let ((org-todo-keywords '((sequence "TODO" "DONE"))))
      (org-test-with-temp-text "* H\n<2012-03-29 Thu +2y>"
	(org-todo "DONE")
	(buffer-string)))))
  ;; Revert to REPEAT_TO_STATE, if set.
  (should
   (string-prefix-p
    "* KWD2 H"
    (let ((org-todo-keywords '((sequence "KWD1" "KWD2" "DONE"))))
      (org-test-with-temp-text
	  "* KWD2 H
:PROPERTIES:
:REPEAT_TO_STATE: KWD2
:END:
<2012-03-29 Thu +2y>"
	(org-todo "DONE")
	(buffer-string)))))
  ;; When switching to DONE state, update base date.  If there are
  ;; multiple repeated time stamps, update them all.
  (should
   (string-match-p
    "<2014-03-29 .* \\+2y>"
    (let ((org-todo-keywords '((sequence "TODO" "DONE"))))
      (org-test-with-temp-text "* TODO H\n<2012-03-29 Thu +2y>"
	(org-todo "DONE")
	(buffer-string)))))
  (should
   (string-match-p
    "<2015-03-04 .* \\+1y>"
    (let ((org-todo-keywords '((sequence "TODO" "DONE"))))
      (org-test-with-temp-text
	  "* TODO H\n<2012-03-29 Thu. +2y>\n<2014-03-04 Tue +1y>"
	(org-todo "DONE")
	(buffer-string)))))
  ;; Throw an error if repeater unit is the hour and no time is
  ;; provided in the time-stamp.
  (should-error
   (let ((org-todo-keywords '((sequence "TODO" "DONE"))))
     (org-test-with-temp-text "* TODO H\n<2012-03-29 Thu +2h>"
       (org-todo "DONE")
       (buffer-string))))
  ;; Do not repeat commented time stamps.
  (should-not
   (string-prefix-p
    "<2015-03-04 .* \\+1y>"
    (let ((org-todo-keywords '((sequence "TODO" "DONE"))))
      (org-test-with-temp-text
	  "* TODO H\n<2012-03-29 Thu +2y>\n# <2014-03-04 Tue +1y>"
	(org-todo "DONE")
	(buffer-string)))))
  (should-not
   (string-prefix-p
    "<2015-03-04 .* \\+1y>"
    (let ((org-todo-keywords '((sequence "TODO" "DONE"))))
      (org-test-with-temp-text
	  "* TODO H
<2012-03-29 Thu. +2y>
#+BEGIN_EXAMPLE
<2014-03-04 Tue +1y>
#+END_EXAMPLE"
	(org-todo "DONE")
	(buffer-string)))))
  ;; When `org-log-repeat' is non-nil or there is a CLOCK in the
  ;; entry, record time of last repeat.
  (should-not
   (string-match-p
    ":LAST_REPEAT:"
    (let ((org-todo-keywords '((sequence "TODO" "DONE")))
	  (org-log-repeat nil))
      (cl-letf (((symbol-function 'org-add-log-setup)
		 (lambda (&rest args) nil)))
	(org-test-with-temp-text "* TODO H\n<2012-03-29 Thu. +2y>"
	  (org-todo "DONE")
	  (buffer-string))))))
  (should
   (string-match-p
    ":LAST_REPEAT:"
    (let ((org-todo-keywords '((sequence "TODO" "DONE")))
	  (org-log-repeat t))
      (cl-letf (((symbol-function 'org-add-log-setup)
		 (lambda (&rest args) nil)))
	(org-test-with-temp-text "* TODO H\n<2012-03-29 Thu. +2y>"
	  (org-todo "DONE")
	  (buffer-string))))))
  (should
   (string-match-p
    ":LAST_REPEAT:"
    (let ((org-todo-keywords '((sequence "TODO" "DONE"))))
      (cl-letf (((symbol-function 'org-add-log-setup)
		 (lambda (&rest args) nil)))
	(org-test-with-temp-text
	    "* TODO H\n<2012-03-29 Thu +2y>\nCLOCK: [2012-03-29 Thu 16:40]"
	  (org-todo "DONE")
	  (buffer-string))))))
  ;; When a SCHEDULED entry has no repeater, remove it upon repeating
  ;; the entry as it is no longer relevant.
  (should-not
   (string-match-p
    "^SCHEDULED:"
    (let ((org-todo-keywords '((sequence "TODO" "DONE"))))
      (org-test-with-temp-text
	  "* TODO H\nSCHEDULED: <2014-03-04 Tue>\n<2012-03-29 Thu +2y>"
	(org-todo "DONE")
	(buffer-string)))))
  ;; Properly advance repeater even when a clock entry is specified
  ;; and `org-log-repeat' is nil.
  (should
   (string-match-p
    "SCHEDULED: <2014-03-29"
    (let ((org-log-repeat nil)
	  (org-todo-keywords '((sequence "TODO" "DONE"))))
      (org-test-with-temp-text
	  "* TODO H
SCHEDULED: <2012-03-29 Thu +2y>
CLOCK: [2012-03-29 Thu 10:00]--[2012-03-29 Thu 16:40] =>  6:40"
	(org-todo "DONE")
	(buffer-string))))))


;;; Timestamps API

(ert-deftest test-org/at-timestamp-p ()
  "Test `org-at-timestamp-p' specifications."
  (should
   (org-test-with-temp-text "<2012-03-29 Thu>"
     (org-at-timestamp-p)))
  (should-not
   (org-test-with-temp-text "2012-03-29 Thu"
     (org-at-timestamp-p)))
  ;; Test return values.
  (should
   (eq 'bracket
       (org-test-with-temp-text "<2012-03-29 Thu>"
	 (org-at-timestamp-p))))
  (should
   (eq 'year
       (org-test-with-temp-text "<<point>2012-03-29 Thu>"
	 (org-at-timestamp-p))))
  (should
   (eq 'month
       (org-test-with-temp-text "<2012-<point>03-29 Thu>"
	 (org-at-timestamp-p))))
  (should
   (eq 'day
       (org-test-with-temp-text "<2012-03-<point>29 Thu>"
	 (org-at-timestamp-p))))
  (should
   (eq 'day
       (org-test-with-temp-text "<2012-03-29 T<point>hu>"
	 (org-at-timestamp-p))))
  (should
   (wholenump
    (org-test-with-temp-text "<2012-03-29 Thu +2<point>y>"
      (org-at-timestamp-p))))
  (should
   (eq 'bracket
       (org-test-with-temp-text "<2012-03-29 Thu<point>>"
	 (org-at-timestamp-p))))
  (should
   (eq 'after
       (org-test-with-temp-text "<2012-03-29 Thu><point>»"
	 (org-at-timestamp-p))))
  ;; Test `inactive' optional argument.
  (should
   (org-test-with-temp-text "[2012-03-29 Thu]"
     (org-at-timestamp-p 'inactive)))
  (should-not
   (org-test-with-temp-text "[2012-03-29 Thu]"
     (org-at-timestamp-p)))
  ;; When optional argument is `agenda', recognize time-stamps in
  ;; planning info line, property drawers and clocks.
  (should
   (org-test-with-temp-text "* H\nSCHEDULED: <point><2012-03-29 Thu>"
     (org-at-timestamp-p 'agenda)))
  (should-not
   (org-test-with-temp-text "* H\nSCHEDULED: <point><2012-03-29 Thu>"
     (org-at-timestamp-p)))
  (should
   (org-test-with-temp-text
       "* H\n:PROPERTIES:\n:PROP: <point><2012-03-29 Thu>\n:END:"
     (org-at-timestamp-p 'agenda)))
  (should-not
   (org-test-with-temp-text
       "* H\n:PROPERTIES:\n:PROP: <point><2012-03-29 Thu>\n:END:"
     (org-at-timestamp-p)))
  (should
   (org-test-with-temp-text "CLOCK: <point>[2012-03-29 Thu]"
     (let ((org-agenda-include-inactive-timestamps t))
       (org-at-timestamp-p 'agenda))))
  (should-not
   (org-test-with-temp-text "CLOCK: <point>[2012-03-29 Thu]"
     (let ((org-agenda-include-inactive-timestamps t))
       (org-at-timestamp-p))))
  (should-not
   (org-test-with-temp-text "CLOCK: <point>[2012-03-29 Thu]"
     (let ((org-agenda-include-inactive-timestamps t))
       (org-at-timestamp-p 'inactive))))
  ;; When optional argument is `lax', match any part of the document
  ;; with Org timestamp syntax.
  (should
   (org-test-with-temp-text "# <2012-03-29 Thu><point>"
     (org-at-timestamp-p 'lax)))
  (should-not
   (org-test-with-temp-text "# <2012-03-29 Thu><point>"
     (org-at-timestamp-p)))
  (should
   (org-test-with-temp-text ": <2012-03-29 Thu><point>"
     (org-at-timestamp-p 'lax)))
  (should-not
   (org-test-with-temp-text ": <2012-03-29 Thu><point>"
     (org-at-timestamp-p)))
  (should
   (org-test-with-temp-text
       "#+BEGIN_EXAMPLE\n<2012-03-29 Thu><point>\n#+END_EXAMPLE"
     (org-at-timestamp-p 'lax)))
  (should-not
   (org-test-with-temp-text
       "#+BEGIN_EXAMPLE\n<2012-03-29 Thu><point>\n#+END_EXAMPLE"
     (org-at-timestamp-p)))
  ;; Optional argument `lax' also matches inactive timestamps.
  (should
   (org-test-with-temp-text "# [2012-03-29 Thu]<point>"
     (org-at-timestamp-p 'lax))))

(ert-deftest test-org/time-stamp ()
  "Test `org-time-stamp' specifications."
  ;; Insert chosen time stamp at point.
  (should
   (string-match
    "Te<2014-03-04 .*?>xt"
    (org-test-with-temp-text "Te<point>xt"
      (cl-letf (((symbol-function 'org-read-date)
		 (lambda (&rest args)
		   (apply #'encode-time (org-parse-time-string "2014-03-04")))))
	(org-time-stamp nil)
	(buffer-string)))))
  ;; With a prefix argument, also insert time.
  (should
   (string-match
    "Te<2014-03-04 .*? 00:41>xt"
    (org-test-with-temp-text "Te<point>xt"
      (cl-letf (((symbol-function 'org-read-date)
		 (lambda (&rest args)
		   (apply #'encode-time
			  (org-parse-time-string "2014-03-04 00:41")))))
	(org-time-stamp '(4))
	(buffer-string)))))
  ;; With two universal prefix arguments, insert an active timestamp
  ;; with the current time without prompting the user.
  (should
   (string-match
    "Te<2014-03-04 .*? 00:41>xt"
    (org-test-with-temp-text "Te<point>xt"
      (cl-letf (((symbol-function 'current-time)
		 (lambda ()
		   (apply #'encode-time
			  (org-parse-time-string "2014-03-04 00:41")))))
	(org-time-stamp '(16))
	(buffer-string)))))
  ;; When optional argument is non-nil, insert an inactive timestamp.
  (should
   (string-match
    "Te\\[2014-03-04 .*?\\]xt"
    (org-test-with-temp-text "Te<point>xt"
      (cl-letf (((symbol-function 'org-read-date)
		 (lambda (&rest args)
		   (apply #'encode-time (org-parse-time-string "2014-03-04")))))
	(org-time-stamp nil t)
	(buffer-string)))))
  ;; When called from a timestamp, replace existing one.
  (should
   (string-match
    "<2014-03-04 .*?>"
    (org-test-with-temp-text "<2012-03-29<point> thu.>"
      (cl-letf (((symbol-function 'org-read-date)
		 (lambda (&rest args)
		   (apply #'encode-time (org-parse-time-string "2014-03-04")))))
	(org-time-stamp nil)
	(buffer-string)))))
  (should
   (string-match
    "<2014-03-04 .*?>--<2014-03-04 .*?>"
    (org-test-with-temp-text "<2012-03-29<point> thu.>--<2014-03-04 tue.>"
      (cl-letf (((symbol-function 'org-read-date)
		 (lambda (&rest args)
		   (apply #'encode-time (org-parse-time-string "2014-03-04")))))
	(org-time-stamp nil)
	(buffer-string)))))
  ;; When replacing a timestamp, preserve repeater, if any.
  (should
   (string-match
    "<2014-03-04 .*? \\+2y>"
    (org-test-with-temp-text "<2012-03-29<point> thu. +2y>"
      (cl-letf (((symbol-function 'org-read-date)
		 (lambda (&rest args)
		   (apply #'encode-time (org-parse-time-string "2014-03-04")))))
	(org-time-stamp nil)
	(buffer-string)))))
  ;; When called twice in a raw, build a date range.
  (should
   (string-match
    "<2012-03-29 .*?>--<2014-03-04 .*?>"
    (org-test-with-temp-text "<2012-03-29 thu.><point>"
      (cl-letf (((symbol-function 'org-read-date)
		 (lambda (&rest args)
		   (apply #'encode-time (org-parse-time-string "2014-03-04")))))
	(let ((last-command 'org-time-stamp)
	      (this-command 'org-time-stamp))
	  (org-time-stamp nil))
	(buffer-string))))))

(ert-deftest test-org/timestamp-has-time-p ()
  "Test `org-timestamp-has-time-p' specifications."
  ;; With time.
  (should
   (org-test-with-temp-text "<2012-03-29 Thu 16:40>"
     (org-timestamp-has-time-p (org-element-context))))
  ;; Without time.
  (should-not
   (org-test-with-temp-text "<2012-03-29 Thu>"
     (org-timestamp-has-time-p (org-element-context)))))

(ert-deftest test-org/get-repeat ()
  "Test `org-get-repeat' specifications."
  (should
   (org-test-with-temp-text "* H\n<2012-03-29 Thu 16:40 +2y>"
     (org-get-repeat)))
  (should-not
   (org-test-with-temp-text "* H\n<2012-03-29 Thu 16:40>"
     (org-get-repeat)))
  ;; Return proper repeat string.
  (should
   (equal "+2y"
	  (org-test-with-temp-text "* H\n<2014-03-04 Tue 16:40 +2y>"
	    (org-get-repeat))))
  ;; Prevent false positive (commented or verbatim time stamps)
  (should-not
   (org-test-with-temp-text "* H\n# <2012-03-29 Thu 16:40>"
     (org-get-repeat)))
  (should-not
   (org-test-with-temp-text
       "* H\n#+BEGIN_EXAMPLE\n<2012-03-29 Thu 16:40>\n#+END_EXAMPLE"
     (org-get-repeat)))
  ;; Return nil when called before first heading.
  (should-not
   (org-test-with-temp-text "<2012-03-29 Thu 16:40 +2y>"
     (org-get-repeat)))
  ;; When called with an optional argument, extract repeater from that
  ;; string instead.
  (should (equal "+2y" (org-get-repeat "<2012-03-29 Thu 16:40 +2y>")))
  (should-not (org-get-repeat "<2012-03-29 Thu 16:40>")))

(ert-deftest test-org/timestamp-format ()
  "Test `org-timestamp-format' specifications."
  ;; Regular test.
  (should
   (equal
    "2012-03-29 16:40"
    (org-test-with-temp-text "<2012-03-29 Thu 16:40>"
      (org-timestamp-format (org-element-context) "%Y-%m-%d %R"))))
  ;; Range end.
  (should
   (equal
    "2012-03-29"
    (org-test-with-temp-text "[2011-07-14 Thu]--[2012-03-29 Thu]"
      (org-timestamp-format (org-element-context) "%Y-%m-%d" t)))))

(ert-deftest test-org/timestamp-split-range ()
  "Test `org-timestamp-split-range' specifications."
  ;; Extract range start (active).
  (should
   (equal '(2012 3 29)
	  (org-test-with-temp-text "<2012-03-29 Thu>--<2012-03-30 Fri>"
	    (let ((ts (org-timestamp-split-range (org-element-context))))
	      (mapcar (lambda (p) (org-element-property p ts))
		      '(:year-end :month-end :day-end))))))
  ;; Extract range start (inactive)
  (should
   (equal '(2012 3 29)
	  (org-test-with-temp-text "[2012-03-29 Thu]--[2012-03-30 Fri]"
	    (let ((ts (org-timestamp-split-range (org-element-context))))
	      (mapcar (lambda (p) (org-element-property p ts))
		      '(:year-end :month-end :day-end))))))
  ;; Extract range end (active).
  (should
   (equal '(2012 3 30)
	  (org-test-with-temp-text "<2012-03-29 Thu>--<2012-03-30 Fri>"
	    (let ((ts (org-timestamp-split-range
		       (org-element-context) t)))
	      (mapcar (lambda (p) (org-element-property p ts))
		      '(:year-end :month-end :day-end))))))
  ;; Extract range end (inactive)
  (should
   (equal '(2012 3 30)
	  (org-test-with-temp-text "[2012-03-29 Thu]--[2012-03-30 Fri]"
	    (let ((ts (org-timestamp-split-range
		       (org-element-context) t)))
	      (mapcar (lambda (p) (org-element-property p ts))
		      '(:year-end :month-end :day-end))))))
  ;; Return the timestamp if not a range.
  (should
   (org-test-with-temp-text "[2012-03-29 Thu]"
     (let* ((ts-orig (org-element-context))
	    (ts-copy (org-timestamp-split-range ts-orig)))
       (eq ts-orig ts-copy))))
  (should
   (org-test-with-temp-text "<%%(org-float t 4 2)>"
     (let* ((ts-orig (org-element-context))
	    (ts-copy (org-timestamp-split-range ts-orig)))
       (eq ts-orig ts-copy)))))

(ert-deftest test-org/timestamp-translate ()
  "Test `org-timestamp-translate' specifications."
  ;; Translate whole date range.
  (should
   (equal "<29>--<30>"
	  (org-test-with-temp-text "<2012-03-29 Thu>--<2012-03-30 Fri>"
	    (let ((org-display-custom-times t)
		  (org-time-stamp-custom-formats '("<%d>" . "<%d>")))
	      (org-timestamp-translate (org-element-context))))))
  ;; Translate date range start.
  (should
   (equal "<29>"
	  (org-test-with-temp-text "<2012-03-29 Thu>--<2012-03-30 Fri>"
	    (let ((org-display-custom-times t)
		  (org-time-stamp-custom-formats '("<%d>" . "<%d>")))
	      (org-timestamp-translate (org-element-context) 'start)))))
  ;; Translate date range end.
  (should
   (equal "<30>"
	  (org-test-with-temp-text "<2012-03-29 Thu>--<2012-03-30 Fri>"
	    (let ((org-display-custom-times t)
		  (org-time-stamp-custom-formats '("<%d>" . "<%d>")))
	      (org-timestamp-translate (org-element-context) 'end)))))
  ;; Translate time range.
  (should
   (equal "<08>--<16>"
	  (org-test-with-temp-text "<2012-03-29 Thu 8:30-16:40>"
	    (let ((org-display-custom-times t)
		  (org-time-stamp-custom-formats '("<%d>" . "<%H>")))
	      (org-timestamp-translate (org-element-context))))))
  ;; Translate non-range timestamp.
  (should
   (equal "<29>"
	  (org-test-with-temp-text "<2012-03-29 Thu>"
	    (let ((org-display-custom-times t)
		  (org-time-stamp-custom-formats '("<%d>" . "<%d>")))
	      (org-timestamp-translate (org-element-context))))))
  ;; Do not change `diary' timestamps.
  (should
   (equal "<%%(org-float t 4 2)>"
	  (org-test-with-temp-text "<%%(org-float t 4 2)>"
	    (let ((org-display-custom-times t)
		  (org-time-stamp-custom-formats '("<%d>" . "<%d>")))
	      (org-timestamp-translate (org-element-context)))))))



;;; Visibility

(ert-deftest test-org/flag-drawer ()
  "Test `org-flag-drawer' specifications."
  ;; Hide drawer.
  (should
   (org-test-with-temp-text ":DRAWER:\ncontents\n:END:"
     (org-flag-drawer t)
     (get-char-property (line-end-position) 'invisible)))
  ;; Show drawer.
  (should-not
   (org-test-with-temp-text ":DRAWER:\ncontents\n:END:"
     (org-flag-drawer t)
     (org-flag-drawer nil)
     (get-char-property (line-end-position) 'invisible)))
  ;; Test optional argument.
  (should
   (org-test-with-temp-text "Text\n:D1:\nc1\n:END:\n\n:D2:\nc2\n:END:"
     (let ((drawer (save-excursion (search-forward ":D2")
				   (org-element-at-point))))
       (org-flag-drawer t drawer)
       (get-char-property (progn (search-forward ":D2") (line-end-position))
			  'invisible))))
  (should-not
   (org-test-with-temp-text ":D1:\nc1\n:END:\n\n:D2:\nc2\n:END:"
     (let ((drawer (save-excursion (search-forward ":D2")
				   (org-element-at-point))))
       (org-flag-drawer t drawer)
       (get-char-property (line-end-position) 'invisible))))
  ;; Do not hide fake drawers.
  (should-not
   (org-test-with-temp-text "#+begin_example\n:D:\nc\n:END:\n#+end_example"
     (forward-line 1)
     (org-flag-drawer t)
     (get-char-property (line-end-position) 'invisible)))
  ;; Do not hide incomplete drawers.
  (should-not
   (org-test-with-temp-text ":D:\nparagraph"
     (forward-line 1)
     (org-flag-drawer t)
     (get-char-property (line-end-position) 'invisible)))
  ;; Do not hide drawers when called from final blank lines.
  (should-not
   (org-test-with-temp-text ":DRAWER:\nA\n:END:\n\n"
     (goto-char (point-max))
     (org-flag-drawer t)
     (goto-char (point-min))
     (get-char-property (line-end-position) 'invisible)))
  ;; Don't leave point in an invisible part of the buffer when hiding
  ;; a drawer away.
  (should-not
   (org-test-with-temp-text ":DRAWER:\ncontents\n:END:"
     (goto-char (point-max))
     (org-flag-drawer t)
     (get-char-property (point) 'invisible))))

(ert-deftest test-org/hide-block-toggle ()
  "Test `org-hide-block-toggle' specifications."
  ;; Error when not at a block.
  (should-error
   (org-test-with-temp-text "#+BEGIN_QUOTE\ncontents"
     (org-hide-block-toggle 'off)
     (get-char-property (line-end-position) 'invisible)))
  ;; Hide block.
  (should
   (org-test-with-temp-text "#+BEGIN_CENTER\ncontents\n#+END_CENTER"
     (org-hide-block-toggle)
     (get-char-property (line-end-position) 'invisible)))
  (should
   (org-test-with-temp-text "#+BEGIN_EXAMPLE\ncontents\n#+END_EXAMPLE"
     (org-hide-block-toggle)
     (get-char-property (line-end-position) 'invisible)))
  ;; Show block unconditionally when optional argument is `off'.
  (should-not
   (org-test-with-temp-text "#+BEGIN_QUOTE\ncontents\n#+END_QUOTE"
     (org-hide-block-toggle)
     (org-hide-block-toggle 'off)
     (get-char-property (line-end-position) 'invisible)))
  (should-not
   (org-test-with-temp-text "#+BEGIN_QUOTE\ncontents\n#+END_QUOTE"
     (org-hide-block-toggle 'off)
     (get-char-property (line-end-position) 'invisible)))
  ;; Hide block unconditionally when optional argument is non-nil.
  (should
   (org-test-with-temp-text "#+BEGIN_QUOTE\ncontents\n#+END_QUOTE"
     (org-hide-block-toggle t)
     (get-char-property (line-end-position) 'invisible)))
  (should
   (org-test-with-temp-text "#+BEGIN_QUOTE\ncontents\n#+END_QUOTE"
     (org-hide-block-toggle)
     (org-hide-block-toggle t)
     (get-char-property (line-end-position) 'invisible)))
  ;; Do not hide block when called from final blank lines.
  (should-not
   (org-test-with-temp-text "#+BEGIN_QUOTE\ncontents\n#+END_QUOTE\n\n<point>"
     (org-hide-block-toggle)
     (goto-char (point-min))
     (get-char-property (line-end-position) 'invisible)))
  ;; Don't leave point in an invisible part of the buffer when hiding
  ;; a block away.
  (should-not
   (org-test-with-temp-text "#+BEGIN_QUOTE\ncontents\n<point>#+END_QUOTE"
     (org-hide-block-toggle)
     (get-char-property (point) 'invisible))))

(ert-deftest test-org/hide-block-toggle-maybe ()
  "Test `org-hide-block-toggle-maybe' specifications."
  (should
   (org-test-with-temp-text "#+BEGIN: dynamic\nContents\n#+END:"
     (org-hide-block-toggle-maybe)))
  (should-not
   (org-test-with-temp-text "Paragraph" (org-hide-block-toggle-maybe))))

(ert-deftest test-org/set-tags ()
  "Test `org-set-tags' specifications."
  ;; Tags set via fast-tag-selection should be visible afterwards
  (should
   (let ((org-tag-alist '(("NEXT" . ?n)))
	 (org-fast-tag-selection-single-key t))
     (cl-letf (((symbol-function 'read-char-exclusive) (lambda () ?n))
	       ((symbol-function 'window-width) (lambda (&rest args) 100)))
       (org-test-with-temp-text "<point>* Headline\nAnd its content\n* And another headline\n\nWith some content"
	 ;; Show only headlines
	 (org-content)
	 ;; Set NEXT tag on current entry
	 (org-set-tags nil nil)
	 ;; Move point to that NEXT tag
	 (search-forward "NEXT") (backward-word)
	 ;; And it should be visible (i.e. no overlays)
	 (not (overlays-at (point))))))))

(ert-deftest test-org/show-set-visibility ()
  "Test `org-show-set-visibility' specifications."
  ;; Do not throw an error before first heading.
  (should
   (org-test-with-temp-text "Preamble\n* Headline"
     (org-show-set-visibility 'tree)
     t))
  ;; Test all visibility spans, both on headline and in entry.
  (let ((list-visible-lines
	 (lambda (state headerp)
	   (org-test-with-temp-text "* Grandmother  (0)
** Uncle              (1)
*** Heir              (2)
** Father             (3)
   Ancestor text      (4)
*** Sister            (5)
    Sibling text      (6)
*** Self              (7)
    Match	      (8)
**** First born	      (9)
     Child text	      (10)
**** The other child  (11)
*** Brother	      (12)
** Aunt               (13)
"
	     (org-cycle t)
	     (search-forward (if headerp "Self" "Match"))
	     (org-show-set-visibility state)
	     (goto-char (point-min))
	     (let (result (line 0))
	       (while (not (eobp))
		 (unless (org-invisible-p2) (push line result))
		 (incf line)
		 (forward-line))
	       (nreverse result))))))
    (should (equal '(0 7) (funcall list-visible-lines 'minimal t)))
    (should (equal '(0 7 8) (funcall list-visible-lines 'minimal nil)))
    (should (equal '(0 7 8 9) (funcall list-visible-lines 'local t)))
    (should (equal '(0 7 8 9) (funcall list-visible-lines 'local nil)))
    (should (equal '(0 3 7) (funcall list-visible-lines 'ancestors t)))
    (should (equal '(0 3 7 8) (funcall list-visible-lines 'ancestors nil)))
    (should (equal '(0 3 5 7 12) (funcall list-visible-lines 'lineage t)))
    (should (equal '(0 3 5 7 8 9 12) (funcall list-visible-lines 'lineage nil)))
    (should (equal '(0 1 3 5 7 12 13) (funcall list-visible-lines 'tree t)))
    (should (equal '(0 1 3 5 7 8 9 11 12 13)
		   (funcall list-visible-lines 'tree nil)))
    (should (equal '(0 1 3 4 5 7 12 13)
		   (funcall list-visible-lines 'canonical t)))
    (should (equal '(0 1 3 4 5 7 8 9 11 12 13)
		   (funcall list-visible-lines 'canonical nil))))
  ;; When point is hidden in a drawer or a block, make sure to make it
  ;; visible.
  (should-not
   (org-test-with-temp-text "#+BEGIN_QUOTE\nText\n#+END_QUOTE"
     (org-hide-block-toggle)
     (search-forward "Text")
     (org-show-set-visibility 'minimal)
     (org-invisible-p2)))
  (should-not
   (org-test-with-temp-text ":DRAWER:\nText\n:END:"
     (org-flag-drawer t)
     (search-forward "Text")
     (org-show-set-visibility 'minimal)
     (org-invisible-p2)))
  (should-not
   (org-test-with-temp-text
       "#+BEGIN_QUOTE\n<point>:DRAWER:\nText\n:END:\n#+END_QUOTE"
     (org-flag-drawer t)
     (forward-line -1)
     (org-hide-block-toggle)
     (search-forward "Text")
     (org-show-set-visibility 'minimal)
     (org-invisible-p2))))

(defun test-org/copy-visible ()
  "Test `org-copy-visible' specifications."
  (should
   (equal "Foo"
	  (org-test-with-temp-text "Foo"
	    (let ((kill-ring nil))
	      (org-copy-visible (point-min) (point-max))
	      (current-kill 0 t)))))
  ;; Skip invisible characters by text property.
  (should
   (equal "Foo"
	  (org-test-with-temp-text #("F<hidden>oo" 1 7 (invisible t))
	    (let ((kill-ring nil))
	      (org-copy-visible (point-min) (point-max))
	      (current-kill 0 t)))))
  ;; Skip invisible characters by overlay.
  (should
   (equal "Foo"
	  (org-test-with-temp-text "F<hidden>oo"
	    (let ((o (make-overlay 2 10)))
	      (overlay-put o 'invisible t))
	    (let ((kill-ring nil))
	      (org-copy-visible (point-min) (point-max))
	      (current-kill 0 t)))))
  ;; Handle invisible characters at the beginning and the end of the
  ;; buffer.
  (should
   (equal "Foo"
	  (org-test-with-temp-text #("<hidden>Foo" 0 8 (invisible t))
	    (let ((kill-ring nil))
	      (org-copy-visible (point-min) (point-max))
	      (current-kill 0 t)))))
  (should
   (equal "Foo"
	  (org-test-with-temp-text #("Foo<hidden>" 3 11 (invisible t))
	    (let ((kill-ring nil))
	      (org-copy-visible (point-min) (point-max))
	      (current-kill 0 t)))))
  ;; Handle multiple visible parts.
  (should
   (equal "abc"
	  (org-test-with-temp-text
	      #("aXbXc" 1 2 (invisible t) 3 4 (invisible t))
	    (let ((kill-ring nil))
	      (org-copy-visible (point-min) (point-max))
	      (current-kill 0 t))))))


(provide 'test-org)

;;; test-org.el ends here<|MERGE_RESOLUTION|>--- conflicted
+++ resolved
@@ -4934,17 +4934,7 @@
 	  (org-test-with-temp-text
 	      "* H\n:PROPERTIES:\n:COLUMNS: %25ITEM %A %20B\n:END:"
 	    (org-buffer-property-keys nil nil t))))
-<<<<<<< HEAD
-  ;; In COLUMNS, ignore label title and summary-type.
-=======
-  ;; With non-nil IGNORE-MALFORMED malformed property drawers are silently ignored.
-  (should
-   (equal '("A")
-	  (org-test-with-temp-text
-	      "* a\n:PROPERTIES:\n:A: 1\n:END:\n* b\n:PROPERTIES:\nsome junk here\n:END:\n"
-	    (org-buffer-property-keys nil nil nil t))))
   ;; In COLUMNS, ignore title and summary-type.
->>>>>>> fcdcfe68
   (should
    (equal '("A")
 	  (org-test-with-temp-text "#+COLUMNS: %A(Foo)"
