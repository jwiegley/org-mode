;;; ob-exp.el --- Exportation of org-babel source blocks

;; Copyright (C) 2009-2012  Free Software Foundation, Inc.

;; Author: Eric Schulte
;;	Dan Davison
;; Keywords: literate programming, reproducible research
;; Homepage: http://orgmode.org

;; This file is part of GNU Emacs.

;; GNU Emacs is free software: you can redistribute it and/or modify
;; it under the terms of the GNU General Public License as published by
;; the Free Software Foundation, either version 3 of the License, or
;; (at your option) any later version.

;; GNU Emacs is distributed in the hope that it will be useful,
;; but WITHOUT ANY WARRANTY; without even the implied warranty of
;; MERCHANTABILITY or FITNESS FOR A PARTICULAR PURPOSE.  See the
;; GNU General Public License for more details.

;; You should have received a copy of the GNU General Public License
;; along with GNU Emacs.  If not, see <http://www.gnu.org/licenses/>.

;;; Code:
(require 'ob)
(require 'org-exp-blocks)
(eval-when-compile
  (require 'cl))

(defvar obe-marker nil)
(defvar org-current-export-file)
(defvar org-babel-lob-one-liner-regexp)
(defvar org-babel-ref-split-regexp)
(declare-function org-babel-lob-get-info "ob-lob" ())
(declare-function org-babel-eval-wipe-error-buffer "ob-eval" ())
(add-to-list 'org-export-interblocks '(src org-babel-exp-non-block-elements))

(org-export-blocks-add-block '(src org-babel-exp-src-block nil))

(defcustom org-export-babel-evaluate t
  "Switch controlling code evaluation during export.
When set to nil no code will be evaluated as part of the export
process."
  :group 'org-babel
  :version "24.1"
  :type 'boolean)
(put 'org-export-babel-evaluate 'safe-local-variable (lambda (x) (eq x nil)))

(defun org-babel-exp-get-export-buffer ()
  "Return the current export buffer if possible."
  (cond
   ((bufferp org-current-export-file) org-current-export-file)
   (org-current-export-file (get-file-buffer org-current-export-file))
   ('otherwise
    (error "Requested export buffer when `org-current-export-file' is nil"))))

(defmacro org-babel-exp-in-export-file (lang &rest body)
  (declare (indent 1))
  `(let* ((lang-headers (intern (concat "org-babel-default-header-args:" ,lang)))
	  (heading (nth 4 (ignore-errors (org-heading-components))))
	  (export-buffer (current-buffer))
	  (original-buffer (org-babel-exp-get-export-buffer)) results)
     (when original-buffer
       ;; resolve parameters in the original file so that
       ;; headline and file-wide parameters are included, attempt
       ;; to go to the same heading in the original file
       (set-buffer original-buffer)
       (save-restriction
	 (when heading
	   (condition-case nil
	       (let ((org-link-search-inhibit-query t))
		 (org-link-search heading))
	     (error (when heading
		      (goto-char (point-min))
		      (re-search-forward (regexp-quote heading) nil t)))))
	 (setq results ,@body))
       (set-buffer export-buffer)
       results)))
(def-edebug-spec org-babel-exp-in-export-file (form body))

(defun org-babel-exp-src-block (body &rest headers)
  "Process source block for export.
Depending on the 'export' headers argument in replace the source
code block with...

both ---- display the code and the results

code ---- the default, display the code inside the block but do
          not process

results - just like none only the block is run on export ensuring
          that it's results are present in the org-mode buffer

none ----- do not display either code or results upon export"
  (interactive)
  (unless noninteractive (message "org-babel-exp processing..."))
  (save-excursion
    (goto-char (match-beginning 0))
    (let* ((info (org-babel-get-src-block-info 'light))
	   (lang (nth 0 info))
	   (raw-params (nth 2 info)) hash)
      ;; bail if we couldn't get any info from the block
      (when info
	;; if we're actually going to need the parameters
	(when (member (cdr (assoc :exports (nth 2 info))) '("both" "results"))
	  (org-babel-exp-in-export-file lang
	    (setf (nth 2 info)
		  (org-babel-process-params
		   (org-babel-merge-params
		    org-babel-default-header-args
		    (org-babel-params-from-properties lang)
		    (if (boundp lang-headers) (eval lang-headers) nil)
		    raw-params))))
	  (setf hash (org-babel-sha1-hash info)))
	(org-babel-exp-do-export info 'block hash)))))

(defcustom org-babel-exp-call-line-template
  ""
  "Template used to export call lines.
This template may be customized to include the call line name
with any export markup.  The template is filled out using
`org-fill-template', and the following %keys may be used.

 line --- call line

An example value would be \"\\n: call: %line\" to export the call line
wrapped in a verbatim environment.

Note: the results are inserted separately after the contents of
this template."
  :group 'org-babel
  :type 'string)

(defvar org-babel-default-lob-header-args)
(defun org-babel-exp-non-block-elements (start end)
  "Process inline source and call lines between START and END for export."
  (interactive)
  (save-excursion
    (goto-char start)
    (unless (markerp end)
      (let ((m (make-marker)))
	(set-marker m end (current-buffer))
	(setq end m)))
    (let ((rx (concat "\\("  org-babel-inline-src-block-regexp
		      "\\|" org-babel-lob-one-liner-regexp "\\)")))
      (while (and (< (point) (marker-position end))
		  (re-search-forward rx end t))
	(if (save-excursion
	      (goto-char (match-beginning 0))
	      (looking-at org-babel-inline-src-block-regexp))
	    (progn
	      (forward-char 1)
	      (let* ((info (save-match-data
			     (org-babel-parse-inline-src-block-match)))
		     (params (nth 2 info)))
		(save-match-data
		  (goto-char (match-beginning 2))
		  (unless (org-babel-in-example-or-verbatim)
		    ;; expand noweb references in the original file
		    (setf (nth 1 info)
			  (if (and (cdr (assoc :noweb params))
				   (string= "yes" (cdr (assoc :noweb params))))
			      (org-babel-expand-noweb-references
			       info (org-babel-exp-get-export-buffer))
			    (nth 1 info)))
		    (let ((code-replacement (save-match-data
					      (org-babel-exp-do-export
					       info 'inline))))
		      (if code-replacement
			  (progn (replace-match code-replacement nil nil nil 1)
				 (delete-char 1))
			(org-babel-examplize-region (match-beginning 1)
						    (match-end 1))
			(forward-char 2)))))))
	  (unless (org-babel-in-example-or-verbatim)
	    (let* ((lob-info (org-babel-lob-get-info))
		   (inlinep (match-string 11))
		   (inline-start (match-end 11))
		   (inline-end (match-end 0))
		   (results (save-match-data
			      (org-babel-exp-do-export
			       (list "emacs-lisp" "results"
				     (org-babel-merge-params
				      org-babel-default-header-args
				      org-babel-default-lob-header-args
				      (org-babel-params-from-properties)
				      (org-babel-parse-header-arguments
				       (org-babel-clean-text-properties
					(concat ":var results="
						(mapconcat #'identity
							   (butlast lob-info)
							   " ")))))
				     "" nil (car (last lob-info)))
			       'lob)))
		   (rep (org-fill-template
			 org-babel-exp-call-line-template
			 `(("line"  . ,(nth 0 lob-info))))))
	      (if inlinep
		  (save-excursion
		    (goto-char inline-start)
		    (delete-region inline-start inline-end)
		    (insert rep))
		(replace-match rep t t)))))))))

(defun org-babel-in-example-or-verbatim ()
  "Return true if point is in example or verbatim code.
Example and verbatim code include escaped portions of
an org-mode buffer code that should be treated as normal
org-mode text."
  (or (save-match-data
	(save-excursion
	  (goto-char (point-at-bol))
	  (looking-at "[ \t]*:[ \t]")))
      (org-in-verbatim-emphasis)
      (org-in-block-p org-list-forbidden-blocks)
      (org-between-regexps-p "^[ \t]*#\\+begin_src" "^[ \t]*#\\+end_src")))

(defun org-babel-exp-do-export (info type &optional hash)
  "Return a string with the exported content of a code block.
The function respects the value of the :exports header argument."
  (flet ((silently () (let ((session (cdr (assoc :session (nth 2 info)))))
			(when (not (and session (equal "none" session)))
			  (org-babel-exp-results info type 'silent))))
	 (clean () (unless (eq type 'inline) (org-babel-remove-result info))))
    (case (intern (or (cdr (assoc :exports (nth 2 info))) "code"))
      ('none (silently) (clean) "")
      ('code (silently) (clean) (org-babel-exp-code info))
      ('results (org-babel-exp-results info type nil hash) "")
      ('both (org-babel-exp-results info type nil hash)
	     (org-babel-exp-code info)))))

(defcustom org-babel-exp-code-template
  "#+BEGIN_SRC %lang%flags\n%body\n#+END_SRC"
  "Template used to export the body of code blocks.
This template may be customized to include additional information
such as the code block name, or the values of particular header
arguments.  The template is filled out using `org-fill-template',
and the following %keys may be used.

 lang ------ the language of the code block
 name ------ the name of the code block
 body ------ the body of the code block
 flags ----- the flags passed to the code block

In addition to the keys mentioned above, every header argument
defined for the code block may be used as a key and will be
replaced with its value."
  :group 'org-babel
  :type 'string)

(defun org-babel-exp-code (info)
  "Return the original code block formatted for export."
  (setf (nth 1 info)
	(if (string= "strip-export" (cdr (assoc :noweb (nth 2 info))))
	    (replace-regexp-in-string
	     (org-babel-noweb-wrap) "" (nth 1 info))
	  (if (org-babel-noweb-p (nth 2 info) :export)
	      (org-babel-expand-noweb-references
	       info (org-babel-exp-get-export-buffer))  
	    (nth 1 info))))
  (org-fill-template
   org-babel-exp-code-template
   `(("lang"  . ,(nth 0 info))
     ("body"  . ,(if (string= (nth 0 info) "org")
		     (replace-regexp-in-string "^" "," (nth 1 info))
		   (nth 1 info)))
     ,@(mapcar (lambda (pair)
		 (cons (substring (symbol-name (car pair)) 1)
		       (format "%S" (cdr pair))))
	       (nth 2 info))
     ("flags" . ,((lambda (f) (when f (concat " " f))) (nth 3 info)))
<<<<<<< HEAD
     ("name"  . ,(or (nth 4 info) "")))))
=======
     ("body"  . ,(if (string= (nth 0 info) "org")
		     (replace-regexp-in-string "^" "," (nth 1 info))
		   (nth 1 info))))))
>>>>>>> 0335acb3

(defun org-babel-exp-results (info type &optional silent hash)
  "Evaluate and return the results of the current code block for export.
Results are prepared in a manner suitable for export by org-mode.
This function is called by `org-babel-exp-do-export'.  The code
block will be evaluated.  Optional argument SILENT can be used to
inhibit insertion of results into the buffer."
  (when (and org-export-babel-evaluate
	     (not (and hash (equal hash (org-babel-current-result-hash)))))
    (let ((lang (nth 0 info))
	  (body (if (org-babel-noweb-p (nth 2 info) :eval)
		    (org-babel-expand-noweb-references
		     info (org-babel-exp-get-export-buffer))  
		  (nth 1 info)))
	  (info (copy-sequence info)))
      ;; skip code blocks which we can't evaluate
      (when (fboundp (intern (concat "org-babel-execute:" lang)))
	(org-babel-eval-wipe-error-buffer)
	(prog1 nil
	  (setf (nth 2 info)
		(org-babel-exp-in-export-file lang
		  (org-babel-process-params
		   (org-babel-merge-params
		    (nth 2 info)
		    `((:results . ,(if silent "silent" "replace")))))))
	  (cond
	   ((equal type 'block)
	    (org-babel-execute-src-block nil info))
	   ((equal type 'inline)
	    ;; position the point on the inline source block allowing
	    ;; `org-babel-insert-result' to check that the block is
	    ;; inline
	    (re-search-backward "[ \f\t\n\r\v]" nil t)
	    (re-search-forward org-babel-inline-src-block-regexp nil t)
	    (re-search-backward "src_" nil t)
	    (org-babel-execute-src-block nil info))
	   ((equal type 'lob)
	    (save-excursion
	      (re-search-backward org-babel-lob-one-liner-regexp nil t)
	      (org-babel-execute-src-block nil info)))))))))

(provide 'ob-exp)



;;; ob-exp.el ends here<|MERGE_RESOLUTION|>--- conflicted
+++ resolved
@@ -257,7 +257,7 @@
 	     (org-babel-noweb-wrap) "" (nth 1 info))
 	  (if (org-babel-noweb-p (nth 2 info) :export)
 	      (org-babel-expand-noweb-references
-	       info (org-babel-exp-get-export-buffer))  
+	       info (org-babel-exp-get-export-buffer))
 	    (nth 1 info))))
   (org-fill-template
    org-babel-exp-code-template
@@ -270,13 +270,10 @@
 		       (format "%S" (cdr pair))))
 	       (nth 2 info))
      ("flags" . ,((lambda (f) (when f (concat " " f))) (nth 3 info)))
-<<<<<<< HEAD
      ("name"  . ,(or (nth 4 info) "")))))
-=======
      ("body"  . ,(if (string= (nth 0 info) "org")
 		     (replace-regexp-in-string "^" "," (nth 1 info))
 		   (nth 1 info))))))
->>>>>>> 0335acb3
 
 (defun org-babel-exp-results (info type &optional silent hash)
   "Evaluate and return the results of the current code block for export.
@@ -289,7 +286,7 @@
     (let ((lang (nth 0 info))
 	  (body (if (org-babel-noweb-p (nth 2 info) :eval)
 		    (org-babel-expand-noweb-references
-		     info (org-babel-exp-get-export-buffer))  
+		     info (org-babel-exp-get-export-buffer))
 		  (nth 1 info)))
 	  (info (copy-sequence info)))
       ;; skip code blocks which we can't evaluate
