;;; org-footnote.el --- Footnote support in Org and elsewhere
;;
;; Copyright (C) 2009-2012 Free Software Foundation, Inc.
;;
;; Author: Carsten Dominik <carsten at orgmode dot org>
;; Keywords: outlines, hypermedia, calendar, wp
;; Homepage: http://orgmode.org
;;
;; This file is part of GNU Emacs.
;;
;; GNU Emacs is free software: you can redistribute it and/or modify
;; it under the terms of the GNU General Public License as published by
;; the Free Software Foundation, either version 3 of the License, or
;; (at your option) any later version.

;; GNU Emacs is distributed in the hope that it will be useful,
;; but WITHOUT ANY WARRANTY; without even the implied warranty of
;; MERCHANTABILITY or FITNESS FOR A PARTICULAR PURPOSE.	 See the
;; GNU General Public License for more details.

;; You should have received a copy of the GNU General Public License
;; along with GNU Emacs.  If not, see <http://www.gnu.org/licenses/>.
;;;;;;;;;;;;;;;;;;;;;;;;;;;;;;;;;;;;;;;;;;;;;;;;;;;;;;;;;;;;;;;;;;;;;;;;;;;;;
;;
;;; Commentary:

;; This file contains the code dealing with footnotes in Org-mode.
;; The code can also be used in arbitrary text modes to provide
;; footnotes.  Compared to Steven L Baur's footnote.el it provides
;; better support for resuming editing.  It is less configurable than
;; Steve's code, though.

;;; Code:

(eval-when-compile
  (require 'cl))
(require 'org-macs)
(require 'org-compat)

(declare-function message-point-in-header-p "message" ())
(declare-function org-back-over-empty-lines "org" ())
(declare-function org-back-to-heading "org" (&optional invisible-ok))
(declare-function org-combine-plists "org" (&rest plists))
(declare-function org-end-of-subtree "org"  (&optional invisible-ok to-heading))
(declare-function org-export-preprocess-string "org-exp"
		  (string &rest parameters))
(declare-function org-fill-paragraph "org" (&optional justify))
(declare-function org-icompleting-read "org" (&rest args))
(declare-function org-id-uuid "org-id" ())
(declare-function org-in-block-p "org" (names))
(declare-function org-in-commented-line "org" ())
(declare-function org-in-indented-comment-line "org" ())
(declare-function org-in-regexp "org" (re &optional nlines visually))
(declare-function org-in-verbatim-emphasis "org" ())
(declare-function org-inside-LaTeX-fragment-p "org" ())
(declare-function org-inside-latex-macro-p "org" ())
(declare-function org-mark-ring-push "org" (&optional pos buffer))
(declare-function org-show-context "org" (&optional key))
(declare-function org-trim "org" (s))
(declare-function org-skip-whitespace "org" ())
(declare-function outline-next-heading "outline")
(declare-function org-skip-whitespace "org" ())

(defvar org-outline-regexp-bol)		; defined in org.el
(defvar org-odd-levels-only)		; defined in org.el
(defvar org-bracket-link-regexp)	; defined in org.el
(defvar message-cite-prefix-regexp)	; defined in message.el
(defvar message-signature-separator)	; defined in message.el

(defconst org-footnote-re
  ;; Only [1]-like footnotes are closed in this regexp, as footnotes
  ;; from other types might contain square brackets (i.e. links) in
  ;; their definition.
  ;;
  ;; `org-re' is used for regexp compatibility with XEmacs.
  (concat "\\[\\(?:"
	  ;; Match inline footnotes.
	  (org-re "fn:\\([-_[:word:]]+\\)?:\\|")
	  ;; Match other footnotes.
	  "\\(?:\\([0-9]+\\)\\]\\)\\|"
	  (org-re "\\(fn:[-_[:word:]]+\\)")
	  "\\)")
  "Regular expression for matching footnotes.")

(defconst org-footnote-definition-re
  (org-re "^\\[\\([0-9]+\\|fn:[-_[:word:]]+\\)\\]")
  "Regular expression matching the definition of a footnote.")

(defconst org-footnote-forbidden-blocks
  '("ascii" "beamer" "comment" "docbook" "example" "html" "latex" "odt" "src")
  "Names of blocks where footnotes are not allowed.")

(defgroup org-footnote nil
  "Footnotes in Org-mode."
  :tag "Org Footnote"
  :group 'org)

(defcustom org-footnote-section "Footnotes"
  "Outline heading containing footnote definitions before export.
This can be nil, to place footnotes locally at the end of the current
outline node.  If can also be the name of a special outline heading
under which footnotes should be put.
This variable defines the place where Org puts the definition
automatically, i.e. when creating the footnote, and when sorting the notes.
However, by hand you may place definitions *anywhere*.
If this is a string, during export, all subtrees starting with this
heading will be removed after extracting footnote definitions."
  :group 'org-footnote
  :type '(choice
	  (string :tag "Collect footnotes under heading")
	  (const :tag "Define footnotes locally" nil)))

(defcustom org-footnote-tag-for-non-org-mode-files "Footnotes:"
  "Tag marking the beginning of footnote section.
The Org footnote engine can be used in arbitrary text files as well
as in Org-mode.  Outside Org mode, new footnotes are always placed at
the end of the file.  When you normalize the notes, any line containing
only this tag will be removed, a new one will be inserted at the end
of the file, followed by the collected and normalized footnotes.

If you don't want any tag in such buffers, set this variable to nil."
  :group 'org-footnote
  :type '(choice
	  (string :tag "Collect footnotes under tag")
	  (const :tag "Don't use a tag" nil)))

(defcustom org-footnote-define-inline nil
  "Non-nil means define footnotes inline, at reference location.
When nil, footnotes will be defined in a special section near
the end of the document.  When t, the [fn:label:definition] notation
will be used to define the footnote at the reference position."
  :group 'org-footnote
  :type 'boolean)

(defcustom org-footnote-auto-label t
  "Non-nil means define automatically new labels for footnotes.
Possible values are:

nil        prompt the user for each label
t          create unique labels of the form [fn:1], [fn:2], ...
confirm    like t, but let the user edit the created value.  In particular,
           the label can be removed from the minibuffer, to create
           an anonymous footnote.
random	   Automatically generate a unique, random label.
plain      Automatically create plain number labels like [1]"
  :group 'org-footnote
  :type '(choice
	  (const :tag "Prompt for label" nil)
	  (const :tag "Create automatic [fn:N]" t)
	  (const :tag "Offer automatic [fn:N] for editing" confirm)
	  (const :tag "Create a random label" random)
	  (const :tag "Create automatic [N]" plain)))

(defcustom org-footnote-auto-adjust nil
  "Non-nil means automatically adjust footnotes after insert/delete.
When this is t, after each insertion or deletion of a footnote,
simple fn:N footnotes will be renumbered, and all footnotes will be sorted.
If you want to have just sorting or just renumbering, set this variable
to `sort' or `renumber'.

The main values of this variable can be set with in-buffer options:

#+STARTUP: fnadjust
#+STARTUP: nofnadjust"
  :group 'org-footnote
  :type '(choice
	  (const :tag "Renumber" renumber)
	  (const :tag "Sort" sort)
	  (const :tag "Renumber and Sort" t)))

(defcustom org-footnote-fill-after-inline-note-extraction nil
  "Non-nil means fill paragraphs after extracting footnotes.
When extracting inline footnotes, the lengths of lines can change a lot.
When this option is set, paragraphs from which an inline footnote has been
extracted will be filled again."
  :group 'org-footnote
  :type 'boolean)

(defun org-footnote-in-valid-context-p ()
  "Is point in a context where footnotes are allowed?"
  (save-match-data
    (not (or (org-in-commented-line)
	     (org-in-indented-comment-line)
	     (org-inside-LaTeX-fragment-p)
	     ;; Avoid protected environments (LaTeX export)
	     (get-text-property (point) 'org-protected)
	     ;; Avoid literal example.
	     (org-in-verbatim-emphasis)
	     (save-excursion
	       (beginning-of-line)
	       (looking-at "[ \t]*:[ \t]+"))
	     ;; Avoid cited text and headers in message-mode.
	     (and (derived-mode-p 'message-mode)
		  (or (save-excursion
			(beginning-of-line)
			(looking-at message-cite-prefix-regexp))
		      (message-point-in-header-p)))
	     ;; Avoid forbidden blocks.
	     (org-in-block-p org-footnote-forbidden-blocks)))))

(defun org-footnote-at-reference-p ()
  "Is the cursor at a footnote reference?

If so, return a list containing its label, beginning and ending
positions, and the definition, when inlined."
  (when (and (org-footnote-in-valid-context-p)
	     (or (looking-at org-footnote-re)
		 (org-in-regexp org-footnote-re)
		 (save-excursion (re-search-backward org-footnote-re nil t)))
	     (/= (match-beginning 0) (point-at-bol)))
    (let* ((beg (match-beginning 0))
	   (label (or (org-match-string-no-properties 2)
		      (org-match-string-no-properties 3)
		      ;; Anonymous footnotes don't have labels
		      (and (match-string 1)
			   (concat "fn:" (org-match-string-no-properties 1)))))
	   ;; Inline footnotes don't end at (match-end 0) as
	   ;; `org-footnote-re' stops just after the second colon.
	   ;; Find the real ending with `scan-sexps', so Org doesn't
	   ;; get fooled by unrelated closing square brackets.
	   (end (ignore-errors (scan-sexps beg 1))))
      ;; Point is really at a reference if it's located before true
      ;; ending of the footnote.
      (when (and end (< (point) end)
		 ;; Verify match isn't a part of a link.
		 (not (save-excursion
			(goto-char beg)
			(let ((linkp
			       (save-match-data
				 (org-in-regexp org-bracket-link-regexp))))
			  (and linkp (< (point) (cdr linkp))))))
		 ;; Verify point doesn't belong to a LaTeX macro.
		 ;; Beware though, when two footnotes are side by
		 ;; side, once the first one is changed into LaTeX,
		 ;; the second one might then be considered as an
		 ;; optional argument of the command.  Thus, check
		 ;; the `org-protected' property of that command.
		 (or (not (org-inside-latex-macro-p))
		     (get-text-property (1- beg) 'org-protected)))
	(list label beg end
	      ;; Definition: ensure this is an inline footnote first.
	      (and (or (not label) (match-string 1))
		   (org-trim (buffer-substring-no-properties
			      (match-end 0) (1- end)))))))))

(defun org-footnote-at-definition-p ()
  "Is point within a footnote definition?

This matches only pure definitions like [1] or [fn:name] at the
beginning of a line.  It does not match references like
\[fn:name:definition], where the footnote text is included and
defined locally.

The return value will be nil if not at a footnote definition, and
a list with label, start, end and definition of the footnote
otherwise."
  (when (save-excursion (beginning-of-line) (org-footnote-in-valid-context-p))
    (save-excursion
      (end-of-line)
      ;; Footnotes definitions are separated by new headlines or blank
      ;; lines.
      (let ((lim (save-excursion (re-search-backward
				  (concat org-outline-regexp-bol
					  "\\|^[ \t]*$") nil t))))
	(when (re-search-backward org-footnote-definition-re lim t)
	  (let ((label (org-match-string-no-properties 1))
		(beg (match-beginning 0))
		(beg-def (match-end 0))
		;; In message-mode, do not search after signature.
		(end (let ((bound (and (derived-mode-p 'message-mode)
				       (save-excursion
					 (goto-char (point-max))
					 (re-search-backward
					  message-signature-separator nil t)))))
		       (if (progn
			     (end-of-line)
			     (re-search-forward
			      (concat org-outline-regexp-bol "\\|"
				      org-footnote-definition-re "\\|"
				      "^[ \t]*$") bound 'move))
			   (match-beginning 0)
			 (point)))))
	    (list label beg end
		  (org-trim (buffer-substring-no-properties beg-def end)))))))))

(defun org-footnote-get-next-reference (&optional label backward limit)
  "Return complete reference of the next footnote.

If LABEL is provided, get the next reference of that footnote.  If
BACKWARD is non-nil, find previous reference instead.  LIMIT is
the buffer position bounding the search.

Return value is a list like those provided by `org-footnote-at-reference-p'.
If no footnote is found, return nil."
  (save-excursion
    (let* ((label-fmt (if label (format "\\[%s[]:]" label) org-footnote-re)))
      (catch 'exit
	(while t
	  (unless (funcall (if backward #'re-search-backward #'re-search-forward)
			   label-fmt limit t)
	    (throw 'exit nil))
	  (unless backward (backward-char))
	  (let ((ref (org-footnote-at-reference-p)))
	    (when ref (throw 'exit ref))))))))

(defun org-footnote-next-reference-or-definition (limit)
  "Move point to next footnote reference or definition.

LIMIT is the buffer position bounding the search.

Return value is a list like those provided by
`org-footnote-at-reference-p' or `org-footnote-at-definition-p'.
If no footnote is found, return nil."
  (let* (ref (origin (point)))
    (catch 'exit
      (while t
	(unless (re-search-forward org-footnote-re limit t)
	  (goto-char origin)
	  (throw 'exit nil))
	;; Beware: with [1]-like footnotes point will be just after
	;; the closing square bracket.
	(backward-char)
	(cond
	 ((setq ref (org-footnote-at-reference-p))
	  (throw 'exit ref))
	 ;; Definition: also grab the last square bracket, only
	 ;; matched in `org-footnote-re' for [1]-like footnotes.
	 ((save-match-data (org-footnote-at-definition-p))
	  (let ((end (match-end 0)))
	    (throw 'exit
		   (list nil (match-beginning 0)
			 (if (eq (char-before end) 93) end (1+ end)))))))))))

(defun org-footnote-get-definition (label)
  "Return label, boundaries and definition of the footnote LABEL."
  (let* ((label (regexp-quote (org-footnote-normalize-label label)))
	 (re (format "^\\[%s\\]\\|.\\[%s:" label label))
	 pos)
    (save-excursion
      (save-restriction
	(when (or (re-search-forward re nil t)
		  (and (goto-char (point-min))
		       (re-search-forward re nil t))
		  (and (progn (widen) t)
		       (goto-char (point-min))
		       (re-search-forward re nil t)))
	  (let ((refp (org-footnote-at-reference-p)))
	    (cond
	     ((and (nth 3 refp) refp))
	     ((org-footnote-at-definition-p)))))))))

(defun org-footnote-goto-definition (label)
  "Move point to the definition of the footnote LABEL.
Return a non-nil value when a definition has been found."
  (interactive "sLabel: ")
  (org-mark-ring-push)
  (let ((def (org-footnote-get-definition label)))
    (if (not def)
	(error "Cannot find definition of footnote %s" label)
      (goto-char (nth 1 def))
      (looking-at (format "\\[%s\\]\\|\\[%s:" label label))
      (goto-char (match-end 0))
      (org-show-context 'link-search)
<<<<<<< HEAD
      (when (org-mode-p)
=======
      (when (derived-mode-p 'org-mode)
>>>>>>> b47bccf8
	(message "Edit definition and go back with `C-c &' or, if unique, with `C-c C-c'."))
      t)))

(defun org-footnote-goto-previous-reference (label)
  "Find the first closest (to point) reference of footnote with label LABEL."
  (interactive "sLabel: ")
  (org-mark-ring-push)
  (let* ((label (org-footnote-normalize-label label)) ref)
    (save-excursion
      (setq ref (or (org-footnote-get-next-reference label t)
		    (org-footnote-get-next-reference label)
		    (save-restriction
		      (widen)
		      (or
		       (org-footnote-get-next-reference label t)
		       (org-footnote-get-next-reference label))))))
    (if (not ref)
	(error "Cannot find reference of footnote %s" label)
      (goto-char (nth 1 ref))
      (org-show-context 'link-search))))

(defun org-footnote-normalize-label (label)
  "Return LABEL as an appropriate string."
  (cond
   ((numberp label) (number-to-string label))
   ((equal "" label) nil)
   ((not (string-match "^[0-9]+$\\|^fn:" label))
    (concat "fn:" label))
   (t label)))

(defun org-footnote-all-labels (&optional with-defs)
  "Return list with all defined foot labels used in the buffer.

If WITH-DEFS is non-nil, also associate the definition to each
label.  The function will then return an alist whose key is label
and value definition."
  (let* (rtn
	 (push-to-rtn
	  (function
	   ;; Depending on WITH-DEFS, store label or (label . def) of
	   ;; footnote reference/definition given as argument in RTN.
	   (lambda (el)
	     (let ((lbl (car el)))
	       (push (if with-defs (cons lbl (nth 3 el)) lbl) rtn))))))
    (save-excursion
      (save-restriction
	(widen)
	;; Find all labels found in definitions.
	(goto-char (point-min))
	(let (def)
	  (while (re-search-forward org-footnote-definition-re nil t)
	    (when (setq def (org-footnote-at-definition-p))
	      (funcall push-to-rtn def))))
	;; Find all labels found in references.
	(goto-char (point-min))
	(let (ref)
	  (while (setq ref (org-footnote-get-next-reference))
	    (goto-char (nth 2 ref))
	    (and (car ref)		; ignore anonymous footnotes
		 (not (funcall (if with-defs #'assoc #'member) (car ref) rtn))
		 (funcall push-to-rtn ref))))))
    rtn))

(defun org-footnote-unique-label (&optional current)
  "Return a new unique footnote label.

The function returns the first \"fn:N\" or \"N\" label that is
currently not used.

Optional argument CURRENT is the list of labels active in the
buffer."
  (unless current (setq current (org-footnote-all-labels)))
  (let ((fmt (if (eq org-footnote-auto-label 'plain) "%d" "fn:%d"))
	(cnt 1))
    (while (member (format fmt cnt) current)
      (incf cnt))
    (format fmt cnt)))

(defun org-footnote-new ()
  "Insert a new footnote.
This command prompts for a label.  If this is a label referencing an
existing label, only insert the label.  If the footnote label is empty
or new, let the user edit the definition of the footnote."
  (interactive)
  (unless (org-footnote-in-valid-context-p)
    (error "Cannot insert a footnote here"))
  (let* ((lbls (and (not (equal org-footnote-auto-label 'random))
		    (org-footnote-all-labels)))
	 (propose (org-footnote-unique-label lbls))
	 (label
	  (org-footnote-normalize-label
	   (cond
	    ((member org-footnote-auto-label '(t plain))
	     propose)
	    ((equal org-footnote-auto-label 'random)
	     (require 'org-id)
	     (substring (org-id-uuid) 0 8))
	    (t
	     (org-icompleting-read
	      "Label (leave empty for anonymous): "
	      (mapcar 'list lbls) nil nil
	      (if (eq org-footnote-auto-label 'confirm) propose nil)))))))
    (cond
     ((bolp) (error "Cannot create a footnote reference at left margin"))
     ((not label)
      (insert "[fn:: ]")
      (backward-char 1))
     ((member label lbls)
      (insert "[" label "]")
      (message "New reference to existing note"))
     (org-footnote-define-inline
      (insert "[" label ": ]")
      (backward-char 1)
      (org-footnote-auto-adjust-maybe))
     (t
      (insert "[" label "]")
      (org-footnote-create-definition label)
      (org-footnote-auto-adjust-maybe)))))

(defvar org-blank-before-new-entry) ; silence byte-compiler
(defun org-footnote-create-definition (label)
  "Start the definition of a footnote with label LABEL."
  (interactive "sLabel: ")
  (let ((label (org-footnote-normalize-label label)))
    (cond
     ;; In an Org file.
     ((derived-mode-p 'org-mode)
      ;; If `org-footnote-section' is defined, find it, or create it
      ;; at the end of the buffer.
      (when org-footnote-section
	(goto-char (point-min))
	(let ((re (concat "^\\*+[ \t]+" org-footnote-section "[ \t]*$")))
	  (unless (or (re-search-forward re nil t)
		      (and (progn (widen) t)
			   (re-search-forward re nil t)))
	    (goto-char (point-max))
	    (skip-chars-backward " \t\r\n")
	    (unless (bolp) (newline))
	    ;; Insert new section.  Separate it from the previous one
	    ;; with a blank line, unless `org-blank-before-new-entry'
	    ;; explicitly says no.
	    (when (and (cdr (assq 'heading org-blank-before-new-entry))
		       (zerop (save-excursion (org-back-over-empty-lines))))
	      (insert "\n"))
	    (insert "* " org-footnote-section "\n"))))
      ;; Move to the end of this entry (which may be
      ;; `org-footnote-section' or the current one).
      (org-footnote-goto-local-insertion-point)
      (org-show-context 'link-search))
     (t
      ;; In a non-Org file.  Search for footnote tag, or create it if
      ;; specified (at the end of buffer, or before signature if in
      ;; Message mode).  Set point after any definition already there.
      (let ((tag (and org-footnote-tag-for-non-org-mode-files
		      (concat "^" (regexp-quote
				   org-footnote-tag-for-non-org-mode-files)
			      "[ \t]*$")))
	    (max (if (and (derived-mode-p 'message-mode)
			  (goto-char (point-max))
			  (re-search-backward
			   message-signature-separator nil t))
		     (progn
		       ;; Ensure one blank line separates last
		       ;; footnote from signature.
		       (beginning-of-line)
		       (open-line 2)
		       (point-marker))
		   (point-max-marker))))
	(set-marker-insertion-type max t)
	(goto-char max)
	;; Check if the footnote tag is defined but missing.  In this
	;; case, insert it, before any footnote or one blank line
	;; after any previous text.
	(when (and tag (not (re-search-backward tag nil t)))
	  (skip-chars-backward " \t\r\n")
	  (while (re-search-backward org-footnote-definition-re nil t))
	  (unless (bolp) (newline 2))
	  (insert org-footnote-tag-for-non-org-mode-files "\n\n"))
	;; Remove superfluous white space and clear marker.
	(goto-char max)
	(skip-chars-backward " \t\r\n")
	(delete-region (point) max)
	(unless (bolp) (newline))
	(set-marker max nil))))
    ;; Insert footnote label.
    (when (zerop (org-back-over-empty-lines)) (newline))
    (insert "[" label "] \n")
    (backward-char)
    ;; Only notify user about next possible action when in an Org
    ;; buffer, as the bindings may have different meanings otherwise.
    (when (derived-mode-p 'org-mode)
      (message
       "Edit definition and go back with `C-c &' or, if unique, with `C-c C-c'."))))

;;;###autoload
(defun org-footnote-action (&optional special)
  "Do the right thing for footnotes.

When at a footnote reference, jump to the definition.

When at a definition, jump to the references if they exist, offer
to create them otherwise.

When neither at definition or reference, create a new footnote,
interactively.

With prefix arg SPECIAL, offer additional commands in a menu."
  (interactive "P")
  (let (tmp c)
    (cond
     (special
      (message "Footnotes: [s]ort  |  [r]enumber fn:N  |  [S]=r+s |->[n]umeric  |  [d]elete")
      (setq c (read-char-exclusive))
      (cond
       ((eq c ?s) (org-footnote-normalize 'sort))
       ((eq c ?r) (org-footnote-renumber-fn:N))
       ((eq c ?S)
	(org-footnote-renumber-fn:N)
	(org-footnote-normalize 'sort))
       ((eq c ?n) (org-footnote-normalize))
       ((eq c ?d) (org-footnote-delete))
       (t (error "No such footnote command %c" c))))
     ((setq tmp (org-footnote-at-reference-p))
      (cond
       ;; Anonymous footnote: move point at the beginning of its
       ;; definition.
       ((not (car tmp))
	(goto-char (nth 1 tmp))
	(forward-char 5))
       ;; A definition exists: move to it.
       ((ignore-errors (org-footnote-goto-definition (car tmp))))
       ;; No definition exists: offer to create it.
       ((yes-or-no-p (format "No definition for %s.  Create one? " (car tmp)))
	(org-footnote-create-definition (car tmp)))))
     ((setq tmp (org-footnote-at-definition-p))
      (org-footnote-goto-previous-reference (car tmp)))
     (t (org-footnote-new)))))

(defvar org-footnote-insert-pos-for-preprocessor 'point-max
  "See `org-footnote-normalize'.")

(defvar org-export-footnotes-seen) ; silence byte-compiler
(defvar org-export-footnotes-data) ; silence byte-compiler

;;;###autoload
(defun org-footnote-normalize (&optional sort-only export-props)
  "Collect the footnotes in various formats and normalize them.

This finds the different sorts of footnotes allowed in Org, and
normalizes them to the usual [N] format that is understood by the
Org-mode exporters.

When SORT-ONLY is set, only sort the footnote definitions into the
referenced sequence.

If Org is amidst an export process, EXPORT-PROPS will hold the
export properties of the buffer.

When EXPORT-PROPS is non-nil, the default action is to insert
normalized footnotes towards the end of the pre-processing
buffer.  Some exporters (docbook, odt...) expect footnote
definitions to be available before any references to them.  Such
exporters can let bind `org-footnote-insert-pos-for-preprocessor'
to symbol `point-min' to achieve the desired behaviour.

Additional note on `org-footnote-insert-pos-for-preprocessor':
1. This variable has not effect when FOR-PREPROCESSOR is nil.
2. This variable (potentially) obviates the need for extra scan
   of pre-processor buffer as witnessed in
   `org-export-docbook-get-footnotes'."
  ;; This is based on Paul's function, but rewritten.
  ;;
  ;; Re-create `org-with-limited-levels', but not limited to Org
  ;; buffers.
  (let* ((limit-level
	  (and (boundp 'org-inlinetask-min-level)
	       org-inlinetask-min-level
	       (1- org-inlinetask-min-level)))
	 (nstars (and limit-level
		      (if org-odd-levels-only
			  (and limit-level (1- (* limit-level 2)))
			limit-level)))
	 (org-outline-regexp
	  (concat "\\*" (if nstars (format "\\{1,%d\\} " nstars) "+ ")))
	 ;; Determine the highest marker used so far.
	 (ref-table (when export-props org-export-footnotes-seen))
	 (count (if (and export-props ref-table)
		    (apply 'max (mapcar (lambda (e) (nth 1 e)) ref-table))
		  0))
	 ins-point ref)
    (save-excursion
      ;; 1. Find every footnote reference, extract the definition, and
      ;;    collect that data in REF-TABLE.  If SORT-ONLY is nil, also
      ;;    normalize references.
      (goto-char (point-min))
      (while (setq ref (org-footnote-get-next-reference))
	(let* ((lbl (car ref))
	       (pos (nth 1 ref))
	       ;; When footnote isn't anonymous, check if it's label
	       ;; (REF) is already stored in REF-TABLE.  In that case,
	       ;; extract number used to identify it (MARKER).  If
	       ;; footnote is unknown, increment the global counter
	       ;; (COUNT) to create an unused identifier.
	       (a (and lbl (assoc lbl ref-table)))
	       (marker (or (nth 1 a) (incf count)))
	       ;; Is the reference inline or pointing to an inline
	       ;; footnote?
	       (inlinep (or (stringp (nth 3 ref)) (nth 3 a))))
	  ;; Replace footnote reference with [MARKER].  Maybe fill
	  ;; paragraph once done.  If SORT-ONLY is non-nil, only move
	  ;; to the end of reference found to avoid matching it twice.
	  ;; If EXPORT-PROPS isn't nil, also add `org-footnote'
	  ;; property to it, so it can be easily recognized by
	  ;; exporters.
	  (if sort-only (goto-char (nth 2 ref))
	    (delete-region (nth 1 ref) (nth 2 ref))
	    (goto-char (nth 1 ref))
	    (let ((new-ref (format "[%d]" marker)))
	      (when export-props (org-add-props new-ref '(org-footnote t)))
	      (insert new-ref))
	    (and inlinep
		 org-footnote-fill-after-inline-note-extraction
		 (org-fill-paragraph)))
	  ;; Add label (REF), identifier (MARKER), definition (DEF)
	  ;; type (INLINEP) and position (POS) to REF-TABLE if data
	  ;; was unknown.
	  (unless a
	    (let ((def (or (nth 3 ref)	; inline
			   (and export-props
				(cdr (assoc lbl org-export-footnotes-data)))
			   (nth 3 (org-footnote-get-definition lbl)))))
	      (push (list lbl marker
			  ;; When exporting, each definition goes
			  ;; through `org-export-preprocess-string' so
			  ;; it is ready to insert in the
			  ;; backend-specific buffer.
			  (if (and export-props def)
			      (let ((parameters
				     (org-combine-plists
				      export-props
				      '(:todo-keywords t :tags t :priority t))))
<<<<<<< HEAD
				(if def
				    (org-export-preprocess-string def parameters)))
=======
				(apply #'org-export-preprocess-string def parameters))
>>>>>>> b47bccf8
			    def)
			  ;; Reference beginning position is a marker
			  ;; to preserve it during further buffer
			  ;; modifications.
			  inlinep (copy-marker pos)) ref-table)))))
      ;; 2. Find and remove the footnote section, if any.  Also
      ;;    determine where footnotes shall be inserted (INS-POINT).
      (cond
       ((and org-footnote-section (derived-mode-p 'org-mode))
	(goto-char (point-min))
	(if (re-search-forward
	     (concat "^\\*[ \t]+" (regexp-quote org-footnote-section)
		     "[ \t]*$") nil t)
	    (delete-region (match-beginning 0) (org-end-of-subtree t t)))
	;; A new footnote section is inserted by default at the end of
	;; the buffer.
	(goto-char (point-max))
	(skip-chars-backward " \r\t\n")
	(forward-line)
	(unless (bolp) (newline)))
       ;; No footnote section set: Footnotes will be added at the end
       ;; of the section containing their first reference.
       ;; Nevertheless, in an export situation, set insertion point to
       ;; `point-max' by default.
       ((derived-mode-p 'org-mode)
	(when export-props
	  (goto-char (point-max))
	  (skip-chars-backward " \r\t\n")
	  (forward-line)
	  (delete-region (point) (point-max))))
       (t
	;; Remove any left-over tag in the buffer, if one is set up.
	(when org-footnote-tag-for-non-org-mode-files
	  (let ((tag (concat "^" (regexp-quote
				  org-footnote-tag-for-non-org-mode-files)
			     "[ \t]*$")))
	    (goto-char (point-min))
	    (while (re-search-forward tag nil t)
	      (replace-match "")
	      (delete-region (point) (progn (forward-line) (point))))))
	;; In Message mode, ensure footnotes are inserted before the
	;; signature.
	(if (and (derived-mode-p 'message-mode)
		 (goto-char (point-max))
		 (re-search-backward message-signature-separator nil t))
	    (beginning-of-line)
	  (goto-char (point-max)))))
      ;; During export, `org-footnote-insert-pos-for-preprocessor' has
      ;; precedence over previously found position.
      (setq ins-point
	    (copy-marker
	     (if (and export-props
		      (eq org-footnote-insert-pos-for-preprocessor 'point-min))
		 (point-min)
	       (point))))
      ;; 3. Clean-up REF-TABLE.
      (setq ref-table
	    (delq nil
		  (mapcar
		   (lambda (x)
		     (cond
		      ;; When only sorting, ignore inline footnotes.
		      ;; Also clear position marker.
		      ((and sort-only (nth 3 x))
		       (set-marker (nth 4 x) nil) nil)
		      ;; No definition available: provide one.
		      ((not (nth 2 x))
		       (append
			(list (car x) (nth 1 x)
			      (format "DEFINITION NOT FOUND: %s" (car x)))
			(nthcdr 3 x)))
		      (t x)))
		   ref-table)))
      (setq ref-table (nreverse ref-table))
      ;; 4. Remove left-over definitions in the buffer.
      (mapc (lambda (x)
	      (unless (nth 3 x) (org-footnote-delete-definitions (car x))))
	    ref-table)
      ;; 5. Insert the footnotes again in the buffer, at the
      ;;    appropriate spot.
      (goto-char ins-point)
      (cond
       ;; No footnote: exit.
       ((not ref-table))
       ;; Cases when footnotes should be inserted in one place.
       ((or (not (derived-mode-p 'org-mode))
	    org-footnote-section
	    export-props)
	;; Insert again the section title, if any.  Ensure that title,
	;; or the subsequent footnotes, will be separated by a blank
	;; lines from the rest of the document.  In an Org buffer,
	;; separate section with a blank line, unless explicitly
	;; stated in `org-blank-before-new-entry'.
	(cond
	 ((not (derived-mode-p 'org-mode))
	  (skip-chars-backward " \t\n\r")
	  (delete-region (point) ins-point)
	  (unless (bolp) (newline))
	  (when org-footnote-tag-for-non-org-mode-files
	    (insert "\n" org-footnote-tag-for-non-org-mode-files "\n")))
	 ((and org-footnote-section (not export-props))
	  (when (and (cdr (assq 'heading org-blank-before-new-entry))
		     (zerop (save-excursion (org-back-over-empty-lines))))
	    (insert "\n"))
	  (insert "* " org-footnote-section "\n")))
	(set-marker ins-point nil)
	;; Insert the footnotes, separated by a blank line.
	(insert
	 (mapconcat
	  (lambda (x)
	    ;; Clean markers.
	    (set-marker (nth 4 x) nil)
	    (format "\n[%s] %s" (nth (if sort-only 0 1) x) (nth 2 x)))
	  ref-table "\n"))
	(unless (eobp) (insert "\n\n"))
	;; When exporting, add newly inserted markers along with their
	;; associated definition to `org-export-footnotes-seen'.
	(when export-props (setq org-export-footnotes-seen ref-table)))
       ;; Each footnote definition has to be inserted at the end of
       ;; the section where its first reference belongs.
       (t
	(mapc
	 (lambda (x)
	   (let ((pos (nth 4 x)))
	     (goto-char pos)
	     ;; Clean marker.
	     (set-marker pos nil))
	   (org-footnote-goto-local-insertion-point)
	   (insert (format "\n[%s] %s\n"
			   (if sort-only (car x) (nth 1 x))
			   (nth 2 x))))
	 ref-table))))))

(defun org-footnote-goto-local-insertion-point ()
  "Find insertion point for footnote, just before next outline heading."
  (org-with-limited-levels (outline-next-heading))
  (or (bolp) (newline))
  (beginning-of-line 0)
  (while (and (not (bobp)) (= (char-after) ?#))
    (beginning-of-line 0))
  (if (let ((case-fold-search t)) (looking-at "[ \t]*#\\+tblfm:")) (beginning-of-line 2))
  (end-of-line 1)
  (skip-chars-backward "\n\r\t ")
  (forward-line))

(defun org-footnote-delete-references (label)
  "Delete every reference to footnote LABEL.
Return the number of footnotes removed."
  (save-excursion
    (goto-char (point-min))
    (let (ref (nref 0))
      (while (setq ref (org-footnote-get-next-reference label))
	(goto-char (nth 1 ref))
	(delete-region (nth 1 ref) (nth 2 ref))
	(incf nref))
      nref)))

(defun org-footnote-delete-definitions (label)
  "Delete every definition of the footnote LABEL.
Return the number of footnotes removed."
  (save-excursion
    (goto-char (point-min))
    (let ((def-re (concat "^\\[" (regexp-quote label) "\\]"))
	  (ndef 0))
      (while (re-search-forward def-re nil t)
	(let ((full-def (org-footnote-at-definition-p)))
	  (when full-def
	    ;; Remove the footnote, and all blank lines before it.
	    (goto-char (nth 1 full-def))
	    (skip-chars-backward " \r\t\n")
	    (unless (bolp) (forward-line))
	    (delete-region (point) (nth 2 full-def))
	    (incf ndef))))
      ndef)))

(defun org-footnote-delete (&optional label)
  "Delete the footnote at point.
This will remove the definition (even multiple definitions if they exist)
and all references of a footnote label.

If LABEL is non-nil, delete that footnote instead."
  (catch 'done
    (let* ((nref 0) (ndef 0) x
	   ;; 1. Determine LABEL of footnote at point.
	   (label (cond
		   ;; LABEL is provided as argument.
		   (label)
		   ;; Footnote reference at point. If the footnote is
		   ;; anonymous, delete it and exit instead.
		   ((setq x (org-footnote-at-reference-p))
		    (or (car x)
			(progn
			  (delete-region (nth 1 x) (nth 2 x))
			  (message "Anonymous footnote removed")
			  (throw 'done t))))
		   ;; Footnote definition at point.
		   ((setq x (org-footnote-at-definition-p))
		    (car x))
		   (t (error "Don't know which footnote to remove")))))
      ;; 2. Now that LABEL is non-nil, find every reference and every
      ;; definition, and delete them.
      (setq nref (org-footnote-delete-references label)
	    ndef (org-footnote-delete-definitions label))
      ;; 3. Verify consistency of footnotes and notify user.
      (org-footnote-auto-adjust-maybe)
      (message "%d definition(s) of and %d reference(s) of footnote %s removed"
	       ndef nref label))))

(defun org-footnote-renumber-fn:N ()
  "Renumber the simple footnotes like fn:17 into a sequence in the document."
  (interactive)
  (let (map (n 0))
    (org-with-wide-buffer
     (goto-char (point-min))
     (while (re-search-forward "\\[fn:\\([0-9]+\\)[]:]" nil t)
       (save-excursion
	 (goto-char (match-beginning 0))
	 ;; Ensure match is a footnote reference or definition.
	 (when (save-match-data (if (bolp)
				    (org-footnote-at-definition-p)
				  (org-footnote-at-reference-p)))
	   (let ((new-val (or (cdr (assoc (match-string 1) map))
			      (number-to-string (incf n)))))
	     (unless (assoc (match-string 1) map)
	       (push (cons (match-string 1) new-val) map))
	     (replace-match new-val nil nil nil 1))))))))

(defun org-footnote-auto-adjust-maybe ()
  "Renumber and/or sort footnotes according to user settings."
  (when (memq org-footnote-auto-adjust '(t renumber))
    (org-footnote-renumber-fn:N))
  (when (memq org-footnote-auto-adjust '(t sort))
    (let ((label (car (org-footnote-at-definition-p))))
      (org-footnote-normalize 'sort)
      (when label
	(goto-char (point-min))
	(and (re-search-forward (concat "^\\[" (regexp-quote label) "\\]")
				nil t)
	     (progn (insert " ")
		    (just-one-space)))))))

(provide 'org-footnote)

;;; org-footnote.el ends here<|MERGE_RESOLUTION|>--- conflicted
+++ resolved
@@ -361,11 +361,7 @@
       (looking-at (format "\\[%s\\]\\|\\[%s:" label label))
       (goto-char (match-end 0))
       (org-show-context 'link-search)
-<<<<<<< HEAD
-      (when (org-mode-p)
-=======
       (when (derived-mode-p 'org-mode)
->>>>>>> b47bccf8
 	(message "Edit definition and go back with `C-c &' or, if unique, with `C-c C-c'."))
       t)))
 
@@ -707,12 +703,8 @@
 				     (org-combine-plists
 				      export-props
 				      '(:todo-keywords t :tags t :priority t))))
-<<<<<<< HEAD
 				(if def
 				    (org-export-preprocess-string def parameters)))
-=======
-				(apply #'org-export-preprocess-string def parameters))
->>>>>>> b47bccf8
 			    def)
 			  ;; Reference beginning position is a marker
 			  ;; to preserve it during further buffer
