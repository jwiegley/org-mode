;;; org-table.el --- The Table Editor for Org        -*- lexical-binding: t; -*-

;; Copyright (C) 2004-2015 Free Software Foundation, Inc.

;; Author: Carsten Dominik <carsten at orgmode dot org>
;; Keywords: outlines, hypermedia, calendar, wp
;; Homepage: http://orgmode.org
;;
;; This file is part of GNU Emacs.
;;
;; GNU Emacs is free software: you can redistribute it and/or modify
;; it under the terms of the GNU General Public License as published by
;; the Free Software Foundation, either version 3 of the License, or
;; (at your option) any later version.

;; GNU Emacs is distributed in the hope that it will be useful,
;; but WITHOUT ANY WARRANTY; without even the implied warranty of
;; MERCHANTABILITY or FITNESS FOR A PARTICULAR PURPOSE.  See the
;; GNU General Public License for more details.

;; You should have received a copy of the GNU General Public License
;; along with GNU Emacs.  If not, see <http://www.gnu.org/licenses/>.
;;;;;;;;;;;;;;;;;;;;;;;;;;;;;;;;;;;;;;;;;;;;;;;;;;;;;;;;;;;;;;;;;;;;;;;;;;;;;
;;
;;; Commentary:

;; This file contains the table editor and spreadsheet for Org mode.

;; Watch out:  Here we are talking about two different kind of tables.
;; Most of the code is for the tables created with the Org mode table editor.
;; Sometimes, we talk about tables created and edited with the table.el
;; Emacs package.  We call the former org-type tables, and the latter
;; table.el-type tables.

;;; Code:

(eval-when-compile
  (require 'cl))
(require 'cl-lib)
(require 'org)

(declare-function org-element-at-point "org-element" ())
(declare-function org-element-contents "org-element" (element))
(declare-function org-element-extract-element "org-element" (element))
(declare-function org-element-interpret-data "org-element" (data))
(declare-function org-element-lineage "org-element"
		  (blob &optional types with-self))
(declare-function org-element-map "org-element"
		  (data types fun
			&optional info first-match no-recursion with-affiliated))
(declare-function org-element-parse-buffer "org-element"
		  (&optional granularity visible-only))
(declare-function org-element-property "org-element" (property element))
(declare-function org-element-type "org-element" (element))

(declare-function org-export-create-backend "org-export" (&rest rest))
(declare-function org-export-data-with-backend "org-export" (arg1 arg2 arg3))
(declare-function org-export-first-sibling-p "org-export" (arg1 arg2))
(declare-function org-export-get-backend "org-export" (arg1))
(declare-function org-export-get-environment "org-export" (&optional arg1 arg2 arg3))
(declare-function org-export-table-has-special-column-p "org-export" (arg1))
(declare-function org-export-table-row-is-special-p "org-export" (arg1 arg2))

(declare-function calc-eval "calc" (str &optional separator &rest args))

(defvar orgtbl-mode) ; defined below
(defvar orgtbl-mode-menu) ; defined when orgtbl mode get initialized
(defvar constants-unit-system)
(defvar org-table-follow-field-mode)
(defvar sort-fold-case)

(defvar orgtbl-after-send-table-hook nil
  "Hook for functions attaching to `C-c C-c', if the table is sent.
This can be used to add additional functionality after the table is sent
to the receiver position, otherwise, if table is not sent, the functions
are not run.")

(defvar org-table-TBLFM-begin-regexp "^[ \t]*|.*\n[ \t]*#\\+TBLFM: ")

(defcustom orgtbl-optimized (eq org-enable-table-editor 'optimized)
  "Non-nil means use the optimized table editor version for `orgtbl-mode'.
In the optimized version, the table editor takes over all simple keys that
normally just insert a character.  In tables, the characters are inserted
in a way to minimize disturbing the table structure (i.e. in overwrite mode
for empty fields).  Outside tables, the correct binding of the keys is
restored.

The default for this option is t if the optimized version is also used in
Org-mode.  See the variable `org-enable-table-editor' for details.  Changing
this variable requires a restart of Emacs to become effective."
  :group 'org-table
  :type 'boolean)

(defcustom orgtbl-radio-table-templates
  '((latex-mode "% BEGIN RECEIVE ORGTBL %n
% END RECEIVE ORGTBL %n
\\begin{comment}
#+ORGTBL: SEND %n orgtbl-to-latex :splice nil :skip 0
| | |
\\end{comment}\n")
    (texinfo-mode "@c BEGIN RECEIVE ORGTBL %n
@c END RECEIVE ORGTBL %n
@ignore
#+ORGTBL: SEND %n orgtbl-to-html :splice nil :skip 0
| | |
@end ignore\n")
    (html-mode "<!-- BEGIN RECEIVE ORGTBL %n -->
<!-- END RECEIVE ORGTBL %n -->
<!--
#+ORGTBL: SEND %n orgtbl-to-html :splice nil :skip 0
| | |
-->\n")
    (org-mode "#+ BEGIN RECEIVE ORGTBL %n
#+ END RECEIVE ORGTBL %n

#+ORGTBL: SEND %n orgtbl-to-orgtbl :splice nil :skip 0
| | |
"))
  "Templates for radio tables in different major modes.
Each template must define lines that will be treated as a comment and that
must contain the \"BEGIN RECEIVE ORGTBL %n\" and \"END RECEIVE ORGTBL\"
lines where \"%n\" will be replaced with the name of the table during
insertion of the template.  The transformed table will later be inserted
between these lines.

The template should also contain a minimal table in a multiline comment.
If multiline comments are not possible in the buffer language,
you can pack it into a string that will not be used when the code
is compiled or executed.  Above the table will you need a line with
the fixed string \"#+ORGTBL: SEND\", followed by instruction on how to
convert the table into a data structure useful in the
language of the buffer.  Check the manual for the section on
\"Translator functions\", and more generally check out
http://orgmode.org/manual/Tables-in-arbitrary-syntax.html#Tables-in-arbitrary-syntax

All occurrences of %n in a template will be replaced with the name of the
table, obtained by prompting the user."
  :group 'org-table
  :type '(repeat
	  (list (symbol :tag "Major mode")
		(string :tag "Format"))))

(defgroup org-table-settings nil
  "Settings for tables in Org-mode."
  :tag "Org Table Settings"
  :group 'org-table)

(defcustom org-table-default-size "5x2"
  "The default size for newly created tables, Columns x Rows."
  :group 'org-table-settings
  :type 'string)

(defcustom org-table-number-regexp
  "^\\([<>]?[-+^.0-9]*[0-9][-+^.0-9eEdDx()%:]*\\|[<>]?[-+]?0[xX][0-9a-fA-F.]+\\|[<>]?[-+]?[0-9]+#[0-9a-zA-Z.]+\\|nan\\|[-+u]?inf\\)$"
  "Regular expression for recognizing numbers in table columns.
If a table column contains mostly numbers, it will be aligned to the
right.  If not, it will be aligned to the left.

The default value of this option is a regular expression which allows
anything which looks remotely like a number as used in scientific
context.  For example, all of the following will be considered a
number:
    12    12.2    2.4e-08    2x10^12    4.034+-0.02    2.7(10)  >3.5

Other options offered by the customize interface are more restrictive."
  :group 'org-table-settings
  :type '(choice
	  (const :tag "Positive Integers"
		 "^[0-9]+$")
	  (const :tag "Integers"
		 "^[-+]?[0-9]+$")
	  (const :tag "Floating Point Numbers"
		 "^[-+]?\\([0-9]*\\.[0-9]+\\|[0-9]+\\.[0-9]*\\)$")
	  (const :tag "Floating Point Number or Integer"
		 "^[-+]?\\([0-9]*\\.[0-9]+\\|[0-9]+\\.?[0-9]*\\)$")
	  (const :tag "Exponential, Floating point, Integer"
		 "^[-+]?[0-9.]+\\([eEdD][-+0-9]+\\)?$")
	  (const :tag "Very General Number-Like, including hex and Calc radix"
		 "^\\([<>]?[-+^.0-9]*[0-9][-+^.0-9eEdDx()%]*\\|[<>]?[-+]?0[xX][0-9a-fA-F.]+\\|[<>]?[-+]?[0-9]+#[0-9a-zA-Z.]+\\|nan\\|[-+u]?inf\\)$")
	  (const :tag "Very General Number-Like, including hex and Calc radix, allows comma as decimal mark"
		 "^\\([<>]?[-+^.,0-9]*[0-9][-+^.0-9eEdDx()%]*\\|[<>]?[-+]?0[xX][0-9a-fA-F.]+\\|[<>]?[-+]?[0-9]+#[0-9a-zA-Z.]+\\|nan\\|[-+u]?inf\\)$")
	  (string :tag "Regexp:")))

(defcustom org-table-number-fraction 0.5
  "Fraction of numbers in a column required to make the column align right.
In a column all non-white fields are considered.  If at least
this fraction of fields is matched by `org-table-number-regexp',
alignment to the right border applies."
  :group 'org-table-settings
  :type 'number)

(defgroup org-table-editing nil
  "Behavior of tables during editing in Org-mode."
  :tag "Org Table Editing"
  :group 'org-table)

(defcustom org-table-automatic-realign t
  "Non-nil means automatically re-align table when pressing TAB or RETURN.
When nil, aligning is only done with \\[org-table-align], or after column
removal/insertion."
  :group 'org-table-editing
  :type 'boolean)

(defcustom org-table-auto-blank-field t
  "Non-nil means automatically blank table field when starting to type into it.
This only happens when typing immediately after a field motion
command (TAB, S-TAB or RET).
Only relevant when `org-enable-table-editor' is equal to `optimized'."
  :group 'org-table-editing
  :type 'boolean)

(defcustom org-table-exit-follow-field-mode-when-leaving-table t
  "Non-nil means automatically exit the follow mode.
When nil, the follow mode will stay on and be active in any table
the cursor enters.  Since the table follow filed mode messes with the
window configuration, it is not recommended to set this variable to nil,
except maybe locally in a special file that has mostly tables with long
fields."
  :group 'org-table
  :version "24.1"
  :type 'boolean)

(defcustom org-table-fix-formulas-confirm nil
  "Whether the user should confirm when Org fixes formulas."
  :group 'org-table-editing
  :version "24.1"
  :type '(choice
	  (const :tag "with yes-or-no" yes-or-no-p)
	  (const :tag "with y-or-n" y-or-n-p)
	  (const :tag "no confirmation" nil)))
(put 'org-table-fix-formulas-confirm
     'safe-local-variable
     #'(lambda (x) (member x '(yes-or-no-p y-or-n-p))))

(defcustom org-table-tab-jumps-over-hlines t
  "Non-nil means tab in the last column of a table with jump over a hline.
If a horizontal separator line is following the current line,
`org-table-next-field' can either create a new row before that line, or jump
over the line.  When this option is nil, a new line will be created before
this line."
  :group 'org-table-editing
  :type 'boolean)

(defgroup org-table-calculation nil
  "Options concerning tables in Org-mode."
  :tag "Org Table Calculation"
  :group 'org-table)

(defcustom org-table-use-standard-references 'from
  "Should org-mode work with table references like B3 instead of @3$2?
Possible values are:
nil     never use them
from    accept as input, do not present for editing
t       accept as input and present for editing"
  :group 'org-table-calculation
  :type '(choice
	  (const :tag "Never, don't even check user input for them" nil)
	  (const :tag "Always, both as user input, and when editing" t)
	  (const :tag "Convert user input, don't offer during editing" from)))

(defcustom org-table-copy-increment t
  "Non-nil means increment when copying current field with \\[org-table-copy-down]."
  :group 'org-table-calculation
  :version "25.1"
  :package-version '(Org . "8.3")
  :type '(choice
	  (const :tag "Use the difference between the current and the above fields" t)
	  (integer :tag "Use a number" 1)
	  (const :tag "Don't increment the value when copying a field" nil)))

(defcustom org-calc-default-modes
  '(calc-internal-prec 12
		       calc-float-format  (float 8)
		       calc-angle-mode    deg
		       calc-prefer-frac   nil
		       calc-symbolic-mode nil
		       calc-date-format (YYYY "-" MM "-" DD " " Www (" " hh ":" mm))
		       calc-display-working-message t
		       )
  "List with Calc mode settings for use in `calc-eval' for table formulas.
The list must contain alternating symbols (Calc modes variables and values).
Don't remove any of the default settings, just change the values.  Org-mode
relies on the variables to be present in the list."
  :group 'org-table-calculation
  :type 'plist)

(defcustom org-table-duration-custom-format 'hours
  "Format for the output of calc computations like $1+$2;t.
The default value is `hours', and will output the results as a
number of hours.  Other allowed values are `seconds', `minutes' and
`days', and the output will be a fraction of seconds, minutes or
days."
  :group 'org-table-calculation
  :version "24.1"
  :type '(choice (symbol :tag "Seconds" 'seconds)
		 (symbol :tag "Minutes" 'minutes)
		 (symbol :tag "Hours  " 'hours)
		 (symbol :tag "Days   " 'days)))

(defcustom org-table-formula-field-format "%s"
  "Format for fields which contain the result of a formula.
For example, using \"~%s~\" will display the result within tilde
characters.  Beware that modifying the display can prevent the
field from being used in another formula."
  :group 'org-table-settings
  :version "24.1"
  :type 'string)

(defcustom org-table-formula-evaluate-inline t
  "Non-nil means TAB and RET evaluate a formula in current table field.
If the current field starts with an equal sign, it is assumed to be a formula
which should be evaluated as described in the manual and in the documentation
string of the command `org-table-eval-formula'.  This feature requires the
Emacs calc package.
When this variable is nil, formula calculation is only available through
the command \\[org-table-eval-formula]."
  :group 'org-table-calculation
  :type 'boolean)

(defcustom org-table-formula-use-constants t
  "Non-nil means interpret constants in formulas in tables.
A constant looks like `$c' or `$Grav' and will be replaced before evaluation
by the value given in `org-table-formula-constants', or by a value obtained
from the `constants.el' package."
  :group 'org-table-calculation
  :type 'boolean)

(defcustom org-table-formula-constants nil
  "Alist with constant names and values, for use in table formulas.
The car of each element is a name of a constant, without the `$' before it.
The cdr is the value as a string.  For example, if you'd like to use the
speed of light in a formula, you would configure

  (setq org-table-formula-constants \\='((\"c\" . \"299792458.\")))

and then use it in an equation like `$1*$c'.

Constants can also be defined on a per-file basis using a line like

#+CONSTANTS: c=299792458. pi=3.14 eps=2.4e-6"
  :group 'org-table-calculation
  :type '(repeat
	  (cons (string :tag "name")
		(string :tag "value"))))

(defcustom org-table-allow-automatic-line-recalculation t
  "Non-nil means lines marked with |#| or |*| will be recomputed automatically.
\\<org-mode-map>\
Automatically means when TAB or RET or \\[org-ctrl-c-ctrl-c] \
are pressed in the line."
  :group 'org-table-calculation
  :type 'boolean)

(defcustom org-table-relative-ref-may-cross-hline t
  "Non-nil means relative formula references may cross hlines.
Here are the allowed values:

nil    Relative references may not cross hlines.  They will reference the
       field next to the hline instead.  Coming from below, the reference
       will be to the field below the hline.  Coming from above, it will be
       to the field above.
t      Relative references may cross hlines.
error  An attempt to cross a hline will throw an error.

It is probably good to never set this variable to nil, for the sake of
portability of tables."
  :group 'org-table-calculation
  :type '(choice
	  (const :tag "Allow to cross" t)
	  (const :tag "Stick to hline" nil)
	  (const :tag "Error on attempt to cross" error)))

(defcustom org-table-formula-create-columns nil
  "Non-nil means that evaluation of a field formula can add new
columns if an out-of-bounds field is being set."
  :group 'org-table-calculation
  :version "25.1"
  :package-version '(Org . "8.3")
  :type '(choice
	  (const :tag "Setting an out-of-bounds field generates an error (default)" nil)
	  (const :tag "Setting an out-of-bounds field silently adds columns as needed" t)
	  (const :tag "Setting an out-of-bounds field adds columns as needed, but issues a warning message" warn)
	  (const :tag "When setting an out-of-bounds field, the user is prompted" prompt)))

(defgroup org-table-import-export nil
  "Options concerning table import and export in Org-mode."
  :tag "Org Table Import Export"
  :group 'org-table)

(defcustom org-table-export-default-format "orgtbl-to-tsv"
  "Default export parameters for `org-table-export'.
These can be overridden for a specific table by setting the
TABLE_EXPORT_FORMAT property.  See the manual section on orgtbl
radio tables for the different export transformations and
available parameters."
  :group 'org-table-import-export
  :type 'string)

(defcustom org-table-convert-region-max-lines 999
  "Max lines that `org-table-convert-region' will attempt to process.

The function can be slow on larger regions; this safety feature
prevents it from hanging emacs."
  :group 'org-table-import-export
  :type 'integer
  :version "25.1"
  :package-version '(Org . "8.3"))

(defconst org-table-auto-recalculate-regexp "^[ \t]*| *# *\\(|\\|$\\)"
  "Regexp matching a line marked for automatic recalculation.")

(defconst org-table-recalculate-regexp "^[ \t]*| *[#*] *\\(|\\|$\\)"
  "Regexp matching a line marked for recalculation.")

(defconst org-table-calculate-mark-regexp "^[ \t]*| *[!$^_#*] *\\(|\\|$\\)"
  "Regexp matching a line marked for calculation.")

(defconst org-table-border-regexp "^[ \t]*[^| \t]"
  "Regexp matching any line outside an Org table.")

(defvar org-table-last-highlighted-reference nil)

(defvar org-table-formula-history nil)

(defvar org-table-column-names nil
  "Alist with column names, derived from the `!' line.
This variable is initialized with `org-table-analyze'.")

(defvar org-table-column-name-regexp nil
  "Regular expression matching the current column names.
This variable is initialized with `org-table-analyze'.")

(defvar org-table-local-parameters nil
  "Alist with parameter names, derived from the `$' line.
This variable is initialized with `org-table-analyze'.")

(defvar org-table-named-field-locations nil
  "Alist with locations of named fields.
Associations follow the pattern (NAME LINE COLUMN) where
  NAME is the name of the field as a string,
  LINE is the number of lines from the beginning of the table,
  COLUMN is the column of the field, as an integer.
This variable is initialized with `org-table-analyze'.")

(defvar org-table-current-line-types nil
  "Table row types in current table.
This variable is initialized with `org-table-analyze'.")

(defvar org-table-current-begin-pos nil
  "Current table begin position, as a marker.
This variable is initialized with `org-table-analyze'.")

(defvar org-table-current-ncol nil
  "Number of columns in current table.
This variable is initialized with `org-table-analyze'.")

(defvar org-table-dlines nil
  "Vector of data line line numbers in the current table.
Line numbers are counted from the beginning of the table.  This
variable is initialized with `org-table-analyze'.")

(defvar org-table-hlines nil
  "Vector of hline line numbers in the current table.
Line numbers are counted from the beginning of the table.  This
variable is initialized with `org-table-analyze'.")

(defconst org-table-range-regexp
  "@\\([-+]?I*[-+]?[0-9]*\\)?\\(\\$[-+]?[0-9]+\\)?\\(\\.\\.@?\\([-+]?I*[-+]?[0-9]*\\)?\\(\\$[-+]?[0-9]+\\)?\\)?"
  ;;   1                        2                    3          4                        5
  "Regular expression for matching ranges in formulas.")

(defconst org-table-range-regexp2
  (concat
   "\\(" "@[-0-9I$&]+" "\\|" "[a-zA-Z]\\{1,2\\}\\([0-9]+\\|&\\)" "\\|" "\\$[a-zA-Z0-9]+" "\\)"
   "\\.\\."
   "\\(" "@?[-0-9I$&]+" "\\|" "[a-zA-Z]\\{1,2\\}\\([0-9]+\\|&\\)" "\\|" "\\$[a-zA-Z0-9]+" "\\)")
  "Match a range for reference display.")

(defconst org-table-translate-regexp
  (concat "\\(" "@[-0-9I$]+" "\\|" "[a-zA-Z]\\{1,2\\}\\([0-9]+\\|&\\)" "\\)")
  "Match a reference that needs translation, for reference display.")

(defmacro org-table-save-field (&rest body)
  "Save current field; execute BODY; restore field.
Field is restored even in case of abnormal exit."
  (declare (debug (body)))
  (org-with-gensyms (line column)
    `(let ((,line (copy-marker (line-beginning-position)))
	   (,column (org-table-current-column)))
       (unwind-protect
	   (progn ,@body)
	 (goto-char ,line)
	 (org-table-goto-column ,column)
	 (set-marker ,line nil)))))

;;;###autoload
(defun org-table-create-with-table.el ()
  "Use the table.el package to insert a new table.
If there is already a table at point, convert between Org-mode tables
and table.el tables."
  (interactive)
  (require 'table)
  (cond
   ((org-at-table.el-p)
    (if (y-or-n-p "Convert table to Org-mode table? ")
	(org-table-convert)))
   ((org-at-table-p)
    (when (y-or-n-p "Convert table to table.el table? ")
      (org-table-align)
      (org-table-convert)))
   (t (call-interactively 'table-insert))))

;;;###autoload
(defun org-table-create-or-convert-from-region (arg)
  "Convert region to table, or create an empty table.
If there is an active region, convert it to a table, using the function
`org-table-convert-region'.  See the documentation of that function
to learn how the prefix argument is interpreted to determine the field
separator.
If there is no such region, create an empty table with `org-table-create'."
  (interactive "P")
  (if (org-region-active-p)
      (org-table-convert-region (region-beginning) (region-end) arg)
    (org-table-create arg)))

;;;###autoload
(defun org-table-create (&optional size)
  "Query for a size and insert a table skeleton.
SIZE is a string Columns x Rows like for example \"3x2\"."
  (interactive "P")
  (unless size
    (setq size (read-string
		(concat "Table size Columns x Rows [e.g. "
			org-table-default-size "]: ")
		"" nil org-table-default-size)))

  (let* ((pos (point))
	 (indent (make-string (current-column) ?\ ))
	 (split (org-split-string size " *x *"))
	 (rows (string-to-number (nth 1 split)))
	 (columns (string-to-number (car split)))
	 (line (concat (apply 'concat indent "|" (make-list columns "  |"))
		       "\n")))
    (if (string-match "^[ \t]*$" (buffer-substring-no-properties
				  (point-at-bol) (point)))
	(beginning-of-line 1)
      (newline))
    ;; (mapcar (lambda (x) (insert line)) (make-list rows t))
    (dotimes (_ rows) (insert line))
    (goto-char pos)
    (if (> rows 1)
	;; Insert a hline after the first row.
	(progn
	  (end-of-line 1)
	  (insert "\n|-")
	  (goto-char pos)))
    (org-table-align)))

;;;###autoload
(defun org-table-convert-region (beg0 end0 &optional separator)
  "Convert region to a table.
The region goes from BEG0 to END0, but these borders will be moved
slightly, to make sure a beginning of line in the first line is included.

SEPARATOR specifies the field separator in the lines.  It can have the
following values:

(4)     Use the comma as a field separator
(16)    Use a TAB as field separator
(64)    Prompt for a regular expression as field separator
integer  When a number, use that many spaces as field separator
regexp   When a regular expression, use it to match the separator
nil      When nil, the command tries to be smart and figure out the
         separator in the following way:
         - when each line contains a TAB, assume TAB-separated material
         - when each line contains a comma, assume CSV material
         - else, assume one or more SPACE characters as separator."
  (interactive "r\nP")
  (let* ((beg (min beg0 end0))
	 (end (max beg0 end0))
	 re)
    (if (> (count-lines beg end) org-table-convert-region-max-lines)
	(user-error "Region is longer than `org-table-convert-region-max-lines' (%s) lines; not converting"
		    org-table-convert-region-max-lines)
      (if (equal separator '(64))
	  (setq separator (read-regexp "Regexp for field separator")))
      (goto-char beg)
      (beginning-of-line 1)
      (setq beg (point-marker))
      (goto-char end)
      (if (bolp) (backward-char 1) (end-of-line 1))
      (setq end (point-marker))
      ;; Get the right field separator
      (unless separator
	(goto-char beg)
	(setq separator
	      (cond
	       ((not (re-search-forward "^[^\n\t]+$" end t)) '(16))
	       ((not (re-search-forward "^[^\n,]+$" end t)) '(4))
	       (t 1))))
      (goto-char beg)
      (if (equal separator '(4))
	  (while (< (point) end)
	    ;; parse the csv stuff
	    (cond
	     ((looking-at "^") (insert "| "))
	     ((looking-at "[ \t]*$") (replace-match " |") (beginning-of-line 2))
	     ((looking-at "[ \t]*\"\\([^\"\n]*\\)\"")
	      (replace-match "\\1")
	      (if (looking-at "\"") (insert "\"")))
	     ((looking-at "[^,\n]+") (goto-char (match-end 0)))
	     ((looking-at "[ \t]*,") (replace-match " | "))
	     (t (beginning-of-line 2))))
	(setq re (cond
		  ((equal separator '(4)) "^\\|\"?[ \t]*,[ \t]*\"?")
		  ((equal separator '(16)) "^\\|\t")
		  ((integerp separator)
		   (if (< separator 1)
		       (user-error "Number of spaces in separator must be >= 1")
		     (format "^ *\\| *\t *\\| \\{%d,\\}" separator)))
		  ((stringp separator)
		   (format "^ *\\|%s" separator))
		  (t (error "This should not happen"))))
	(while (re-search-forward re end t)
	  (replace-match "| " t t)))
      (goto-char beg)
      (org-table-align))))

;;;###autoload
(defun org-table-import (file arg)
  "Import FILE as a table.
The file is assumed to be tab-separated.  Such files can be produced by most
spreadsheet and database applications.  If no tabs (at least one per line)
are found, lines will be split on whitespace into fields."
  (interactive "f\nP")
  (or (bolp) (newline))
  (let ((beg (point))
	(pm (point-max)))
    (insert-file-contents file)
    (org-table-convert-region beg (+ (point) (- (point-max) pm)) arg)))


;;;###autoload
(defun org-table-export (&optional file format)
  "Export table to a file, with configurable format.
Such a file can be imported into usual spreadsheet programs.

FILE can be the output file name.  If not given, it will be taken
from a TABLE_EXPORT_FILE property in the current entry or higher
up in the hierarchy, or the user will be prompted for a file
name.  FORMAT can be an export format, of the same kind as it
used when `orgtbl-mode' sends a table in a different format.

The command suggests a format depending on TABLE_EXPORT_FORMAT,
whether it is set locally or up in the hierarchy, then on the
extension of the given file name, and finally on the variable
`org-table-export-default-format'."
  (interactive)
  (unless (org-at-table-p) (user-error "No table at point"))
  (org-table-align)	       ; Make sure we have everything we need.
  (let ((file (or file (org-entry-get (point) "TABLE_EXPORT_FILE" t))))
    (unless file
      (setq file (read-file-name "Export table to: "))
      (unless (or (not (file-exists-p file))
		  (y-or-n-p (format "Overwrite file %s? " file)))
	(user-error "File not written")))
    (when (file-directory-p file)
      (user-error "This is a directory path, not a file"))
    (when (and (buffer-file-name (buffer-base-buffer))
	       (org-file-equal-p
		(file-truename file)
		(file-truename (buffer-file-name (buffer-base-buffer)))))
      (user-error "Please specify a file name that is different from current"))
    (let ((fileext (concat (file-name-extension file) "$"))
	  (format (or format (org-entry-get (point) "TABLE_EXPORT_FORMAT" t))))
      (unless format
	(let* ((formats '("orgtbl-to-tsv" "orgtbl-to-csv" "orgtbl-to-latex"
			  "orgtbl-to-html" "orgtbl-to-generic"
			  "orgtbl-to-texinfo" "orgtbl-to-orgtbl"
			  "orgtbl-to-unicode"))
	       (deffmt-readable
		 (replace-regexp-in-string
		  "\t" "\\t"
		  (replace-regexp-in-string
		   "\n" "\\n"
		   (or (car (delq nil
				  (mapcar
				   (lambda (f)
				     (and (org-string-match-p fileext f) f))
				   formats)))
		       org-table-export-default-format)
		   t t) t t)))
	  (setq format
		(org-completing-read
		 "Format: " formats nil nil deffmt-readable))))
      (if (string-match "\\([^ \t\r\n]+\\)\\( +.*\\)?" format)
	  (let ((transform (intern (match-string 1 format)))
		(params (and (match-end 2)
			     (read (concat "(" (match-string 2 format) ")"))))
		(table (org-table-to-lisp
			(buffer-substring-no-properties
			 (org-table-begin) (org-table-end)))))
	    (unless (fboundp transform)
	      (user-error "No such transformation function %s" transform))
	    (let (buf)
	      (with-current-buffer (find-file-noselect file)
		(setq buf (current-buffer))
		(erase-buffer)
		(fundamental-mode)
		(insert (funcall transform table params) "\n")
		(save-buffer))
	      (kill-buffer buf))
	    (message "Export done."))
	(user-error "TABLE_EXPORT_FORMAT invalid")))))

(defvar org-table-aligned-begin-marker (make-marker)
  "Marker at the beginning of the table last aligned.
Used to check if cursor still is in that table, to minimize realignment.")
(defvar org-table-aligned-end-marker (make-marker)
  "Marker at the end of the table last aligned.
Used to check if cursor still is in that table, to minimize realignment.")
(defvar org-table-last-alignment nil
  "List of flags for flushright alignment, from the last re-alignment.
This is being used to correctly align a single field after TAB or RET.")
(defvar org-table-last-column-widths nil
  "List of max width of fields in each column.
This is being used to correctly align a single field after TAB or RET.")
(defvar-local org-table-formula-debug nil
  "Non-nil means debug table formulas.
When nil, simply write \"#ERROR\" in corrupted fields.")
(defvar-local org-table-overlay-coordinates nil
  "Overlay coordinates after each align of a table.")

(defvar org-last-recalc-line nil)
(defvar org-table-do-narrow t)   ; for dynamic scoping
(defconst org-narrow-column-arrow "=>"
  "Used as display property in narrowed table columns.")

;;;###autoload
(defun org-table-align ()
  "Align the table at point by aligning all vertical bars."
  (interactive)
  (let* ((beg (org-table-begin))
         (end (copy-marker (org-table-end))))
    (org-table-save-field
     ;; Make sure invisible characters in the table are at the right
     ;; place since column widths take them into account.
     (font-lock-fontify-region beg end)
     (move-marker org-table-aligned-begin-marker beg)
     (move-marker org-table-aligned-end-marker end)
     (goto-char beg)
     (let* ((indent (progn (looking-at "[ \t]*") (match-string 0)))
            ;; Table's rows.  Separators are replaced by nil.  Trailing
            ;; spaces are also removed.
            (lines (mapcar (lambda (l)
                             (and (not (org-string-match-p "\\`[ \t]*|-" l))
                                  (let ((l (org-trim l)))
                                    (remove-text-properties
                                     0 (length l) '(display t org-cwidth t) l)
                                    l)))
                           (org-split-string (buffer-substring beg end) "\n")))
            ;; Get the data fields by splitting the lines.
            (fields (mapcar (lambda (l) (org-split-string l " *| *"))
                            (remq nil lines)))
            ;; Compute number of fields in the longest line.  If the
            ;; table contains no field, create a default table.
            (maxfields (if fields (apply #'max (mapcar #'length fields))
                         (kill-region beg end)
                         (org-table-create org-table-default-size)
                         (user-error "Empty table - created default table")))
            ;; A list of empty strings to fill any short rows on output.
            (emptycells (make-list maxfields ""))
            lengths typenums)
       ;; Check for special formatting.
       (dotimes (i maxfields)
         (let ((column (mapcar (lambda (x) (or (nth i x) "")) fields))
               fmax falign)
           ;; Look for an explicit width or alignment.
           (when (save-excursion
                   (or (re-search-forward "| *<[lrc][0-9]*> *\\(|\\|$\\)" end t)
                       (and org-table-do-narrow
                            (re-search-forward
                             "| *<[lrc]?[0-9]+> *\\(|\\|$\\)" end t))))
             (catch :exit
               (dolist (cell column)
                 (when (string-match "\\`<\\([lrc]\\)?\\([0-9]+\\)?>\\'" cell)
                   (when (match-end 1) (setq falign (match-string 1 cell)))
                   (when (and org-table-do-narrow (match-end 2))
                     (setq fmax (string-to-number (match-string 2 cell))))
                   (when (or falign fmax) (throw :exit nil)))))
             ;; Find fields that are wider than FMAX, and shorten them.
             (when fmax
               (dolist (x column)
                 (when (> (org-string-width x) fmax)
                   (org-add-props x nil
                     'help-echo
                     (concat
                      (substitute-command-keys
                       "Clipped table field, use \\[org-table-edit-field] to \
edit.  Full value is:\n")
                      (substring-no-properties x)))
                   (let ((l (length x))
                         (f1 (min fmax
                                  (or (string-match org-bracket-link-regexp x)
                                      fmax)))
                         (f2 1))
                     (unless (> f1 1)
                       (user-error
                        "Cannot narrow field starting with wide link \"%s\""
                        (match-string 0 x)))
                     (if (= (org-string-width x) l) (setq f2 f1)
                       (setq f2 1)
                       (while (< (org-string-width (substring x 0 f2)) f1)
                         (incf f2)))
                     (add-text-properties f2 l (list 'org-cwidth t) x)
                     (add-text-properties
                      (if (>= (string-width (substring x (1- f2) f2)) 2) (1- f2)
                        (- f2 2))
                      f2
                      (list 'display org-narrow-column-arrow)
                      x))))))
           ;; Get the maximum width for each column
           (push (apply #'max (or fmax 1) 1 (mapcar #'org-string-width column))
                 lengths)
           ;; Get the fraction of numbers among non-empty cells to
           ;; decide about alignment of the column.
           (if falign (push (equal (downcase falign) "r") typenums)
             (let ((cnt 0)
                   (frac 0.0))
               (dolist (x column)
                 (unless (equal x "")
                   (setq frac
                         (/ (+ (* frac cnt)
                               (if (org-string-match-p org-table-number-regexp x)
                                   1
                                 0))
                            (incf cnt)))))
               (push (>= frac org-table-number-fraction) typenums)))))
       (setq lengths (nreverse lengths))
       (setq typenums (nreverse typenums))
       ;; Store alignment of this table, for later editing of single
       ;; fields.
       (setq org-table-last-alignment typenums)
       (setq org-table-last-column-widths lengths)
       ;; With invisible characters, `format' does not get the field
       ;; width right So we need to make these fields wide by hand.
       ;; Invisible characters may be introduced by fontified links,
       ;; emphasis, macros or sub/superscripts.
       (when (or (text-property-any beg end 'invisible 'org-link)
                 (text-property-any beg end 'invisible t))
         (dotimes (i maxfields)
           (let ((len (nth i lengths)))
             (dotimes (j (length fields))
               (let* ((c (nthcdr i (nth j fields)))
                      (cell (car c)))
                 (when (and
                        (stringp cell)
                        (let ((l (length cell)))
                          (or (text-property-any 0 l 'invisible 'org-link cell)
                              (text-property-any beg end 'invisible t)))
                        (< (org-string-width cell) len))
                   (let ((s (make-string (- len (org-string-width cell)) ?\s)))
                     (setcar c (if (nth i typenums) (concat s cell)
                                 (concat cell s))))))))))

       ;; Compute the formats needed for output of the table.
       (let ((hfmt (concat indent "|"))
             (rfmt (concat indent "|"))
             (rfmt1 " %%%s%ds |")
             (hfmt1 "-%s-+"))
         (dolist (l lengths (setq hfmt (concat (substring hfmt 0 -1) "|")))
           (let ((ty (if (pop typenums) "" "-"))) ; Flush numbers right.
             (setq rfmt (concat rfmt (format rfmt1 ty l)))
             (setq hfmt (concat hfmt (format hfmt1 (make-string l ?-))))))
         ;; Replace modified lines only.  Check not only contents, but
         ;; also columns' width.
         (dolist (l lines)
           (let ((line
                  (if l (apply #'format rfmt (append (pop fields) emptycells))
                    hfmt))
                 (previous (buffer-substring (point) (line-end-position))))
             (if (and (equal previous line)
                      (let ((a 0)
                            (b 0))
                        (while (and (progn
                                      (setq a (next-single-property-change
                                               a 'org-cwidth previous))
                                      (setq b (next-single-property-change
                                               b 'org-cwidth line)))
                                    (eq a b)))
                        (eq a b)))
                 (forward-line)
               (insert line "\n")
               (delete-region (point) (line-beginning-position 2))))))
       (when (and orgtbl-mode (not (derived-mode-p 'org-mode)))
         (goto-char org-table-aligned-begin-marker)
         (while (org-hide-wide-columns org-table-aligned-end-marker)))
       (set-marker end nil)
       (when org-table-overlay-coordinates (org-table-overlay-coordinates))
       (setq org-table-may-need-update nil)))))

;;;###autoload
(defun org-table-begin (&optional table-type)
  "Find the beginning of the table and return its position.
With a non-nil optional argument TABLE-TYPE, return the beginning
of a table.el-type table.  This function assumes point is on
a table."
  (cond (table-type
	 (org-element-property :post-affiliated (org-element-at-point)))
	((save-excursion
	   (and (re-search-backward org-table-border-regexp nil t)
		(line-beginning-position 2))))
	(t (point-min))))

;;;###autoload
(defun org-table-end (&optional table-type)
  "Find the end of the table and return its position.
With a non-nil optional argument TABLE-TYPE, return the end of
a table.el-type table.  This function assumes point is on
a table."
  (save-excursion
    (cond (table-type
	   (goto-char (org-element-property :end (org-element-at-point)))
	   (skip-chars-backward " \t\n")
	   (line-beginning-position 2))
	  ((re-search-forward org-table-border-regexp nil t)
	   (match-beginning 0))
	  ;; When the line right after the table is the last line in
	  ;; the buffer with trailing spaces but no final newline
	  ;; character, trailing spaces, be sure to catch the correct
	  ;; ending at its beginning.  In any other case, ending is
	  ;; expected to be at point max.
	  (t (goto-char (point-max))
	     (skip-chars-backward " \t")
	     (if (bolp) (point) (line-end-position))))))

;;;###autoload
(defun org-table-justify-field-maybe (&optional new)
  "Justify the current field, text to left, number to right.
Optional argument NEW may specify text to replace the current field content."
  (cond
   ((and (not new) org-table-may-need-update)) ; Realignment will happen anyway
   ((org-at-table-hline-p))
   ((and (not new)
	 (or (not (equal (marker-buffer org-table-aligned-begin-marker)
			 (current-buffer)))
	     (< (point) org-table-aligned-begin-marker)
	     (>= (point) org-table-aligned-end-marker)))
    ;; This is not the same table, force a full re-align
    (setq org-table-may-need-update t))
   (t ;; realign the current field, based on previous full realign
    (let* ((pos (point)) s
	   (col (org-table-current-column))
	   (num (if (> col 0) (nth (1- col) org-table-last-alignment)))
	   l f n o e)
      (when (> col 0)
	(skip-chars-backward "^|\n")
	(if (looking-at " *\\([^|\n]*?\\) *\\(|\\|$\\)")
	    (progn
	      (setq s (match-string 1)
		    o (match-string 0)
		    l (max 1
			   (- (org-string-width
			       (buffer-substring-no-properties
				(match-end 0) (match-beginning 0))) 3))
		    e (not (= (match-beginning 2) (match-end 2))))
	      (setq f (format (if num " %%%ds %s" " %%-%ds %s")
			      l (if e "|" (setq org-table-may-need-update t) ""))
		    n (format f s))
	      (if new
		  (if (<= (org-string-width new) l)
		      (setq n (format f new))
		    (setq n (concat new "|") org-table-may-need-update t)))
	      (if (equal (string-to-char n) ?-) (setq n (concat " " n)))
	      (or (equal n o)
		  (let (org-table-may-need-update)
		    (replace-match n t t))))
	  (setq org-table-may-need-update t))
	(goto-char pos))))))

;;;###autoload
(defun org-table-next-field ()
  "Go to the next field in the current table, creating new lines as needed.
Before doing so, re-align the table if necessary."
  (interactive)
  (org-table-maybe-eval-formula)
  (org-table-maybe-recalculate-line)
  (if (and org-table-automatic-realign
	   org-table-may-need-update)
      (org-table-align))
  (let ((end (org-table-end)))
    (if (org-at-table-hline-p)
	(end-of-line 1))
    (condition-case nil
	(progn
	  (re-search-forward "|" end)
	  (if (looking-at "[ \t]*$")
	      (re-search-forward "|" end))
	  (if (and (looking-at "-")
		   org-table-tab-jumps-over-hlines
		   (re-search-forward "^[ \t]*|\\([^-]\\)" end t))
	      (goto-char (match-beginning 1)))
	  (if (looking-at "-")
	      (progn
		(beginning-of-line 0)
		(org-table-insert-row 'below))
	    (if (looking-at " ") (forward-char 1))))
      (error
       (org-table-insert-row 'below)))))

;;;###autoload
(defun org-table-previous-field ()
  "Go to the previous field in the table.
Before doing so, re-align the table if necessary."
  (interactive)
  (org-table-justify-field-maybe)
  (org-table-maybe-recalculate-line)
  (if (and org-table-automatic-realign
	   org-table-may-need-update)
      (org-table-align))
  (if (org-at-table-hline-p)
      (end-of-line 1))
  (condition-case nil
      (progn
	(re-search-backward "|" (org-table-begin))
	(re-search-backward "|" (org-table-begin)))
    (error (user-error "Cannot move to previous table field")))
  (while (looking-at "|\\(-\\|[ \t]*$\\)")
    (re-search-backward "|" (org-table-begin)))
  (if (looking-at "| ?")
      (goto-char (match-end 0))))

(defun org-table-beginning-of-field (&optional n)
  "Move to the beginning of the current table field.
If already at or before the beginning, move to the beginning of the
previous field.
With numeric argument N, move N-1 fields backward first."
  (interactive "p")
  (let ((pos (point)))
    (while (> n 1)
      (setq n (1- n))
      (org-table-previous-field))
    (if (not (re-search-backward "|" (point-at-bol 0) t))
	(user-error "No more table fields before the current")
      (goto-char (match-end 0))
      (and (looking-at " ") (forward-char 1)))
    (if (>= (point) pos) (org-table-beginning-of-field 2))))

(defun org-table-end-of-field (&optional n)
  "Move to the end of the current table field.
If already at or after the end, move to the end of the next table field.
With numeric argument N, move N-1 fields forward first."
  (interactive "p")
  (let ((pos (point)))
    (while (> n 1)
      (setq n (1- n))
      (org-table-next-field))
    (when (re-search-forward "|" (point-at-eol 1) t)
      (backward-char 1)
      (skip-chars-backward " ")
      (if (and (equal (char-before (point)) ?|) (looking-at " "))
	  (forward-char 1)))
    (if (<= (point) pos) (org-table-end-of-field 2))))

;;;###autoload
(defun org-table-next-row ()
  "Go to the next row (same column) in the current table.
Before doing so, re-align the table if necessary."
  (interactive)
  (org-table-maybe-eval-formula)
  (org-table-maybe-recalculate-line)
  (if (or (looking-at "[ \t]*$")
	  (save-excursion (skip-chars-backward " \t") (bolp)))
      (newline)
    (if (and org-table-automatic-realign
	     org-table-may-need-update)
	(org-table-align))
    (let ((col (org-table-current-column)))
      (beginning-of-line 2)
      (if (or (not (org-at-table-p))
	      (org-at-table-hline-p))
	  (progn
	    (beginning-of-line 0)
	    (org-table-insert-row 'below)))
      (org-table-goto-column col)
      (skip-chars-backward "^|\n\r")
      (if (looking-at " ") (forward-char 1)))))

;;;###autoload
(defun org-table-copy-down (n)
  "Copy the value of the current field one row below.

If the field at the cursor is empty, copy the content of the
nearest non-empty field above.  With argument N, use the Nth
non-empty field.

If the current field is not empty, it is copied down to the next
row, and the cursor is moved with it.  Therefore, repeating this
command causes the column to be filled row-by-row.

If the variable `org-table-copy-increment' is non-nil and the
field is an integer or a timestamp, it will be incremented while
copying.  By default, increment by the difference between the
value in the current field and the one in the field above.  To
increment using a fixed integer, set `org-table-copy-increment'
to a number.  In the case of a timestamp, increment by days."
  (interactive "p")
  (let* ((colpos (org-table-current-column))
	 (col (current-column))
	 (field (save-excursion (org-table-get-field)))
	 (field-up (or (save-excursion
			 (org-table-get (1- (org-table-current-line))
					(org-table-current-column))) ""))
	 (non-empty (string-match "[^ \t]" field))
	 (non-empty-up (string-match "[^ \t]" field-up))
	 (beg (org-table-begin))
	 (orig-n n)
	 txt txt-up inc)
    (org-table-check-inside-data-field)
    (if (not non-empty)
      (save-excursion
	(setq txt
	      (catch 'exit
		(while (progn (beginning-of-line 1)
			      (re-search-backward org-table-dataline-regexp
						  beg t))
		  (org-table-goto-column colpos t)
		  (if (and (looking-at
			    "|[ \t]*\\([^| \t][^|]*?\\)[ \t]*|")
			   (<= (setq n (1- n)) 0))
		      (throw 'exit (match-string 1))))))
	(setq field-up
	      (catch 'exit
		(while (progn (beginning-of-line 1)
			      (re-search-backward org-table-dataline-regexp
						  beg t))
		  (org-table-goto-column colpos t)
		  (if (and (looking-at
			    "|[ \t]*\\([^| \t][^|]*?\\)[ \t]*|")
			   (<= (setq n (1- n)) 0))
		      (throw 'exit (match-string 1))))))
	(setq non-empty-up (and field-up (string-match "[^ \t]" field-up))))
      ;; Above field was not empty, go down to the next row
      (setq txt (org-trim field))
      (org-table-next-row)
      (org-table-blank-field))
    (if non-empty-up (setq txt-up (org-trim field-up)))
    (setq inc (cond
	       ((numberp org-table-copy-increment) org-table-copy-increment)
	       (txt-up (cond ((and (string-match org-ts-regexp3 txt-up)
				   (string-match org-ts-regexp3 txt))
			      (- (org-time-string-to-absolute txt)
				 (org-time-string-to-absolute txt-up)))
			     ((string-match org-ts-regexp3 txt) 1)
			     ((string-match "^[0-9]+\\(\.[0-9]+\\)?" txt-up)
			      (- (string-to-number txt)
				 (string-to-number (match-string 0 txt-up))))
			     (t 1)))
	       (t 1)))
    (if (not txt)
	(user-error "No non-empty field found")
      (if (and org-table-copy-increment
	       (not (equal orig-n 0))
	       (string-match "^[-+^/*0-9eE.]+$" txt)
	       (< (string-to-number txt) 100000000))
	  (setq txt (calc-eval (concat txt "+" (number-to-string inc)))))
      (insert txt)
      (org-move-to-column col)
      (if (and org-table-copy-increment (org-at-timestamp-p t))
	  (org-timestamp-up-day inc)
	(org-table-maybe-recalculate-line))
      (org-table-align)
      (org-move-to-column col))))

(defun org-table-check-inside-data-field (&optional noerror)
  "Is point inside a table data field?
I.e. not on a hline or before the first or after the last column?
This actually throws an error, so it aborts the current command."
  (cond ((and (org-at-table-p)
	      (not (save-excursion (skip-chars-backward " \t") (bolp)))
	      (not (org-at-table-hline-p))
	      (not (looking-at "[ \t]*$"))))
	(noerror nil)
	(t (user-error "Not in table data field"))))

(defvar org-table-clip nil
  "Clipboard for table regions.")

(defun org-table-get (line column)
  "Get the field in table line LINE, column COLUMN.
If LINE is larger than the number of data lines in the table, the function
returns nil.  However, if COLUMN is too large, we will simply return an
empty string.
If LINE is nil, use the current line.
If COLUMN is nil, use the current column."
  (setq column (or column (org-table-current-column)))
  (save-excursion
    (and (or (not line) (org-table-goto-line line))
	 (org-trim (org-table-get-field column)))))

(defun org-table-put (line column value &optional align)
  "Put VALUE into line LINE, column COLUMN.
When ALIGN is set, also realign the table."
  (setq column (or column (org-table-current-column)))
  (prog1 (save-excursion
	   (and (or (not line) (org-table-goto-line line))
		(progn (org-table-goto-column column nil 'force) t)
		(org-table-get-field column value)))
    (and align (org-table-align))))

(defun org-table-current-line ()
  "Return the index of the current data line."
  (let ((pos (point)) (end (org-table-end)) (cnt 0))
    (save-excursion
      (goto-char (org-table-begin))
      (while (and (re-search-forward org-table-dataline-regexp end t)
		  (setq cnt (1+ cnt))
		  (< (point-at-eol) pos))))
    cnt))

(defun org-table-goto-line (N)
  "Go to the Nth data line in the current table.
Return t when the line exists, nil if it does not exist."
  (goto-char (org-table-begin))
  (let ((end (org-table-end)) (cnt 0))
    (while (and (re-search-forward org-table-dataline-regexp end t)
		(< (setq cnt (1+ cnt)) N)))
    (= cnt N)))

;;;###autoload
(defun org-table-blank-field ()
  "Blank the current table field or active region."
  (interactive)
  (org-table-check-inside-data-field)
  (if (and (org-called-interactively-p 'any) (org-region-active-p))
      (let (org-table-clip)
	(org-table-cut-region (region-beginning) (region-end)))
    (skip-chars-backward "^|")
    (backward-char 1)
    (if (looking-at "|[^|\n]+")
	(let* ((pos (match-beginning 0))
	       (match (match-string 0))
	       (len (org-string-width match)))
	  (replace-match (concat "|" (make-string (1- len) ?\ )))
	  (goto-char (+ 2 pos))
	  (substring match 1)))))

(defun org-table-get-field (&optional n replace)
  "Return the value of the field in column N of current row.
N defaults to current field.
If REPLACE is a string, replace field with this value.  The return value
is always the old value."
  (and n (org-table-goto-column n))
  (skip-chars-backward "^|\n")
  (backward-char 1)
  (if (looking-at "|[^|\r\n]*")
      (let* ((pos (match-beginning 0))
	     (val (buffer-substring (1+ pos) (match-end 0))))
	(if replace
	    (replace-match (concat "|" (if (equal replace "") " " replace))
			   t t))
	(goto-char (min (point-at-eol) (+ 2 pos)))
	val)
    (forward-char 1) ""))

;;;###autoload
(defun org-table-field-info (_arg)
  "Show info about the current field, and highlight any reference at point."
  (interactive "P")
  (unless (org-at-table-p) (user-error "Not at a table"))
  (org-table-analyze)
  (save-excursion
    (let* ((pos (point))
	   (col (org-table-current-column))
	   (cname (car (rassoc (int-to-string col) org-table-column-names)))
	   (name (car (rassoc (list (count-lines org-table-current-begin-pos
						 (line-beginning-position))
				    col)
			      org-table-named-field-locations)))
	   (eql (org-table-expand-lhs-ranges
		 (mapcar
		  (lambda (e)
		    (cons (org-table-formula-handle-first/last-rc (car e))
			  (cdr e)))
		  (org-table-get-stored-formulas))))
	   (dline (org-table-current-dline))
	   (ref (format "@%d$%d" dline col))
	   (ref1 (org-table-convert-refs-to-an ref))
	   ;; Prioritize field formulas over column formulas.
	   (fequation (or (assoc name eql) (assoc ref eql)))
	   (cequation (assoc (format "$%d" col) eql))
	   (eqn (or fequation cequation)))
      (let ((p (and eqn (get-text-property 0 :orig-eqn (car eqn)))))
	(when p (setq eqn p)))
      (goto-char pos)
      (ignore-errors (org-table-show-reference 'local))
      (message "line @%d, col $%s%s, ref @%d$%d or %s%s%s"
	       dline col
	       (if cname (concat " or $" cname) "")
	       dline col ref1
	       (if name (concat " or $" name) "")
	       ;; FIXME: formula info not correct if special table line
	       (if eqn
		   (concat ", formula: "
			   (org-table-formula-to-user
			    (concat
			     (if (string-match "^[$@]"(car eqn)) "" "$")
			     (car eqn) "=" (cdr eqn))))
		 "")))))

(defun org-table-current-column ()
  "Find out which column we are in."
  (interactive)
  (when (org-called-interactively-p 'any) (org-table-check-inside-data-field))
  (save-excursion
    (let ((column 0) (pos (point)))
      (beginning-of-line)
      (while (search-forward "|" pos t) (incf column))
      (when (org-called-interactively-p 'interactive)
	(message "In table column %d" column))
      column)))

;;;###autoload
(defun org-table-current-dline ()
  "Find out what table data line we are in.
Only data lines count for this."
  (interactive)
  (when (org-called-interactively-p 'any)
    (org-table-check-inside-data-field))
  (save-excursion
    (let ((c 0)
	  (pos (point)))
      (goto-char (org-table-begin))
      (while (<= (point) pos)
	(when (looking-at org-table-dataline-regexp) (incf c))
	(forward-line))
      (when (org-called-interactively-p 'any)
	(message "This is table line %d" c))
      c)))

;;;###autoload
(defun org-table-goto-column (n &optional on-delim force)
  "Move the cursor to the Nth column in the current table line.
With optional argument ON-DELIM, stop with point before the left delimiter
of the field.
If there are less than N fields, just go to after the last delimiter.
However, when FORCE is non-nil, create new columns if necessary."
  (interactive "p")
  (beginning-of-line 1)
  (when (> n 0)
    (while (and (> (setq n (1- n)) -1)
		(or (search-forward "|" (point-at-eol) t)
		    (and force
			 (progn (end-of-line 1)
				(skip-chars-backward "^|")
				(insert " | ")
				t)))))
    (when (and force (not (looking-at ".*|")))
      (save-excursion (end-of-line 1) (insert " | ")))
    (if on-delim
	(backward-char 1)
      (if (looking-at " ") (forward-char 1)))))

;;;###autoload
(defun org-table-insert-column ()
  "Insert a new column into the table."
  (interactive)
  (unless (org-at-table-p) (user-error "Not at a table"))
  (org-table-find-dataline)
  (let* ((col (max 1 (org-table-current-column)))
	 (beg (org-table-begin))
	 (end (copy-marker (org-table-end))))
    (org-table-save-field
     (goto-char beg)
     (while (< (point) end)
       (unless (org-at-table-hline-p)
	 (org-table-goto-column col t)
	 (insert "|   "))
       (forward-line)))
    (set-marker end nil)
    (org-table-align)
    (when (or (not org-table-fix-formulas-confirm)
	      (funcall org-table-fix-formulas-confirm "Fix formulas? "))
      (org-table-fix-formulas "$" nil (1- col) 1)
      (org-table-fix-formulas "$LR" nil (1- col) 1))))

(defun org-table-find-dataline ()
  "Find a data line in the current table, which is needed for column commands."
  (if (and (org-at-table-p)
	   (not (org-at-table-hline-p)))
      t
    (let ((col (current-column))
	  (end (org-table-end)))
      (org-move-to-column col)
      (while (and (< (point) end)
		  (or (not (= (current-column) col))
		      (org-at-table-hline-p)))
	(beginning-of-line 2)
	(org-move-to-column col))
      (if (and (org-at-table-p)
	       (not (org-at-table-hline-p)))
	  t
	(user-error
	 "Please position cursor in a data line for column operations")))))

(defun org-table-line-to-dline (line &optional above)
  "Turn a buffer line number into a data line number.

If there is no data line in this line, return nil.

If there is no matching dline (most likely the reference was
a hline), the first dline below it is used.  When ABOVE is
non-nil, the one above is used."
  (let ((min 1)
	(max (1- (length org-table-dlines))))
    (cond ((or (> (aref org-table-dlines min) line)
	       (< (aref org-table-dlines max) line))
	   nil)
	  ((= (aref org-table-dlines max) line) max)
	  (t (catch 'exit
	       (while (> (- max min) 1)
		 (let* ((mean (/ (+ max min) 2))
			(v (aref org-table-dlines mean)))
		   (cond ((= v line) (throw 'exit mean))
			 ((> v line) (setq max mean))
			 (t (setq min mean)))))
	       (if above min max))))))

;;;###autoload
(defun org-table-delete-column ()
  "Delete a column from the table."
  (interactive)
  (unless (org-at-table-p) (user-error "Not at a table"))
  (org-table-find-dataline)
  (org-table-check-inside-data-field)
  (let ((col (org-table-current-column))
	(beg (org-table-begin))
	(end (copy-marker (org-table-end))))
    (org-table-save-field
     (goto-char beg)
     (while (< (point) end)
       (if (org-at-table-hline-p)
	   nil
	 (org-table-goto-column col t)
	 (and (looking-at "|[^|\n]+|")
	      (replace-match "|")))
       (forward-line)))
    (set-marker end nil)
    (org-table-goto-column (max 1 (1- col)))
    (org-table-align)
    (when (or (not org-table-fix-formulas-confirm)
	      (funcall org-table-fix-formulas-confirm "Fix formulas? "))
      (org-table-fix-formulas
       "$" (list (cons (number-to-string col) "INVALID")) col -1 col)
      (org-table-fix-formulas
       "$LR" (list (cons (number-to-string col) "INVALID")) col -1 col))))

;;;###autoload
(defun org-table-move-column-right ()
  "Move column to the right."
  (interactive)
  (org-table-move-column nil))
;;;###autoload
(defun org-table-move-column-left ()
  "Move column to the left."
  (interactive)
  (org-table-move-column 'left))

;;;###autoload
(defun org-table-move-column (&optional left)
  "Move the current column to the right.  With arg LEFT, move to the left."
  (interactive "P")
  (unless (org-at-table-p) (user-error "Not at a table"))
  (org-table-find-dataline)
  (org-table-check-inside-data-field)
  (let* ((col (org-table-current-column))
	 (col1 (if left (1- col) col))
	 (colpos (if left (1- col) (1+ col)))
	 (beg (org-table-begin))
	 (end (copy-marker (org-table-end))))
    (when (and left (= col 1))
      (user-error "Cannot move column further left"))
    (when (and (not left) (looking-at "[^|\n]*|[^|\n]*$"))
      (user-error "Cannot move column further right"))
    (org-table-save-field
     (goto-char beg)
     (while (< (point) end)
       (unless (org-at-table-hline-p)
	 (org-table-goto-column col1 t)
	 (when (looking-at "|\\([^|\n]+\\)|\\([^|\n]+\\)|")
	   (replace-match "|\\2|\\1|")))
       (forward-line)))
    (set-marker end nil)
    (org-table-goto-column colpos)
    (org-table-align)
    (when (or (not org-table-fix-formulas-confirm)
	      (funcall org-table-fix-formulas-confirm "Fix formulas? "))
      (org-table-fix-formulas
       "$" (list (cons (number-to-string col) (number-to-string colpos))
		 (cons (number-to-string colpos) (number-to-string col))))
      (org-table-fix-formulas
       "$LR" (list (cons (number-to-string col) (number-to-string colpos))
		   (cons (number-to-string colpos) (number-to-string col)))))))

;;;###autoload
(defun org-table-move-row-down ()
  "Move table row down."
  (interactive)
  (org-table-move-row nil))
;;;###autoload
(defun org-table-move-row-up ()
  "Move table row up."
  (interactive)
  (org-table-move-row 'up))

;;;###autoload
(defun org-table-move-row (&optional up)
  "Move the current table line down.  With arg UP, move it up."
  (interactive "P")
  (let* ((col (current-column))
	 (pos (point))
	 (hline1p (save-excursion (beginning-of-line 1)
				  (looking-at org-table-hline-regexp)))
	 (dline1 (org-table-current-dline))
	 (dline2 (+ dline1 (if up -1 1)))
	 (tonew (if up 0 2))
	 txt hline2p)
    (beginning-of-line tonew)
    (unless (org-at-table-p)
      (goto-char pos)
      (user-error "Cannot move row further"))
    (setq hline2p (looking-at org-table-hline-regexp))
    (goto-char pos)
    (beginning-of-line 1)
    (setq pos (point))
    (setq txt (buffer-substring (point) (1+ (point-at-eol))))
    (delete-region (point) (1+ (point-at-eol)))
    (beginning-of-line tonew)
    (insert txt)
    (beginning-of-line 0)
    (org-move-to-column col)
    (unless (or hline1p hline2p
		(not (or (not org-table-fix-formulas-confirm)
			 (funcall org-table-fix-formulas-confirm
				  "Fix formulas? "))))
      (org-table-fix-formulas
       "@" (list (cons (number-to-string dline1) (number-to-string dline2))
		 (cons (number-to-string dline2) (number-to-string dline1)))))))

;;;###autoload
(defun org-table-insert-row (&optional arg)
  "Insert a new row above the current line into the table.
With prefix ARG, insert below the current line."
  (interactive "P")
  (if (not (org-at-table-p))
      (user-error "Not at a table"))
  (let* ((line (buffer-substring (point-at-bol) (point-at-eol)))
	 (new (org-table-clean-line line)))
    ;; Fix the first field if necessary
    (if (string-match "^[ \t]*| *[#$] *|" line)
	(setq new (replace-match (match-string 0 line) t t new)))
    (beginning-of-line (if arg 2 1))
    (let (org-table-may-need-update) (insert-before-markers new "\n"))
    (beginning-of-line 0)
    (re-search-forward "| ?" (point-at-eol) t)
    (and (or org-table-may-need-update org-table-overlay-coordinates)
	 (org-table-align))
    (when (or (not org-table-fix-formulas-confirm)
	      (funcall org-table-fix-formulas-confirm "Fix formulas? "))
      (org-table-fix-formulas "@" nil (1- (org-table-current-dline)) 1))))

;;;###autoload
(defun org-table-insert-hline (&optional above)
  "Insert a horizontal-line below the current line into the table.
With prefix ABOVE, insert above the current line."
  (interactive "P")
  (if (not (org-at-table-p))
      (user-error "Not at a table"))
  (when (eobp) (insert "\n") (backward-char 1))
  (if (not (string-match "|[ \t]*$" (org-current-line-string)))
      (org-table-align))
  (let ((line (org-table-clean-line
	       (buffer-substring (point-at-bol) (point-at-eol))))
	(col (current-column)))
    (while (string-match "|\\( +\\)|" line)
      (setq line (replace-match
		  (concat "+" (make-string (- (match-end 1) (match-beginning 1))
					   ?-) "|") t t line)))
    (and (string-match "\\+" line) (setq line (replace-match "|" t t line)))
    (beginning-of-line (if above 1 2))
    (insert line "\n")
    (beginning-of-line (if above 1 -1))
    (org-move-to-column col)
    (and org-table-overlay-coordinates (org-table-align))))

;;;###autoload
(defun org-table-hline-and-move (&optional same-column)
  "Insert a hline and move to the row below that line."
  (interactive "P")
  (let ((col (org-table-current-column)))
    (org-table-maybe-eval-formula)
    (org-table-maybe-recalculate-line)
    (org-table-insert-hline)
    (end-of-line 2)
    (if (looking-at "\n[ \t]*|-")
	(progn (insert "\n|") (org-table-align))
      (org-table-next-field))
    (if same-column (org-table-goto-column col))))

(defun org-table-clean-line (s)
  "Convert a table line S into a string with only \"|\" and space.
In particular, this does handle wide and invisible characters."
  (if (string-match "^[ \t]*|-" s)
      ;; It's a hline, just map the characters
      (setq s (mapconcat (lambda (x) (if (member x '(?| ?+)) "|" " ")) s ""))
    (while (string-match "|\\([ \t]*?[^ \t\r\n|][^\r\n|]*\\)|" s)
      (setq s (replace-match
	       (concat "|" (make-string (org-string-width (match-string 1 s))
					?\ ) "|")
	       t t s)))
    s))

;;;###autoload
(defun org-table-kill-row ()
  "Delete the current row or horizontal line from the table."
  (interactive)
  (if (not (org-at-table-p))
      (user-error "Not at a table"))
  (let ((col (current-column))
	(dline (org-table-current-dline)))
    (kill-region (point-at-bol) (min (1+ (point-at-eol)) (point-max)))
    (if (not (org-at-table-p)) (beginning-of-line 0))
    (org-move-to-column col)
    (when (or (not org-table-fix-formulas-confirm)
	      (funcall org-table-fix-formulas-confirm "Fix formulas? "))
      (org-table-fix-formulas "@" (list (cons (number-to-string dline) "INVALID"))
			      dline -1 dline))))

;;;###autoload
(defun org-table-sort-lines (with-case &optional sorting-type getkey-func compare-func)
  "Sort table lines according to the column at point.

The position of point indicates the column to be used for
sorting, and the range of lines is the range between the nearest
horizontal separator lines, or the entire table of no such lines
exist.  If point is before the first column, you will be prompted
for the sorting column.  If there is an active region, the mark
specifies the first line and the sorting column, while point
should be in the last line to be included into the sorting.

The command then prompts for the sorting type which can be
alphabetically, numerically, or by time (as given in a time stamp
in the field, or as a HH:MM value).  Sorting in reverse order is
also possible.

With prefix argument WITH-CASE, alphabetic sorting will be case-sensitive.

If SORTING-TYPE is specified when this function is called from a Lisp
program, no prompting will take place.  SORTING-TYPE must be a character,
any of (?a ?A ?n ?N ?t ?T ?f ?F) where the capital letters indicate that
sorting should be done in reverse order.

If the SORTING-TYPE is ?f or ?F, then GETKEY-FUNC specifies
a function to be called to extract the key.  It must return either
a string or a number that should serve as the sorting key for that
row.  It will then use COMPARE-FUNC to compare entries.  If GETKEY-FUNC
is specified interactively, the comparison will be either a string or
numeric compare based on the type of the first key in the table."
  (interactive "P")
  (when (org-region-active-p) (goto-char (region-beginning)))
  ;; Point must be either within a field or before a data line.
  (save-excursion
    (skip-chars-backward " \t")
    (when (bolp) (search-forward "|" (line-end-position) t))
    (org-table-check-inside-data-field))
  ;; Set appropriate case sensitivity and column used for sorting.
  (let ((column (let ((c (org-table-current-column)))
		  (cond ((> c 0) c)
			((org-called-interactively-p 'any)
			 (read-number "Use column N for sorting: "))
			(t 1))))
	(sorting-type
	 (or sorting-type
	     (read-char-exclusive "Sort Table: [a]lphabetic, [n]umeric, \
\[t]ime, [f]unc.  A/N/T/F means reversed: "))))
    (save-restriction
      ;; Narrow buffer to appropriate sorting area.
      (if (org-region-active-p)
	  (progn (goto-char (region-beginning))
		 (narrow-to-region
		  (point)
		  (save-excursion (goto-char (region-end))
				  (line-beginning-position 2))))
	(let ((start (org-table-begin))
	      (end (org-table-end)))
	  (narrow-to-region
	   (save-excursion
	     (if (re-search-backward org-table-hline-regexp start t)
		 (line-beginning-position 2)
	       start))
	   (if (save-excursion (re-search-forward org-table-hline-regexp end t))
	       (match-beginning 0)
	     end))))
      ;; Determine arguments for `sort-subr'.  Also record original
      ;; position.  `org-table-save-field' cannot help here since
      ;; sorting is too much destructive.
      (let* ((sort-fold-case (not with-case))
	     (coordinates
	      (cons (count-lines (point-min) (line-beginning-position))
		    (current-column)))
	     (extract-key-from-field
	      ;; Function to be called on the contents of the field
	      ;; used for sorting in the current row.
	      (case sorting-type
		((?n ?N) #'string-to-number)
		((?a ?A) #'org-sort-remove-invisible)
		((?t ?T)
		 (lambda (f)
		   (cond ((string-match org-ts-regexp-both f)
			  (org-float-time
			   (org-time-string-to-time (match-string 0 f))))
			 ((string-match "[0-9]\\{1,2\\}:[0-9]\\{2\\}" f)
			  (org-hh:mm-string-to-minutes f))
			 (t 0))))
		((?f ?F)
		 (or getkey-func
		     (and (org-called-interactively-p 'any)
			  (intern
			   (completing-read "Sort using function: "
					    obarray #'fboundp t)))
		     (error "Missing key extractor to sort rows")))
		(t (user-error "Invalid sorting type `%c'" sorting-type))))
	     (predicate
	      (case sorting-type
		((?n ?N ?t ?T) #'<)
		((?a ?A) #'string<)
		((?f ?F) compare-func))))
	(goto-char (point-min))
	(sort-subr (memq sorting-type '(?A ?N ?T ?F))
		   (lambda ()
		     (forward-line)
		     (while (and (not (eobp))
				 (not (looking-at org-table-dataline-regexp)))
		       (forward-line)))
		   #'end-of-line
		   (lambda ()
		     (funcall extract-key-from-field
			      (org-trim (org-table-get-field column))))
		   nil
		   predicate)
	;; Move back to initial field.
	(forward-line (car coordinates))
	(move-to-column (cdr coordinates))))))

;;;###autoload
(defun org-table-cut-region (beg end)
  "Copy region in table to the clipboard and blank all relevant fields.
If there is no active region, use just the field at point."
  (interactive (list
		(if (org-region-active-p) (region-beginning) (point))
		(if (org-region-active-p) (region-end) (point))))
  (org-table-copy-region beg end 'cut))

;;;###autoload
(defun org-table-copy-region (beg end &optional cut)
  "Copy rectangular region in table to clipboard.
A special clipboard is used which can only be accessed
with `org-table-paste-rectangle'."
  (interactive (list
		(if (org-region-active-p) (region-beginning) (point))
		(if (org-region-active-p) (region-end) (point))
		current-prefix-arg))
  (goto-char (min beg end))
  (org-table-check-inside-data-field)
  (let ((beg (line-beginning-position))
	(c01 (org-table-current-column))
	region)
    (goto-char (max beg end))
    (org-table-check-inside-data-field)
    (let* ((end (copy-marker (line-end-position)))
	   (c02 (org-table-current-column))
	   (column-start (min c01 c02))
	   (column-end (max c01 c02))
	   (column-number (1+ (- column-end column-start)))
	   (rpl (and cut "  ")))
      (goto-char beg)
      (while (< (point) end)
	(unless (org-at-table-hline-p)
	  ;; Collect every cell between COLUMN-START and COLUMN-END.
	  (let (cols)
	    (dotimes (c column-number)
	      (push (org-table-get-field (+ c column-start) rpl) cols))
	    (push (nreverse cols) region)))
	(forward-line))
      (set-marker end nil))
    (when cut (org-table-align))
    (setq org-table-clip (nreverse region))))

;;;###autoload
(defun org-table-paste-rectangle ()
  "Paste a rectangular region into a table.
The upper right corner ends up in the current field.  All involved fields
will be overwritten.  If the rectangle does not fit into the present table,
the table is enlarged as needed.  The process ignores horizontal separator
lines."
  (interactive)
  (unless (consp org-table-clip)
    (user-error "First cut/copy a region to paste!"))
  (org-table-check-inside-data-field)
  (let* ((column (org-table-current-column))
	 (org-enable-table-editor t)
	 (org-table-automatic-realign nil))
    (org-table-save-field
     (dolist (row org-table-clip)
       (while (org-at-table-hline-p) (forward-line))
       ;; If we left the table, create a new row.
       (when (and (bolp) (not (looking-at "[ \t]*|")))
	 (end-of-line 0)
	 (org-table-next-field))
       (let ((c column))
	 (dolist (field row)
	   (org-table-goto-column c nil 'force)
	   (org-table-get-field nil field)
	   (incf c)))
       (forward-line)))
    (org-table-align)))

;;;###autoload
(defun org-table-convert ()
  "Convert from `org-mode' table to table.el and back.
Obviously, this only works within limits.  When an Org-mode table is
converted to table.el, all horizontal separator lines get lost, because
table.el uses these as cell boundaries and has no notion of horizontal lines.
A table.el table can be converted to an Org-mode table only if it does not
do row or column spanning.  Multiline cells will become multiple cells.
Beware, Org-mode does not test if the table can be successfully converted - it
blindly applies a recipe that works for simple tables."
  (interactive)
  (require 'table)
  (if (org-at-table.el-p)
      ;; convert to Org-mode table
      (let ((beg (copy-marker (org-table-begin t)))
	    (end (copy-marker (org-table-end t))))
	(table-unrecognize-region beg end)
	(goto-char beg)
	(while (re-search-forward "^\\([ \t]*\\)\\+-.*\n" end t)
	  (replace-match ""))
	(goto-char beg))
    (if (org-at-table-p)
	;; convert to table.el table
	(let ((beg (copy-marker (org-table-begin)))
	      (end (copy-marker (org-table-end))))
	  ;; first, get rid of all horizontal lines
	  (goto-char beg)
	  (while (re-search-forward "^\\([ \t]*\\)|-.*\n" end t)
	    (replace-match ""))
	  ;; insert a hline before first
	  (goto-char beg)
	  (org-table-insert-hline 'above)
	  (beginning-of-line -1)
	  ;; insert a hline after each line
	  (while (progn (beginning-of-line 3) (< (point) end))
	    (org-table-insert-hline))
	  (goto-char beg)
	  (setq end (move-marker end (org-table-end)))
	  ;; replace "+" at beginning and ending of hlines
	  (while (re-search-forward "^\\([ \t]*\\)|-" end t)
	    (replace-match "\\1+-"))
	  (goto-char beg)
	  (while (re-search-forward "-|[ \t]*$" end t)
	    (replace-match "-+"))
	  (goto-char beg)))))

(defun org-table-transpose-table-at-point ()
  "Transpose Org table at point and eliminate hlines.
So a table like

| 1 | 2 | 4 | 5 |
|---+---+---+---|
| a | b | c | d |
| e | f | g | h |

will be transposed as

| 1 | a | e |
| 2 | b | f |
| 4 | c | g |
| 5 | d | h |

Note that horizontal lines disappear."
  (interactive)
  (let* ((table (delete 'hline (org-table-to-lisp)))
	 (dline_old (org-table-current-line))
	 (col_old (org-table-current-column))
	 (contents (mapcar (lambda (_)
			     (let ((tp table))
			       (mapcar
				(lambda (_)
				  (prog1
				      (pop (car tp))
				    (setq tp (cdr tp))))
				table)))
			   (car table))))
    (goto-char (org-table-begin))
    (re-search-forward "|")
    (backward-char)
    (delete-region (point) (org-table-end))
    (insert (mapconcat
	     (lambda(x)
	       (concat "| " (mapconcat 'identity x " | " ) "  |\n" ))
	     contents ""))
    (org-table-goto-line col_old)
    (org-table-goto-column dline_old))
  (org-table-align))

;;;###autoload
(defun org-table-wrap-region (arg)
  "Wrap several fields in a column like a paragraph.
This is useful if you'd like to spread the contents of a field over several
lines, in order to keep the table compact.

If there is an active region, and both point and mark are in the same column,
the text in the column is wrapped to minimum width for the given number of
lines.  Generally, this makes the table more compact.  A prefix ARG may be
used to change the number of desired lines.  For example, \
`C-2 \\[org-table-wrap-region]'
formats the selected text to two lines.  If the region was longer than two
lines, the remaining lines remain empty.  A negative prefix argument reduces
the current number of lines by that amount.  The wrapped text is pasted back
into the table.  If you formatted it to more lines than it was before, fields
further down in the table get overwritten - so you might need to make space in
the table first.

If there is no region, the current field is split at the cursor position and
the text fragment to the right of the cursor is prepended to the field one
line down.

If there is no region, but you specify a prefix ARG, the current field gets
blank, and the content is appended to the field above."
  (interactive "P")
  (org-table-check-inside-data-field)
  (if (org-region-active-p)
      ;; There is a region: fill as a paragraph.
      (let ((start (region-beginning)))
	(org-table-cut-region (region-beginning) (region-end))
	(when (> (length (car org-table-clip)) 1)
	  (user-error "Region must be limited to single column"))
	(let ((nlines (cond ((not arg) (length org-table-clip))
			    ((< arg 1) (+ (length org-table-clip) arg))
			    (t arg))))
	  (setq org-table-clip
		(mapcar #'list
			(org-wrap (mapconcat #'car org-table-clip " ")
				  nil
				  nlines))))
	(goto-char start)
	(org-table-paste-rectangle))
    ;; No region, split the current field at point.
    (unless (org-get-alist-option org-M-RET-may-split-line 'table)
      (skip-chars-forward "^\r\n|"))
    (cond
     (arg				; Combine with field above.
      (let ((s (org-table-blank-field))
	    (col (org-table-current-column)))
	(forward-line -1)
	(while (org-at-table-hline-p) (forward-line -1))
	(org-table-goto-column col)
	(skip-chars-forward "^|")
	(skip-chars-backward " ")
	(insert " " (org-trim s))
	(org-table-align)))
     ((looking-at "\\([^|]+\\)+|")	; Split field.
      (let ((s (match-string 1)))
	(replace-match " |")
	(goto-char (match-beginning 0))
	(org-table-next-row)
	(insert (org-trim s) " ")
	(org-table-align)))
     (t (org-table-next-row)))))

(defvar org-field-marker nil)

;;;###autoload
(defun org-table-edit-field (arg)
  "Edit table field in a different window.
This is mainly useful for fields that contain hidden parts.
When called with a \\[universal-argument] prefix, just make the full field visible so that
it can be edited in place."
  (interactive "P")
  (cond
   ((equal arg '(16))
    (org-table-follow-field-mode (if org-table-follow-field-mode -1 1)))
   (arg
    (let ((b (save-excursion (skip-chars-backward "^|") (point)))
	  (e (save-excursion (skip-chars-forward "^|\r\n") (point))))
      (remove-text-properties b e '(org-cwidth t invisible t
					       display t intangible t))
      (if (and (boundp 'font-lock-mode) font-lock-mode)
	  (font-lock-fontify-block))))
   (t
    (let ((pos (point-marker))
	  (coord
	   (if (eq org-table-use-standard-references t)
	       (concat (org-number-to-letters (org-table-current-column))
		       (int-to-string (org-table-current-dline)))
	     (concat "@" (int-to-string (org-table-current-dline))
		     "$" (int-to-string (org-table-current-column)))))
	  (field (org-table-get-field))
	  (cw (current-window-configuration))
	  p)
      (goto-char pos)
      (org-switch-to-buffer-other-window "*Org Table Edit Field*")
      (when (and (local-variable-p 'org-field-marker)
		 (markerp org-field-marker))
	(move-marker org-field-marker nil))
      (erase-buffer)
      (insert "#\n# Edit field " coord " and finish with C-c C-c\n#\n")
      (let ((org-inhibit-startup t)) (org-mode))
      (auto-fill-mode -1)
      (setq truncate-lines nil)
      (setq word-wrap t)
      (goto-char (setq p (point-max)))
      (insert (org-trim field))
      (remove-text-properties p (point-max)
			      '(invisible t org-cwidth t display t
					  intangible t))
      (goto-char p)
      (setq-local org-finish-function 'org-table-finish-edit-field)
      (setq-local org-window-configuration cw)
      (setq-local org-field-marker pos)
      (message "Edit and finish with C-c C-c")))))

(defun org-table-finish-edit-field ()
  "Finish editing a table data field.
Remove all newline characters, insert the result into the table, realign
the table and kill the editing buffer."
  (let ((pos org-field-marker)
	(cw org-window-configuration)
	(cb (current-buffer))
	text)
    (goto-char (point-min))
    (while (re-search-forward "^#.*\n?" nil t) (replace-match ""))
    (while (re-search-forward "\\([ \t]*\n[ \t]*\\)+" nil t)
      (replace-match " "))
    (setq text (org-trim (buffer-string)))
    (set-window-configuration cw)
    (kill-buffer cb)
    (select-window (get-buffer-window (marker-buffer pos)))
    (goto-char pos)
    (move-marker pos nil)
    (org-table-check-inside-data-field)
    (org-table-get-field nil text)
    (org-table-align)
    (message "New field value inserted")))

(define-minor-mode org-table-follow-field-mode
  "Minor mode to make the table field editor window follow the cursor.
When this mode is active, the field editor window will always show the
current field.  The mode exits automatically when the cursor leaves the
table (but see `org-table-exit-follow-field-mode-when-leaving-table')."
  nil " TblFollow" nil
  (if org-table-follow-field-mode
      (org-add-hook 'post-command-hook 'org-table-follow-fields-with-editor
		    'append 'local)
    (remove-hook 'post-command-hook 'org-table-follow-fields-with-editor 'local)
    (let* ((buf (get-buffer "*Org Table Edit Field*"))
	   (win (and buf (get-buffer-window buf))))
      (when win (delete-window win))
      (when buf
	(with-current-buffer buf
	  (move-marker org-field-marker nil))
	(kill-buffer buf)))))

(defun org-table-follow-fields-with-editor ()
  (if (and org-table-exit-follow-field-mode-when-leaving-table
	   (not (org-at-table-p)))
      ;; We have left the table, exit the follow mode
      (org-table-follow-field-mode -1)
    (when (org-table-check-inside-data-field 'noerror)
      (let ((win (selected-window)))
	(org-table-edit-field nil)
	(org-fit-window-to-buffer)
	(select-window win)))))

(defvar org-timecnt) ; dynamically scoped parameter

;;;###autoload
(defun org-table-sum (&optional beg end nlast)
  "Sum numbers in region of current table column.
The result will be displayed in the echo area, and will be available
as kill to be inserted with \\[yank].

If there is an active region, it is interpreted as a rectangle and all
numbers in that rectangle will be summed.  If there is no active
region and point is located in a table column, sum all numbers in that
column.

If at least one number looks like a time HH:MM or HH:MM:SS, all other
numbers are assumed to be times as well (in decimal hours) and the
numbers are added as such.

If NLAST is a number, only the NLAST fields will actually be summed."
  (interactive)
  (save-excursion
    (let (col (org-timecnt 0) diff h m s org-table-clip)
      (cond
       ((and beg end))   ; beg and end given explicitly
       ((org-region-active-p)
	(setq beg (region-beginning) end (region-end)))
       (t
	(setq col (org-table-current-column))
	(goto-char (org-table-begin))
	(unless (re-search-forward "^[ \t]*|[^-]" nil t)
	  (user-error "No table data"))
	(org-table-goto-column col)
	(setq beg (point))
	(goto-char (org-table-end))
	(unless (re-search-backward "^[ \t]*|[^-]" nil t)
	  (user-error "No table data"))
	(org-table-goto-column col)
	(setq end (point))))
      (let* ((items (apply 'append (org-table-copy-region beg end)))
	     (items1 (cond ((not nlast) items)
			   ((>= nlast (length items)) items)
			   (t (setq items (reverse items))
			      (setcdr (nthcdr (1- nlast) items) nil)
			      (nreverse items))))
	     (numbers (delq nil (mapcar 'org-table-get-number-for-summing
					items1)))
	     (res (apply '+ numbers))
	     (sres (if (= org-timecnt 0)
		       (number-to-string res)
		     (setq diff (* 3600 res)
			   h (floor (/ diff 3600)) diff (mod diff 3600)
			   m (floor (/ diff 60)) diff (mod diff 60)
			   s diff)
		     (format "%.0f:%02.0f:%02.0f" h m s))))
	(kill-new sres)
	(if (org-called-interactively-p 'interactive)
	    (message "%s"
		     (substitute-command-keys
		      (format "Sum of %d items: %-20s     (\\[yank] will insert result into buffer)"
			      (length numbers) sres))))
	sres))))

(defun org-table-get-number-for-summing (s)
  (let (n)
    (if (string-match "^ *|? *" s)
	(setq s (replace-match "" nil nil s)))
    (if (string-match " *|? *$" s)
	(setq s (replace-match "" nil nil s)))
    (setq n (string-to-number s))
    (cond
     ((and (string-match "0" s)
	   (string-match "\\`[-+ \t0.edED]+\\'" s)) 0)
     ((string-match "\\`[ \t]+\\'" s) nil)
     ((string-match "\\`\\([0-9]+\\):\\([0-9]+\\)\\(:\\([0-9]+\\)\\)?\\'" s)
      (let ((h (string-to-number (or (match-string 1 s) "0")))
	    (m (string-to-number (or (match-string 2 s) "0")))
	    (s (string-to-number (or (match-string 4 s) "0"))))
	(if (boundp 'org-timecnt) (setq org-timecnt (1+ org-timecnt)))
	(* 1.0 (+ h (/ m 60.0) (/ s 3600.0)))))
     ((equal n 0) nil)
     (t n))))

(defun org-table-current-field-formula (&optional key noerror)
  "Return the formula active for the current field.

Assumes that table is already analyzed.  If KEY is given, return
the key to this formula.  Otherwise return the formula preceded
with \"=\" or \":=\"."
  (let* ((col (org-table-current-column))
	 (name (car (rassoc (list (count-lines org-table-current-begin-pos
					       (line-beginning-position))
				  col)
			    org-table-named-field-locations)))
	 (scol (int-to-string col))
	 (ref (format "@%d$%d" (org-table-current-dline) col))
	 (stored-list (org-table-get-stored-formulas noerror))
	 (ass (or (assoc name stored-list)
		  (assoc ref stored-list)
		  (assoc scol stored-list))))
    (cond (key (car ass))
	  (ass (concat (if (string-match "^[0-9]+$" (car ass)) "=" ":=")
		       (cdr ass))))))

(defun org-table-get-formula (&optional equation named)
  "Read a formula from the minibuffer, offer stored formula as default.
When NAMED is non-nil, look for a named equation."
  (let* ((stored-list (org-table-get-stored-formulas))
	 (name (car (rassoc (list (count-lines org-table-current-begin-pos
					       (line-beginning-position))
				  (org-table-current-column))
			    org-table-named-field-locations)))
	 (ref (format "@%d$%d"
		      (org-table-current-dline)
		      (org-table-current-column)))
<<<<<<< HEAD
	 (scol (if named
		   (if (and name (not (string-match "^LR[0-9]+$" name)))
		       name
		     ref)
		 (int-to-string (org-table-current-column))))
=======
	 (refass (assoc ref stored-list))
	 (nameass (assoc name stored-list))
	 (scol (cond
		((not named) (format "$%d" (org-table-current-column)))
		((and name (not (string-match "\\`LR[0-9]+\\'" name))) name)
		(t ref)))
	 (dummy (and (or nameass refass)
		     (not named)
		     (not (y-or-n-p "Replace existing field formula with \
column formula? " ))
		     (message "Formula not replaced")))
>>>>>>> 16c7594a
	 (name (or name ref))
	 (org-table-may-need-update nil)
	 (stored (cdr (assoc scol stored-list)))
	 (eq (cond
	      ((and stored equation (string-match "^ *=? *$" equation))
	       stored)
	      ((stringp equation)
	       equation)
	      (t (org-table-formula-from-user
		  (read-string
		   (org-table-formula-to-user
		    (format "%s formula %s="
			    (if named "Field" "Column")
			    scol))
		   (if stored (org-table-formula-to-user stored) "")
		   'org-table-formula-history
		   )))))
	 mustsave)
    (when (not (string-match "\\S-" eq))
      ;; remove formula
      (setq stored-list (delq (assoc scol stored-list) stored-list))
      (org-table-store-formulas stored-list)
      (user-error "Formula removed"))
    (if (string-match "^ *=?" eq) (setq eq (replace-match "" t t eq)))
    (if (string-match " *$" eq) (setq eq (replace-match "" t t eq)))
    (if (and name (not named))
	;; We set the column equation, delete the named one.
	(setq stored-list (delq (assoc name stored-list) stored-list)
	      mustsave t))
    (if stored
	(setcdr (assoc scol stored-list) eq)
      (setq stored-list (cons (cons scol eq) stored-list)))
    (if (or mustsave (not (equal stored eq)))
	(org-table-store-formulas stored-list))
    eq))

(defun org-table-store-formulas (alist)
  "Store the list of formulas below the current table."
  (save-excursion
    (goto-char (org-table-end))
    (let ((case-fold-search t))
      (if (looking-at "\\([ \t]*\n\\)*[ \t]*\\(#\\+tblfm:\\)\\(.*\n?\\)")
	  (progn
	    ;; Don't overwrite TBLFM, we might use text properties to
	    ;; store stuff.
	    (goto-char (match-beginning 3))
	    (delete-region (match-beginning 3) (match-end 0)))
	(org-indent-line)
	(insert (or (match-string 2) "#+TBLFM:")))
      (insert " "
	      (mapconcat (lambda (x) (concat (car x) "=" (cdr x)))
			 (sort alist #'org-table-formula-less-p)
			 "::")
	      "\n"))))

(defsubst org-table-formula-make-cmp-string (a)
  (when (string-match "\\`$[<>]" a)
    (let ((arrow (string-to-char (substring a 1))))
      ;; Fake a high number to make sure this is sorted at the end.
      (setq a (org-table-formula-handle-first/last-rc a))
      (setq a (format "$%d" (+ 10000
			       (if (= arrow ?<) -1000 0)
			       (string-to-number (substring a 1)))))))
  (when (string-match
	 "^\\(@\\([0-9]+\\)\\)?\\(\\$?\\([0-9]+\\)\\)?\\(\\$?[a-zA-Z0-9]+\\)?"
	 a)
    (concat
     (if (match-end 2)
	 (format "@%05d" (string-to-number (match-string 2 a))) "")
     (if (match-end 4)
	 (format "$%05d" (string-to-number (match-string 4 a))) "")
     (if (match-end 5)
	 (concat "@@" (match-string 5 a))))))

(defun org-table-formula-less-p (a b)
  "Compare two formulas for sorting."
  (let ((as (org-table-formula-make-cmp-string (car a)))
	(bs (org-table-formula-make-cmp-string (car b))))
    (and as bs (string< as bs))))

;;;###autoload
(defun org-table-get-stored-formulas (&optional noerror)
  "Return an alist with the stored formulas directly after current table."
  (save-excursion
    (goto-char (org-table-end))
    (let ((case-fold-search t))
      (when (looking-at "\\([ \t]*\n\\)*[ \t]*#\\+TBLFM: *\\(.*\\)")
	(let ((strings (org-split-string (org-match-string-no-properties 2)
					 " *:: *"))
	      eq-alist seen)
	  (dolist (string strings (nreverse eq-alist))
	    (when (string-match "\\`\\(@[-+I<>0-9.$@]+\\|@?[0-9]+\\|\
\\$\\([a-zA-Z0-9]+\\|[<>]+\\)\\) *= *\\(.*[^ \t]\\)" string)
	      (let* ((lhs (match-string 1 string))
		     (rhs (match-string 3 string)))
		(push (cons lhs rhs) eq-alist)
		(cond
		 ((not (member lhs seen)) (push lhs seen))
		 (noerror
		  (message
		   "Double definition `%s=' in TBLFM line, please fix by hand"
		   lhs)
		  (ding)
		  (sit-for 2))
		 (t
		  (user-error
		   "Double definition `%s=' in TBLFM line, please fix by hand"
		   lhs)))))))))))

(defun org-table-fix-formulas (key replace &optional limit delta remove)
  "Modify the equations after the table structure has been edited.
KEY is \"@\" or \"$\".  REPLACE is an alist of numbers to replace.
For all numbers larger than LIMIT, shift them by DELTA."
  (save-excursion
    (goto-char (org-table-end))
    (while (let ((case-fold-search t)) (looking-at "[ \t]*#\\+tblfm:"))
      (let ((msg "The formulas in #+TBLFM have been updated")
	    (re (concat key "\\([0-9]+\\)"))
	    (re2
	     (when remove
	       (if (or (equal key "$") (equal key "$LR"))
		   (format "\\(@[0-9]+\\)?%s%d=.*?\\(::\\|$\\)"
			   (regexp-quote key) remove)
		 (format "@%d\\$[0-9]+=.*?\\(::\\|$\\)" remove))))
	    s n a)
	(when remove
	  (while (re-search-forward re2 (point-at-eol) t)
	    (unless (save-match-data (org-in-regexp "remote([^)]+?)"))
	      (if (equal (char-before (match-beginning 0)) ?.)
		  (user-error
		   "Change makes TBLFM term %s invalid, use undo to recover"
		   (match-string 0))
		(replace-match "")))))
	(while (re-search-forward re (point-at-eol) t)
	  (unless (save-match-data (org-in-regexp "remote([^)]+?)"))
	    (setq s (match-string 1) n (string-to-number s))
	    (cond
	     ((setq a (assoc s replace))
	      (replace-match (concat key (cdr a)) t t)
	      (message msg))
	     ((and limit (> n limit))
	      (replace-match (concat key (int-to-string (+ n delta))) t t)
	      (message msg))))))
      (forward-line))))

;;;###autoload
(defun org-table-maybe-eval-formula ()
  "Check if the current field starts with \"=\" or \":=\".
If yes, store the formula and apply it."
  ;; We already know we are in a table.  Get field will only return a formula
  ;; when appropriate.  It might return a separator line, but no problem.
  (when org-table-formula-evaluate-inline
    (let* ((field (org-trim (or (org-table-get-field) "")))
	   named eq)
      (when (string-match "^:?=\\(.*[^=]\\)$" field)
	(setq named (equal (string-to-char field) ?:)
	      eq (match-string 1 field))
	(if (or (fboundp 'calc-eval)
		(equal (substring eq 0 (min 2 (length eq))) "'("))
	    (org-table-eval-formula (if named '(4) nil)
				    (org-table-formula-from-user eq))
	  (user-error "Calc does not seem to be installed, and is needed to evaluate the formula"))))))

(defvar org-recalc-commands nil
  "List of commands triggering the recalculation of a line.
Will be filled automatically during use.")

(defvar org-recalc-marks
  '((" " . "Unmarked: no special line, no automatic recalculation")
    ("#" . "Automatically recalculate this line upon TAB, RET, and C-c C-c in the line")
    ("*" . "Recalculate only when entire table is recalculated with `C-u C-c *'")
    ("!" . "Column name definition line.  Reference in formula as $name.")
    ("$" . "Parameter definition line name=value.  Reference in formula as $name.")
    ("_" . "Names for values in row below this one.")
    ("^" . "Names for values in row above this one.")))

;;;###autoload
(defun org-table-rotate-recalc-marks (&optional newchar)
  "Rotate the recalculation mark in the first column.
If in any row, the first field is not consistent with a mark,
insert a new column for the markers.
When there is an active region, change all the lines in the region,
after prompting for the marking character.
After each change, a message will be displayed indicating the meaning
of the new mark."
  (interactive)
  (unless (org-at-table-p) (user-error "Not at a table"))
  (let* ((region (org-region-active-p))
	 (l1 (and region
		  (save-excursion (goto-char (region-beginning))
				  (copy-marker (line-beginning-position)))))
	 (l2 (and region
		  (save-excursion (goto-char (region-end))
				  (copy-marker (line-beginning-position)))))
	 (l (copy-marker (line-beginning-position)))
	 (col (org-table-current-column))
	 (newchar (if region
		      (char-to-string
		       (read-char-exclusive
			"Change region to what mark?  Type # * ! $ or SPC: "))
		    newchar))
	 (no-special-column
	  (save-excursion
	    (goto-char (org-table-begin))
	    (re-search-forward
	     "^[ \t]*|[^-|][^|]*[^#!$*_^| \t][^|]*|" (org-table-end) t))))
    (when (and newchar (not (assoc newchar org-recalc-marks)))
      (user-error "Invalid character `%s' in `org-table-rotate-recalc-marks'"
		  newchar))
    (when l1 (goto-char l1))
    (save-excursion
      (beginning-of-line)
      (unless (looking-at org-table-dataline-regexp)
	(user-error "Not at a table data line")))
    (when no-special-column
      (org-table-goto-column 1)
      (org-table-insert-column))
    (let ((previous-line-end (line-end-position))
	  (newchar
	   (save-excursion
	     (beginning-of-line)
	     (cond ((not (looking-at "^[ \t]*| *\\([#!$*^_ ]\\) *|")) "#")
		   (newchar)
		   (t (cadr (member (match-string 1)
				    (append (mapcar #'car org-recalc-marks)
					    '(" ")))))))))
      ;; Rotate mark in first row.
      (org-table-get-field 1 (format " %s " newchar))
      ;; Rotate marks in additional rows if a region is active.
      (when region
	(save-excursion
	  (forward-line)
	  (while (<= (point) l2)
	    (when (looking-at org-table-dataline-regexp)
	      (org-table-get-field 1 (format " %s " newchar)))
	    (forward-line))))
      ;; Only align if rotation actually changed lines' length.
      (when (/= previous-line-end (line-end-position)) (org-table-align)))
    (goto-char l)
    (org-table-goto-column (if no-special-column (1+ col) col))
    (when l1 (set-marker l1 nil))
    (when l2 (set-marker l2 nil))
    (set-marker l nil)
    (when (org-called-interactively-p 'interactive)
      (message "%s" (cdr (assoc newchar org-recalc-marks))))))

;;;###autoload
(defun org-table-analyze ()
  "Analyze table at point and store results.

This function sets up the following dynamically scoped variables:

 `org-table-column-name-regexp',
 `org-table-column-names',
 `org-table-current-begin-pos',
 `org-table-current-line-types',
 `org-table-current-ncol',
 `org-table-dlines',
 `org-table-hlines',
 `org-table-local-parameters',
 `org-table-named-field-locations'."
  (let ((beg (org-table-begin))
	(end (org-table-end)))
    (save-excursion
      (goto-char beg)
      ;; Extract column names.
      (setq org-table-column-names nil)
      (when (save-excursion
	      (re-search-forward "^[ \t]*| *! *\\(|.*\\)" end t))
	(let ((c 1))
	  (dolist (name (org-split-string (match-string 1) " *| *"))
	    (incf c)
	    (when (string-match "\\`[a-zA-Z][_a-zA-Z0-9]*\\'" name)
	      (push (cons name (int-to-string c)) org-table-column-names)))))
      (setq org-table-column-names (nreverse org-table-column-names))
      (setq org-table-column-name-regexp
	    (format "\\$\\(%s\\)\\>"
		    (regexp-opt (mapcar #'car org-table-column-names) t)))
      ;; Extract local parameters.
      (setq org-table-local-parameters nil)
      (save-excursion
	(while (re-search-forward "^[ \t]*| *\\$ *\\(|.*\\)" end t)
	  (dolist (field (org-split-string (match-string 1) " *| *"))
	    (when (string-match
		   "\\`\\([a-zA-Z][_a-zA-Z0-9]*\\|%\\) *= *\\(.*\\)" field)
	      (push (cons (match-string 1 field) (match-string 2 field))
		    org-table-local-parameters)))))
      ;; Update named fields locations.  We minimize `count-lines'
      ;; processing by storing last known number of lines in LAST.
      (setq org-table-named-field-locations nil)
      (save-excursion
	(let ((last (cons (point) 0)))
	  (while (re-search-forward "^[ \t]*| *\\([_^]\\) *\\(|.*\\)" end t)
	    (let ((c (match-string 1))
		  (fields (org-split-string (match-string 2) " *| *")))
	      (save-excursion
		(forward-line (if (equal c "_") 1 -1))
		(let ((fields1
		       (and (looking-at "^[ \t]*|[^|]*\\(|.*\\)")
			    (org-split-string (match-string 1) " *| *")))
		      (line (incf (cdr last) (count-lines (car last) (point))))
		      (col 1))
		  (setcar last (point))	; Update last known position.
		  (while (and fields fields1)
		    (let ((field (pop fields))
			  (v (pop fields1)))
		      (incf col)
		      (when (and (stringp field)
				 (stringp v)
				 (string-match "\\`[a-zA-Z][_a-zA-Z0-9]*\\'"
					       field))
			(push (cons field v) org-table-local-parameters)
			(push (list field line col)
			      org-table-named-field-locations))))))))))
      ;; Re-use existing markers when possible.
      (if (markerp org-table-current-begin-pos)
	  (move-marker org-table-current-begin-pos (point))
	(setq org-table-current-begin-pos (point-marker)))
      ;; Analyze the line types.
      (let ((l 0) hlines dlines types)
	(while (looking-at "[ \t]*|\\(-\\)?")
	  (push (if (match-end 1) 'hline 'dline) types)
	  (if (match-end 1) (push l hlines) (push l dlines))
	  (forward-line)
	  (incf l))
	(push 'hline types) ; Add an imaginary extra hline to the end.
	(setq org-table-current-line-types (apply #'vector (nreverse types)))
	(setq org-table-dlines (apply #'vector (cons nil (nreverse dlines))))
	(setq org-table-hlines (apply #'vector (cons nil (nreverse hlines)))))
      ;; Get the number of columns from the first data line in table.
      (goto-char beg)
      (forward-line (aref org-table-dlines 1))
      (let* ((fields
	      (org-split-string
	       (buffer-substring (line-beginning-position) (line-end-position))
	       "[ \t]*|[ \t]*"))
	     (nfields (length fields))
	     al al2)
	(setq org-table-current-ncol nfields)
	(let ((last-dline
	       (aref org-table-dlines (1- (length org-table-dlines)))))
	  (dotimes (i nfields)
	    (let ((column (1+ i)))
	      (push (list (format "LR%d" column) last-dline column) al)
	      (push (cons (format "LR%d" column) (nth i fields)) al2))))
	(setq org-table-named-field-locations
	      (append org-table-named-field-locations al))
	(setq org-table-local-parameters
	      (append org-table-local-parameters al2))))))

(defun org-table-goto-field (ref &optional create-column-p)
  "Move point to a specific field in the current table.

REF is either the name of a field its absolute reference, as
a string.  No column is created unless CREATE-COLUMN-P is
non-nil.  If it is a function, it is called with the column
number as its argument as is used as a predicate to know if the
column can be created.

This function assumes the table is already analyzed (i.e., using
`org-table-analyze')."
  (let* ((coordinates
	  (cond
	   ((cdr (assoc ref org-table-named-field-locations)))
	   ((string-match "\\`@\\([1-9][0-9]*\\)\\$\\([1-9][0-9]*\\)\\'" ref)
	    (list (condition-case nil
		      (aref org-table-dlines
			    (string-to-number (match-string 1 ref)))
		    (error (user-error "Invalid row number in %s" ref)))
		  (string-to-number (match-string 2 ref))))
	   (t (user-error "Unknown field: %s" ref))))
	 (line (car coordinates))
	 (column (nth 1 coordinates))
	 (create-new-column (if (functionp create-column-p)
				(funcall create-column-p column)
			      create-column-p)))
    (when coordinates
      (goto-char org-table-current-begin-pos)
      (forward-line line)
      (org-table-goto-column column nil create-new-column))))

;;;###autoload
(defun org-table-maybe-recalculate-line ()
  "Recompute the current line if marked for it, and if we haven't just done it."
  (interactive)
  (and org-table-allow-automatic-line-recalculation
       (not (and (memq last-command org-recalc-commands)
		 (eq org-last-recalc-line (line-beginning-position))))
       (save-excursion (beginning-of-line 1)
		       (looking-at org-table-auto-recalculate-regexp))
       (org-table-recalculate) t))

(defvar org-tbl-calc-modes) ;; Dynamically bound in `org-table-eval-formula'
(defsubst org-set-calc-mode (var &optional value)
  (if (stringp var)
      (setq var (assoc var '(("D" calc-angle-mode deg)
			     ("R" calc-angle-mode rad)
			     ("F" calc-prefer-frac t)
			     ("S" calc-symbolic-mode t)))
	    value (nth 2 var) var (nth 1 var)))
  (if (memq var org-tbl-calc-modes)
      (setcar (cdr (memq var org-tbl-calc-modes)) value)
    (cons var (cons value org-tbl-calc-modes)))
  org-tbl-calc-modes)

;;;###autoload
(defun org-table-eval-formula (&optional arg equation
					 suppress-align suppress-const
					 suppress-store suppress-analysis)
  "Replace the table field value at the cursor by the result of a calculation.

This function makes use of Dave Gillespie's Calc package, in my view the
most exciting program ever written for GNU Emacs.  So you need to have Calc
installed in order to use this function.

In a table, this command replaces the value in the current field with the
result of a formula.  It also installs the formula as the \"current\" column
formula, by storing it in a special line below the table.  When called
with a `C-u' prefix, the current field must be a named field, and the
formula is installed as valid in only this specific field.

When called with two `C-u' prefixes, insert the active equation
for the field back into the current field, so that it can be
edited there.  This is useful in order to use \\[org-table-show-reference]
to check the referenced fields.

When called, the command first prompts for a formula, which is read in
the minibuffer.  Previously entered formulas are available through the
history list, and the last used formula is offered as a default.
These stored formulas are adapted correctly when moving, inserting, or
deleting columns with the corresponding commands.

The formula can be any algebraic expression understood by the Calc package.
For details, see the Org-mode manual.

This function can also be called from Lisp programs and offers
additional arguments: EQUATION can be the formula to apply.  If this
argument is given, the user will not be prompted.  SUPPRESS-ALIGN is
used to speed-up recursive calls by by-passing unnecessary aligns.
SUPPRESS-CONST suppresses the interpretation of constants in the
formula, assuming that this has been done already outside the function.
SUPPRESS-STORE means the formula should not be stored, either because
it is already stored, or because it is a modified equation that should
not overwrite the stored one."
  (interactive "P")
  (org-table-check-inside-data-field)
  (or suppress-analysis (org-table-analyze))
  (if (equal arg '(16))
      (let ((eq (org-table-current-field-formula)))
	(or eq (user-error "No equation active for current field"))
	(org-table-get-field nil eq)
	(org-table-align)
	(setq org-table-may-need-update t))
    (let* (fields
	   (ndown (if (integerp arg) arg 1))
	   (org-table-automatic-realign nil)
	   (case-fold-search nil)
	   (down (> ndown 1))
	   (formula (if (and equation suppress-store)
			equation
		      (org-table-get-formula equation (equal arg '(4)))))
	   (n0 (org-table-current-column))
	   (org-tbl-calc-modes (copy-sequence org-calc-default-modes))
	   (numbers nil)	   ; was a variable, now fixed default
	   (keep-empty nil)
	   n form form0 formrpl formrg bw fmt x ev orig c lispp literal
	   duration duration-output-format)
      ;; Parse the format string.  Since we have a lot of modes, this is
      ;; a lot of work.  However, I think calc still uses most of the time.
      (if (string-match ";" formula)
	  (let ((tmp (org-split-string formula ";")))
	    (setq formula (car tmp)
		  fmt (concat (cdr (assoc "%" org-table-local-parameters))
			      (nth 1 tmp)))
	    (while (string-match "\\([pnfse]\\)\\(-?[0-9]+\\)" fmt)
	      (setq c (string-to-char (match-string 1 fmt))
		    n (string-to-number (match-string 2 fmt)))
	      (if (= c ?p)
		  (setq org-tbl-calc-modes (org-set-calc-mode 'calc-internal-prec n))
		(setq org-tbl-calc-modes
		      (org-set-calc-mode
		       'calc-float-format
		       (list (cdr (assoc c '((?n . float) (?f . fix)
					     (?s . sci) (?e . eng))))
			     n))))
	      (setq fmt (replace-match "" t t fmt)))
	    (if (string-match "T" fmt)
		(setq duration t numbers t
		      duration-output-format nil
		      fmt (replace-match "" t t fmt)))
	    (if (string-match "t" fmt)
		(setq duration t
		      duration-output-format org-table-duration-custom-format
		      numbers t
		      fmt (replace-match "" t t fmt)))
	    (if (string-match "N" fmt)
		(setq numbers t
		      fmt (replace-match "" t t fmt)))
	    (if (string-match "L" fmt)
		(setq literal t
		      fmt (replace-match "" t t fmt)))
	    (if (string-match "E" fmt)
		(setq keep-empty t
		      fmt (replace-match "" t t fmt)))
	    (while (string-match "[DRFS]" fmt)
	      (setq org-tbl-calc-modes (org-set-calc-mode (match-string 0 fmt)))
	      (setq fmt (replace-match "" t t fmt)))
	    (unless (string-match "\\S-" fmt)
	      (setq fmt nil))))
      (if (and (not suppress-const) org-table-formula-use-constants)
	  (setq formula (org-table-formula-substitute-names formula)))
      (setq orig (or (get-text-property 1 :orig-formula formula) "?"))
      (while (> ndown 0)
	(setq fields (org-split-string
		      (buffer-substring-no-properties (point-at-bol) (point-at-eol))
		      " *| *"))
	;; replace fields with duration values if relevant
	(if duration
	    (setq fields
		  (mapcar (lambda (x) (org-table-time-string-to-seconds x))
			  fields)))
	(if (eq numbers t)
	    (setq fields (mapcar
			  (lambda (x)
			    (if (string-match "\\S-" x)
				(number-to-string (string-to-number x))
			      x))
			  fields)))
	(setq ndown (1- ndown))
	(setq form (copy-sequence formula)
	      lispp (and (> (length form) 2) (equal (substring form 0 2) "'(")))
	(if (and lispp literal) (setq lispp 'literal))

	;; Insert row and column number of formula result field
	(while (string-match "[@$]#" form)
	  (setq form
		(replace-match
		 (format "%d"
			 (save-match-data
			   (if (equal (substring form (match-beginning 0)
						 (1+ (match-beginning 0)))
				      "@")
			       (org-table-current-dline)
			     (org-table-current-column))))
		 t t form)))

	;; Check for old vertical references
	(org-table--error-on-old-row-references form)
	;; Insert remote references
	(setq form (org-table-remote-reference-indirection form))
	(while (string-match "\\<remote([ \t]*\\([^,)]+\\)[ \t]*,[ \t]*\\([^\n)]+\\))" form)
	  (setq form
		(replace-match
		 (save-match-data
		   (org-table-make-reference
		    (let ((rmtrng (org-table-get-remote-range
				   (match-string 1 form) (match-string 2 form))))
		      (if duration
			  (if (listp rmtrng)
			      (mapcar (lambda(x) (org-table-time-string-to-seconds x)) rmtrng)
			    (org-table-time-string-to-seconds rmtrng))
			rmtrng))
		    keep-empty numbers lispp))
		 t t form)))
	;; Insert complex ranges
	(while (and (string-match org-table-range-regexp form)
		    (> (length (match-string 0 form)) 1))
	  (setq formrg
		(save-match-data
		  (org-table-get-range
		   (match-string 0 form) org-table-current-begin-pos n0)))
	  (setq formrpl
		(save-match-data
		  (org-table-make-reference
		   ;; possibly handle durations
		   (if duration
		       (if (listp formrg)
			   (mapcar (lambda(x) (org-table-time-string-to-seconds x)) formrg)
			 (org-table-time-string-to-seconds formrg))
		     formrg)
		   keep-empty numbers lispp)))
	  (if (not (save-match-data
		     (string-match (regexp-quote form) formrpl)))
	      (setq form (replace-match formrpl t t form))
	    (user-error "Spreadsheet error: invalid reference \"%s\"" form)))
	;; Insert simple ranges, i.e. included in the current row.
	(while (string-match
		"\\$\\(\\([-+]\\)?[0-9]+\\)\\.\\.\\$\\(\\([-+]\\)?[0-9]+\\)"
		form)
	  (setq form
		(replace-match
		 (save-match-data
		   (org-table-make-reference
		    (cl-subseq fields
			       (+ (if (match-end 2) n0 0)
				  (string-to-number (match-string 1 form))
				  -1)
			       (+ (if (match-end 4) n0 0)
				  (string-to-number (match-string 3 form))))
		    keep-empty numbers lispp))
		 t t form)))
	(setq form0 form)
	;; Insert the references to fields in same row
	(while (string-match "\\$\\(\\([-+]\\)?[0-9]+\\)" form)
	  (setq n (+ (string-to-number (match-string 1 form))
		     (if (match-end 2) n0 0))
		x (nth (1- (if (= n 0) n0 (max n 1))) fields)
		formrpl (save-match-data
			  (org-table-make-reference
			   x keep-empty numbers lispp)))
	  (when (or (not x)
		    (save-match-data
		      (string-match (regexp-quote formula) formrpl)))
	    (user-error "Invalid field specifier \"%s\""
			(match-string 0 form)))
	  (setq form (replace-match formrpl t t form)))

	(if lispp
	    (setq ev (condition-case nil
			 (eval (eval (read form)))
		       (error "#ERROR"))
		  ev (if (numberp ev) (number-to-string ev) ev)
		  ev (if duration (org-table-time-seconds-to-string
				   (string-to-number ev)
				   duration-output-format) ev))
	  (or (fboundp 'calc-eval)
	      (user-error "Calc does not seem to be installed, and is needed to evaluate the formula"))
	  ;; Use <...> time-stamps so that Calc can handle them
	  (while (string-match (concat "\\[" org-ts-regexp1 "\\]") form)
	    (setq form (replace-match "<\\1>" nil nil form)))
	  ;; I18n-ize local time-stamps by setting (system-time-locale "C")
	  (when (string-match org-ts-regexp2 form)
	    (let* ((ts (match-string 0 form))
		   (tsp (apply 'encode-time (save-match-data (org-parse-time-string ts))))
		   (system-time-locale "C")
		   (tf (or (and (save-match-data (string-match "[0-9]\\{1,2\\}:[0-9]\\{2\\}" ts))
				(cdr org-time-stamp-formats))
			   (car org-time-stamp-formats))))
	      (setq form (replace-match (format-time-string tf tsp) t t form))))

	  (setq ev (if (and duration (string-match "^[0-9]+:[0-9]+\\(?::[0-9]+\\)?$" form))
		       form
		     (calc-eval (cons form org-tbl-calc-modes)
				(when (and (not keep-empty) numbers) 'num)))
		ev (if duration (org-table-time-seconds-to-string
				 (if (string-match "^[0-9]+:[0-9]+\\(?::[0-9]+\\)?$" ev)
				     (string-to-number (org-table-time-string-to-seconds ev))
				   (string-to-number ev))
				 duration-output-format)
		     ev)))

	(when org-table-formula-debug
	  (with-output-to-temp-buffer "*Substitution History*"
	    (princ (format "Substitution history of formula
Orig:   %s
$xyz->  %s
@r$c->  %s
$1->    %s\n" orig formula form0 form))
	    (if (consp ev)
		(princ (format "        %s^\nError:  %s"
			       (make-string (car ev) ?\-) (nth 1 ev)))
	      (princ (format "Result: %s\nFormat: %s\nFinal:  %s"
			     ev (or fmt "NONE")
			     (if fmt (format fmt (string-to-number ev)) ev)))))
	  (setq bw (get-buffer-window "*Substitution History*"))
	  (org-fit-window-to-buffer bw)
	  (unless (and (org-called-interactively-p 'any) (not ndown))
	    (unless (let (inhibit-redisplay)
		      (y-or-n-p "Debugging Formula.  Continue to next? "))
	      (org-table-align)
	      (user-error "Abort"))
	    (delete-window bw)
	    (message "")))
	(when (consp ev) (setq fmt nil ev "#ERROR"))
	(org-table-justify-field-maybe
	 (format org-table-formula-field-format
		 (if fmt (format fmt (string-to-number ev)) ev)))
	(if (and down (> ndown 0) (looking-at ".*\n[ \t]*|[^-]"))
	    (call-interactively 'org-return)
	  (setq ndown 0)))
      (and down (org-table-maybe-recalculate-line))
      (or suppress-align (and org-table-may-need-update
			      (org-table-align))))))

(defun org-table-put-field-property (prop value)
  (save-excursion
    (put-text-property (progn (skip-chars-backward "^|") (point))
		       (progn (skip-chars-forward "^|") (point))
		       prop value)))

(defun org-table-get-range (desc &optional tbeg col highlight corners-only)
  "Get a calc vector from a column, according to descriptor DESC.

Optional arguments TBEG and COL can give the beginning of the table and
the current column, to avoid unnecessary parsing.

HIGHLIGHT means just highlight the range.

When CORNERS-ONLY is set, only return the corners of the range as
a list (line1 column1 line2 column2) where line1 and line2 are
line numbers relative to beginning of table, or TBEG, and column1
and column2 are table column numbers."
  (let* ((desc (if (org-string-match-p "\\`\\$[0-9]+\\.\\.\\$[0-9]+\\'" desc)
		   (replace-regexp-in-string "\\$" "@0$" desc)
		 desc))
	 (col (or col (org-table-current-column)))
	 (tbeg (or tbeg (org-table-begin)))
	 (thisline (count-lines tbeg (line-beginning-position))))
    (unless (string-match org-table-range-regexp desc)
      (user-error "Invalid table range specifier `%s'" desc))
    (let ((rangep (match-end 3))
	  (r1 (let ((r (and (match-end 1) (match-string 1 desc))))
		(or (save-match-data
		      (and (org-string-nw-p r)
			   (org-table--descriptor-line r thisline)))
		    thisline)))
	  (r2 (let ((r (and (match-end 4) (match-string 4 desc))))
		(or (save-match-data
		      (and (org-string-nw-p r)
			   (org-table--descriptor-line r thisline)))
		    thisline)))
	  (c1 (let ((c (and (match-end 2) (substring (match-string 2 desc) 1))))
		(if (or (not c) (= (string-to-number c) 0)) col
		  (+ (string-to-number c)
		     (if (memq (string-to-char c) '(?- ?+)) col 0)))))
	  (c2 (let ((c (and (match-end 5) (substring (match-string 5 desc) 1))))
		(if (or (not c) (= (string-to-number c) 0)) col
		  (+ (string-to-number c)
		     (if (memq (string-to-char c) '(?- ?+)) col 0))))))
      (save-excursion
	(if (and (not corners-only)
		 (or (not rangep) (and (= r1 r2) (= c1 c2))))
	    ;; Just one field.
	    (progn
	      (forward-line (- r1 thisline))
	      (while (not (looking-at org-table-dataline-regexp))
		(forward-line))
	      (prog1 (org-trim (org-table-get-field c1))
		(when highlight (org-table-highlight-rectangle))))
	  ;; A range, return a vector.  First sort the numbers to get
	  ;; a regular rectangle.
	  (let ((first-row (min r1 r2))
		(last-row (max r1 r2))
		(first-column (min c1 c2))
		(last-column (max c1 c2)))
	    (if corners-only (list first-row first-column last-row last-column)
	      ;; Copy the range values into a list.
	      (forward-line (- first-row thisline))
	      (while (not (looking-at org-table-dataline-regexp))
		(forward-line)
		(incf first-row))
	      (org-table-goto-column first-column)
	      (let ((beg (point)))
		(forward-line (- last-row first-row))
		(while (not (looking-at org-table-dataline-regexp))
		  (forward-line -1))
		(org-table-goto-column last-column)
		(let ((end (point)))
		  (when highlight
		    (org-table-highlight-rectangle
		     beg (progn (skip-chars-forward "^|\n") (point))))
		  ;; Return string representation of calc vector.
		  (mapcar #'org-trim
			  (apply #'append
				 (org-table-copy-region beg end))))))))))))

(defun org-table--descriptor-line (desc cline)
  "Return relative line number corresponding to descriptor DESC.
The cursor is currently in relative line number CLINE."
  (if (string-match "\\`[0-9]+\\'" desc)
      (aref org-table-dlines (string-to-number desc))
    (when (or (not (string-match
		    "^\\(\\([-+]\\)?\\(I+\\)\\)?\\(\\([-+]\\)?\\([0-9]+\\)\\)?"
		    ;;  1  2          3           4  5          6
		    desc))
	      (and (not (match-end 3)) (not (match-end 6)))
	      (and (match-end 3) (match-end 6) (not (match-end 5))))
      (user-error "Invalid row descriptor `%s'" desc))
    (let* ((hn (and (match-end 3) (- (match-end 3) (match-beginning 3))))
	   (hdir (match-string 2 desc))
	   (odir (match-string 5 desc))
	   (on (and (match-end 6) (string-to-number (match-string 6 desc))))
	   (rel (and (match-end 6)
		     (or (and (match-end 1) (not (match-end 3)))
			 (match-end 5)))))
      (when (and hn (not hdir))
	(setq cline 0)
	(setq hdir "+")
	(when (eq (aref org-table-current-line-types 0) 'hline) (decf hn)))
      (when (and (not hn) on (not odir)) (user-error "Should never happen"))
      (when hn
	(setq cline
	      (org-table--row-type 'hline hn cline (equal hdir "-") nil desc)))
      (when on
	(setq cline
	      (org-table--row-type 'dline on cline (equal odir "-") rel desc)))
      cline)))

(defun org-table--row-type (type n i backwards relative desc)
  "Return relative line of Nth row with type TYPE.
Search starts from relative line I.  When BACKWARDS in non-nil,
look before I.  When RELATIVE is non-nil, the reference is
relative.  DESC is the original descriptor that started the
search, as a string."
  (let ((l (length org-table-current-line-types)))
    (catch :exit
      (dotimes (_ n)
	(while (and (incf i (if backwards -1 1))
		    (>= i 0)
		    (< i l)
		    (not (eq (aref org-table-current-line-types i) type))
		    ;; We are going to cross a hline.  Check if this is
		    ;; an authorized move.
		    (cond
		     ((not relative))
		     ((not (eq (aref org-table-current-line-types i) 'hline)))
		     ((eq org-table-relative-ref-may-cross-hline t))
		     ((eq org-table-relative-ref-may-cross-hline 'error)
		      (user-error "Row descriptor %s crosses hline" desc))
		     (t (decf i (if backwards -1 1)) ; Step back.
			(throw :exit nil)))))))
    (cond ((or (< i 0) (>= i l))
	   (user-error "Row descriptor %s leads outside table" desc))
	  ;; The last hline doesn't exist.  Instead, point to last row
	  ;; in table.
	  ((= i (1- l)) (1- i))
	  (t i))))

(defun org-table--error-on-old-row-references (s)
  (when (string-match "&[-+0-9I]" s)
    (user-error "Formula contains old &row reference, please rewrite using @-syntax")))

(defun org-table-make-reference (elements keep-empty numbers lispp)
  "Convert list ELEMENTS to something appropriate to insert into formula.
KEEP-EMPTY indicated to keep empty fields, default is to skip them.
NUMBERS indicates that everything should be converted to numbers.
LISPP non-nil means to return something appropriate for a Lisp
list, `literal' is for the format specifier L."
  ;; Calc nan (not a number) is used for the conversion of the empty
  ;; field to a reference for several reasons: (i) It is accepted in a
  ;; Calc formula (e. g. "" or "()" would result in a Calc error).
  ;; (ii) In a single field (not in range) it can be distinguished
  ;; from "(nan)" which is the reference made from a single field
  ;; containing "nan".
  (if (stringp elements)
      ;; field reference
      (if lispp
	  (if (eq lispp 'literal)
	      elements
	    (if (and (eq elements "") (not keep-empty))
		""
	      (prin1-to-string
	       (if numbers (string-to-number elements) elements))))
	(if (string-match "\\S-" elements)
	    (progn
	      (when numbers (setq elements (number-to-string
					    (string-to-number elements))))
	      (concat "(" elements ")"))
	  (if (or (not keep-empty) numbers) "(0)" "nan")))
    ;; range reference
    (unless keep-empty
      (setq elements
	    (delq nil
		  (mapcar (lambda (x) (if (string-match "\\S-" x) x nil))
			  elements))))
    (setq elements (or elements '()))  ; if delq returns nil then we need '()
    (if lispp
	(mapconcat
	 (lambda (x)
	   (if (eq lispp 'literal)
	       x
	     (prin1-to-string (if numbers (string-to-number x) x))))
	 elements " ")
      (concat "[" (mapconcat
		   (lambda (x)
		     (if (string-match "\\S-" x)
			 (if numbers
			     (number-to-string (string-to-number x))
			   x)
		       (if (or (not keep-empty) numbers) "0" "nan")))
		   elements
		   ",") "]"))))

(defun org-table-message-once-per-second (t1 &rest args)
  "If there has been more than one second since T1, display message.
ARGS are passed as arguments to the `message' function.  Returns
current time if a message is printed, otherwise returns T1.  If
T1 is nil, always messages."
  (let ((curtime (current-time)))
    (if (or (not t1) (< 0 (nth 1 (time-subtract curtime t1))))
	(progn (apply 'message args)
	       curtime)
      t1)))

;;;###autoload
(defun org-table-recalculate (&optional all noalign)
  "Recalculate the current table line by applying all stored formulas.
With prefix arg ALL, do this for all lines in the table.
With the prefix argument ALL is `(16)' \
\(a double \\[universal-prefix] \\[universal-prefix] prefix), or if
it is the symbol `iterate', recompute the table until it no longer changes.
If NOALIGN is not nil, do not re-align the table after the computations
are done.  This is typically used internally to save time, if it is
known that the table will be realigned a little later anyway."
  (interactive "P")
  (unless (memq this-command org-recalc-commands)
    (push this-command org-recalc-commands))
  (unless (org-at-table-p) (user-error "Not at a table"))
  (if (or (eq all 'iterate) (equal all '(16)))
      (org-table-iterate)
    (org-table-analyze)
    (let* ((eqlist (sort (org-table-get-stored-formulas)
			 (lambda (a b) (string< (car a) (car b)))))
	   (eqlist1 (copy-sequence eqlist))
	   (inhibit-redisplay (not debug-on-error))
	   (line-re org-table-dataline-regexp)
	   (log-first-time (current-time))
	   (log-last-time log-first-time)
	   (cnt 0)
	   beg end eqlcol eqlfield)
      ;; Insert constants in all formulas
      (when eqlist
	(org-table-save-field
	 (setq eqlist
	       (mapcar
		(lambda (x)
		  (when (string-match "\\`@-?I+" (car x))
		    (user-error "Can't assign to hline relative reference"))
		  (when (string-match "\\`$[<>]" (car x))
		    (let ((old-lhs (car x)))
		      (setq x
			    (cons
			     (substring
			      (org-table-formula-handle-first/last-rc old-lhs)
			      1)
			     (cdr x)))
		      (when (assoc (car x) eqlist1)
			(user-error "\"%s=\" formula tries to overwrite \
existing formula for column %s"
				    old-lhs
				    (car x)))))
		  (cons (org-table-formula-handle-first/last-rc (car x))
			(org-table-formula-substitute-names
			 (org-table-formula-handle-first/last-rc (cdr x)))))
		eqlist))
	 ;; Split the equation list between column formulas and field
	 ;; formulas.
	 (dolist (eq eqlist)
	   (if (org-string-match-p "\\`\\$[0-9]+\\'" (car eq))
	       (push eq eqlcol)
	     (push eq eqlfield)))
	 (setq eqlcol (nreverse eqlcol))
	 ;; Expand ranges in lhs of formulas
	 (setq eqlfield (org-table-expand-lhs-ranges (nreverse eqlfield)))
	 ;; Get the correct line range to process.
	 (if all
	     (progn
	       (setq end (copy-marker (org-table-end)))
	       (goto-char (setq beg org-table-current-begin-pos))
	       (cond
		((re-search-forward org-table-calculate-mark-regexp end t)
		 ;; This is a table with marked lines, compute selected
		 ;; lines.
		 (setq line-re org-table-recalculate-regexp))
		;; Move forward to the first non-header line.
		((and (re-search-forward org-table-dataline-regexp end t)
		      (re-search-forward org-table-hline-regexp end t)
		      (re-search-forward org-table-dataline-regexp end t))
		 (setq beg (match-beginning 0)))
		;; Just leave BEG where it is.
		(t (setq beg (line-beginning-position)))))
	   (setq beg (line-beginning-position)
		 end (copy-marker (line-beginning-position 2))))
	 (goto-char beg)
	 ;; Mark named fields untouchable.  Also check if several
	 ;; field/range formulas try to set the same field.
	 (remove-text-properties beg end '(org-untouchable t))
	 (let ((current-line (count-lines org-table-current-begin-pos
					  (line-beginning-position)))
	       seen-fields)
	   (dolist (eq eqlfield)
	     (let* ((name (car eq))
		    (location (assoc name org-table-named-field-locations))
		    (eq-line (or (nth 1 location)
				 (and (string-match "\\`@\\([0-9]+\\)" name)
				      (aref org-table-dlines
					    (string-to-number
					     (match-string 1 name))))))
		    (reference
		     (if location
			 ;; Turn field coordinates associated to NAME
			 ;; into an absolute reference.
			 (format "@%d$%d"
				 (org-table-line-to-dline eq-line)
				 (nth 2 location))
		       name)))
	       (when (member reference seen-fields)
		 (user-error "Several field/range formulas try to set %s"
			     reference))
	       (push reference seen-fields)
	       (when (or all (eq eq-line current-line))
		 (org-table-goto-field name)
		 (org-table-put-field-property :org-untouchable t)))))
	 ;; Evaluate the column formulas, but skip fields covered by
	 ;; field formulas.
	 (goto-char beg)
	 (while (re-search-forward line-re end t)
	   (unless (string-match "\\` *[_^!$/] *\\'" (org-table-get-field 1))
	     ;; Unprotected line, recalculate.
	     (incf cnt)
	     (when all
	       (setq log-last-time
		     (org-table-message-once-per-second
		      log-last-time
		      "Re-applying formulas to full table...(line %d)" cnt)))
	     (if (markerp org-last-recalc-line)
		 (move-marker org-last-recalc-line (line-beginning-position))
	       (setq org-last-recalc-line
		     (copy-marker (line-beginning-position))))
	     (dolist (entry eqlcol)
	       (goto-char org-last-recalc-line)
	       (org-table-goto-column
		(string-to-number (substring (car entry) 1)) nil 'force)
	       (unless (get-text-property (point) :org-untouchable)
		 (org-table-eval-formula
		  nil (cdr entry) 'noalign 'nocst 'nostore 'noanalysis)))))
	 ;; Evaluate the field formulas.
	 (dolist (eq eqlfield)
	   (let ((reference (car eq))
		 (formula (cdr eq)))
	     (setq log-last-time
		   (org-table-message-once-per-second
		    (and all log-last-time)
		    "Re-applying formula to field: %s" (car eq)))
	     (org-table-goto-field
	      reference
	      ;; Possibly create a new column, as long as
	      ;; `org-table-formula-create-columns' allows it.
	      (let ((column-count (progn (end-of-line)
					 (1- (org-table-current-column)))))
		`(lambda (column)
		   (when (> column 1000)
		     (user-error "Formula column target too large"))
		   (and (> column ,column-count)
			(or (eq org-table-formula-create-columns t)
			    (and (eq org-table-formula-create-columns 'warn)
				 (progn
				   (org-display-warning
				    "Out-of-bounds formula added columns")
				   t))
			    (and (eq org-table-formula-create-columns 'prompt)
				 (yes-or-no-p
				  "Out-of-bounds formula.  Add columns? ")))))))
	     (org-table-eval-formula nil formula t t t t))))
	;; Clean up markers and internal text property.
	(remove-text-properties (point-min) (point-max) '(org-untouchable t))
	(set-marker end nil)
	(unless noalign
	  (when org-table-may-need-update (org-table-align))
	  (when all
	    (org-table-message-once-per-second
	     log-first-time "Re-applying formulas to %d lines... done" cnt)))
	(org-table-message-once-per-second
	 (and all log-first-time) "Re-applying formulas... done")))))

;;;###autoload
(defun org-table-iterate (&optional arg)
  "Recalculate the table until it does not change anymore.
The maximum number of iterations is 10, but you can choose a different value
with the prefix ARG."
  (interactive "P")
  (let ((imax (if arg (prefix-numeric-value arg) 10))
	(i 0)
	(lasttbl (buffer-substring (org-table-begin) (org-table-end)))
	thistbl)
    (catch 'exit
      (while (< i imax)
	(setq i (1+ i))
	(org-table-recalculate 'all)
	(setq thistbl (buffer-substring (org-table-begin) (org-table-end)))
	(if (not (string= lasttbl thistbl))
	    (setq lasttbl thistbl)
	  (if (> i 1)
	      (message "Convergence after %d iterations" i)
	    (message "Table was already stable"))
	  (throw 'exit t)))
      (user-error "No convergence after %d iterations" i))))

;;;###autoload
(defun org-table-recalculate-buffer-tables ()
  "Recalculate all tables in the current buffer."
  (interactive)
  (save-excursion
    (save-restriction
      (widen)
      (org-table-map-tables (lambda () (org-table-recalculate t)) t))))

;;;###autoload
(defun org-table-iterate-buffer-tables ()
  "Iterate all tables in the buffer, to converge inter-table dependencies."
  (interactive)
  (let* ((imax 10)
	 (i imax)
	 (checksum (md5 (buffer-string)))
	 c1)
    (save-excursion
      (save-restriction
	(widen)
	(catch 'exit
	  (while (> i 0)
	    (setq i (1- i))
	    (org-table-map-tables (lambda () (org-table-recalculate t)) t)
	    (if (equal checksum (setq c1 (md5 (buffer-string))))
		(progn
		  (message "Convergence after %d iterations" (- imax i))
		  (throw 'exit t))
	      (setq checksum c1)))
	  (user-error "No convergence after %d iterations" imax))))))

(defun org-table-calc-current-TBLFM (&optional arg)
  "Apply the #+TBLFM in the line at point to the table."
  (interactive "P")
  (unless (org-at-TBLFM-p) (user-error "Not at a #+TBLFM line"))
  (let ((formula (buffer-substring
		  (line-beginning-position)
		  (line-end-position))))
    (save-excursion
      ;; Insert a temporary formula at right after the table
      (goto-char (org-table-TBLFM-begin))
      (let ((s (point-marker)))
	(insert formula "\n")
	(let ((e (point-marker)))
	  ;; Recalculate the table.
	  (beginning-of-line 0)		; move to the inserted line
	  (skip-chars-backward " \r\n\t")
	  (unwind-protect
	      (org-call-with-arg #'org-table-recalculate (or arg t))
	    ;; Delete the formula inserted temporarily.
	    (delete-region s e)
	    (set-marker s nil)
	    (set-marker e nil)))))))

(defun org-table-TBLFM-begin ()
  "Find the beginning of the TBLFM lines and return its position.
Return nil when the beginning of TBLFM line was not found."
  (save-excursion
    (when (progn (forward-line 1)
		 (re-search-backward org-table-TBLFM-begin-regexp nil t))
      (line-beginning-position 2))))

(defun org-table-expand-lhs-ranges (equations)
  "Expand list of formulas.
If some of the RHS in the formulas are ranges or a row reference,
expand them to individual field equations for each field.  This
function assumes the table is already analyzed (i.e., using
`org-table-analyze')."
  (let (res)
    (dolist (e equations (nreverse res))
      (let ((lhs (car e))
	    (rhs (cdr e)))
	(cond
	 ((org-string-match-p "\\`@-?[-+0-9]+\\$-?[0-9]+\\'" lhs)
	  ;; This just refers to one fixed field.
	  (push e res))
	 ((org-string-match-p "\\`[a-zA-Z][_a-zA-Z0-9]*\\'" lhs)
	  ;; This just refers to one fixed named field.
	  (push e res))
	 ((org-string-match-p "\\`\\$[0-9]+\\'" lhs)
	  ;; Column formulas are treated specially and are not
	  ;; expanded.
	  (push e res))
	 ((string-match "\\`@[0-9]+\\'" lhs)
	  (dotimes (ic org-table-current-ncol)
	    (push (cons (propertize (format "%s$%d" lhs (1+ ic)) :orig-eqn e)
			rhs)
		  res)))
	 (t
	  (let* ((range (org-table-get-range
			 lhs org-table-current-begin-pos 1 nil 'corners))
		 (r1 (org-table-line-to-dline (nth 0 range)))
		 (c1 (nth 1 range))
		 (r2 (org-table-line-to-dline (nth 2 range) 'above))
		 (c2 (nth 3 range)))
	    (loop for ir from r1 to r2 do
		  (loop for ic from c1 to c2 do
			(push
			 (cons (propertize (format "@%d$%d" ir ic) :orig-eqn e)
			       rhs)
			 res))))))))))

(defun org-table-formula-handle-first/last-rc (s)
  "Replace @<, @>, $<, $> with first/last row/column of the table.
So @< and $< will always be replaced with @1 and $1, respectively.
The advantage of these special markers are that structure editing of
the table will not change them, while @1 and $1 will be modified
when a line/row is swapped out of that privileged position.  So for
formulas that use a range of rows or columns, it may often be better
to anchor the formula with \"I\" row markers, or to offset from the
borders of the table using the @< @> $< $> makers."
  (let (n nmax len char (start 0))
    (while (string-match "\\([@$]\\)\\(<+\\|>+\\)\\|\\(remote([^)]+)\\)"
			 s start)
      (if (match-end 3)
	  (setq start (match-end 3))
	(setq nmax (if (equal (match-string 1 s) "@")
		       (1- (length org-table-dlines))
		     org-table-current-ncol)
	      len (- (match-end 2) (match-beginning 2))
	      char (string-to-char (match-string 2 s))
	      n (if (= char ?<)
		    len
		  (- nmax len -1)))
	(if (or (< n 1) (> n nmax))
	    (user-error "Reference \"%s\" in expression \"%s\" points outside table"
		   (match-string 0 s) s))
	(setq start (match-beginning 0))
	(setq s (replace-match (format "%s%d" (match-string 1 s) n) t t s)))))
  s)

(defun org-table-formula-substitute-names (f)
  "Replace $const with values in string F."
  (let ((start 0)
	(pp (/= (string-to-char f) ?'))
	(duration (org-string-match-p ";.*[Tt].*\\'" f))
	(new (replace-regexp-in-string	; Check for column names.
	      org-table-column-name-regexp
	      (lambda (m)
		(concat "$" (cdr (assoc (match-string 1 m)
					org-table-column-names))))
	      f t t)))
    ;; Parameters and constants.
    (while (setq start
		 (string-match
		  "\\$\\([a-zA-Z][_a-zA-Z0-9]*\\)\\|\\(\\<remote([^)]*)\\)"
		  new start))
      (if (match-end 2) (setq start (match-end 2))
	(incf start)
	;; When a duration is expected, convert value on the fly.
	(let ((value
	       (save-match-data
		 (let ((v (org-table-get-constant (match-string 1 new))))
		   (if (and (org-string-nw-p v) duration)
		       (org-table-time-string-to-seconds v)
		     v)))))
	  (when value
	    (setq new (replace-match
		       (concat (and pp "(") value (and pp ")")) t t new))))))
    (if org-table-formula-debug (org-propertize new :orig-formula f)) new))

(defun org-table-get-constant (const)
  "Find the value for a parameter or constant in a formula.
Parameters get priority."
  (or (cdr (assoc const org-table-local-parameters))
      (cdr (assoc const org-table-formula-constants-local))
      (cdr (assoc const org-table-formula-constants))
      (and (fboundp 'constants-get) (constants-get const))
      (and (string= (substring const 0 (min 5 (length const))) "PROP_")
	   (org-entry-get nil (substring const 5) 'inherit))
      "#UNDEFINED_NAME"))

(defvar org-table-fedit-map
  (let ((map (make-sparse-keymap)))
    (org-defkey map "\C-x\C-s"      'org-table-fedit-finish)
    (org-defkey map "\C-c\C-s"      'org-table-fedit-finish)
    (org-defkey map "\C-c\C-c"      'org-table-fedit-finish)
    (org-defkey map "\C-c'"         'org-table-fedit-finish)
    (org-defkey map "\C-c\C-q"      'org-table-fedit-abort)
    (org-defkey map "\C-c?"	    'org-table-show-reference)
    (org-defkey map [(meta shift up)]    'org-table-fedit-line-up)
    (org-defkey map [(meta shift down)]  'org-table-fedit-line-down)
    (org-defkey map [(shift up)]    'org-table-fedit-ref-up)
    (org-defkey map [(shift down)]  'org-table-fedit-ref-down)
    (org-defkey map [(shift left)]  'org-table-fedit-ref-left)
    (org-defkey map [(shift right)] 'org-table-fedit-ref-right)
    (org-defkey map [(meta up)]     'org-table-fedit-scroll-down)
    (org-defkey map [(meta down)]   'org-table-fedit-scroll)
    (org-defkey map [(meta tab)]    'lisp-complete-symbol)
    (org-defkey map "\M-\C-i"       'lisp-complete-symbol)
    (org-defkey map [(tab)]	    'org-table-fedit-lisp-indent)
    (org-defkey map "\C-i"	    'org-table-fedit-lisp-indent)
    (org-defkey map "\C-c\C-r" 'org-table-fedit-toggle-ref-type)
    (org-defkey map "\C-c}"    'org-table-fedit-toggle-coordinates)
    map))

(easy-menu-define org-table-fedit-menu org-table-fedit-map "Org Edit Formulas Menu"
  '("Edit-Formulas"
    ["Finish and Install" org-table-fedit-finish t]
    ["Finish, Install, and Apply" (org-table-fedit-finish t) :keys "C-u C-c C-c"]
    ["Abort" org-table-fedit-abort t]
    "--"
    ["Pretty-Print Lisp Formula" org-table-fedit-lisp-indent t]
    ["Complete Lisp Symbol" lisp-complete-symbol t]
    "--"
    "Shift Reference at Point"
    ["Up" org-table-fedit-ref-up t]
    ["Down" org-table-fedit-ref-down t]
    ["Left" org-table-fedit-ref-left t]
    ["Right" org-table-fedit-ref-right t]
    "-"
    "Change Test Row for Column Formulas"
    ["Up" org-table-fedit-line-up t]
    ["Down" org-table-fedit-line-down t]
    "--"
    ["Scroll Table Window" org-table-fedit-scroll t]
    ["Scroll Table Window down" org-table-fedit-scroll-down t]
    ["Show Table Grid" org-table-fedit-toggle-coordinates
     :style toggle :selected (with-current-buffer (marker-buffer org-pos)
			       org-table-overlay-coordinates)]
    "--"
    ["Standard Refs (B3 instead of @3$2)" org-table-fedit-toggle-ref-type
     :style toggle :selected org-table-buffer-is-an]))

(defvar org-pos)

;;;###autoload
(defun org-table-edit-formulas ()
  "Edit the formulas of the current table in a separate buffer."
  (interactive)
  (when (save-excursion (beginning-of-line)
			(let ((case-fold-search t)) (looking-at "[ \t]*#\\+TBLFM")))
    (beginning-of-line 0))
  (unless (org-at-table-p) (user-error "Not at a table"))
  (org-table-analyze)
  (let ((key (org-table-current-field-formula 'key 'noerror))
	(eql (sort (org-table-get-stored-formulas 'noerror)
		   #'org-table-formula-less-p))
	(pos (point-marker))
	(startline 1)
	(wc (current-window-configuration))
	(sel-win (selected-window))
	(titles '((column . "# Column Formulas\n")
		  (field . "# Field and Range Formulas\n")
		  (named . "# Named Field Formulas\n"))))
    (org-switch-to-buffer-other-window "*Edit Formulas*")
    (erase-buffer)
    ;; Keep global-font-lock-mode from turning on font-lock-mode
    (let ((font-lock-global-modes '(not fundamental-mode)))
      (fundamental-mode))
    (setq-local font-lock-global-modes (list 'not major-mode))
    (setq-local org-pos pos)
    (setq-local org-window-configuration wc)
    (setq-local org-selected-window sel-win)
    (use-local-map org-table-fedit-map)
    (org-add-hook 'post-command-hook #'org-table-fedit-post-command t t)
    (easy-menu-add org-table-fedit-menu)
    (setq startline (org-current-line))
    (dolist (entry eql)
      (let* ((type (cond
		    ((string-match "\\`$[<>]" (car entry)) 'column)
		    ((equal (string-to-char (car entry)) ?@) 'field)
		    ((string-match "\\'[0-9]" (car entry)) 'column)
		    (t 'named)))
	     (title (assq type titles)))
	(when title
	  (unless (bobp) (insert "\n"))
	  (insert (org-add-props (cdr title) nil 'face font-lock-comment-face))
	  (setq titles (remove title titles)))
	(when (equal key (car entry)) (setq startline (org-current-line)))
	(let ((s (concat (if (member (string-to-char (car entry)) '(?@ ?$)) "" "$")
			 (car entry) " = " (cdr entry) "\n")))
	  (remove-text-properties 0 (length s) '(face nil) s)
	  (insert s))))
    (when (eq org-table-use-standard-references t)
      (org-table-fedit-toggle-ref-type))
    (org-goto-line startline)
    (message
     (substitute-command-keys "\\<org-mode-map>\
Edit formulas, finish with `\\[org-ctrl-c-ctrl-c]' or `\\[org-edit-special]'.  \
See menu for more commands."))))

(defun org-table-fedit-post-command ()
  (when (not (memq this-command '(lisp-complete-symbol)))
    (let ((win (selected-window)))
      (save-excursion
	(ignore-errors (org-table-show-reference))
	(select-window win)))))

(defun org-table-formula-to-user (s)
  "Convert a formula from internal to user representation."
  (if (eq org-table-use-standard-references t)
      (org-table-convert-refs-to-an s)
    s))

(defun org-table-formula-from-user (s)
  "Convert a formula from user to internal representation."
  (if org-table-use-standard-references
      (org-table-convert-refs-to-rc s)
    s))

(defun org-table-convert-refs-to-rc (s)
  "Convert spreadsheet references from A7 to @7$28.
Works for single references, but also for entire formulas and even the
full TBLFM line."
  (let ((start 0))
    (while (string-match "\\<\\([a-zA-Z]+\\)\\([0-9]+\\>\\|&\\)\\|\\(;[^\r\n:]+\\|\\<remote([^,)]*)\\)" s start)
      (cond
       ((match-end 3)
	;; format match, just advance
	(setq start (match-end 0)))
       ((and (> (match-beginning 0) 0)
	     (equal ?. (aref s (max (1- (match-beginning 0)) 0)))
	     (not (equal ?. (aref s (max (- (match-beginning 0) 2) 0)))))
	;; 3.e5 or something like this.
	(setq start (match-end 0)))
       ((or (> (- (match-end 1) (match-beginning 1)) 2)
	    ;; (member (match-string 1 s)
	    ;;	    '("arctan" "exp" "expm" "lnp" "log" "stir"))
	    )
	;; function name, just advance
	(setq start (match-end 0)))
       (t
	(setq start (match-beginning 0)
	      s (replace-match
		 (if (equal (match-string 2 s) "&")
		     (format "$%d" (org-letters-to-number (match-string 1 s)))
		   (format "@%d$%d"
			   (string-to-number (match-string 2 s))
			   (org-letters-to-number (match-string 1 s))))
		 t t s)))))
    s))

(defun org-table-convert-refs-to-an (s)
  "Convert spreadsheet references from to @7$28 to AB7.
Works for single references, but also for entire formulas and even the
full TBLFM line."
  (while (string-match "@\\([0-9]+\\)\\$\\([0-9]+\\)" s)
    (setq s (replace-match
	     (format "%s%d"
		     (org-number-to-letters
		      (string-to-number (match-string 2 s)))
		     (string-to-number (match-string 1 s)))
	     t t s)))
  (while (string-match "\\(^\\|[^0-9a-zA-Z]\\)\\$\\([0-9]+\\)" s)
    (setq s (replace-match (concat "\\1"
				   (org-number-to-letters
				    (string-to-number (match-string 2 s))) "&")
			   t nil s)))
  s)

(defun org-letters-to-number (s)
  "Convert a base 26 number represented by letters into an integer.
For example:  AB -> 28."
  (let ((n 0))
    (setq s (upcase s))
    (while (> (length s) 0)
      (setq n (+ (* n 26) (string-to-char s) (- ?A) 1)
	    s (substring s 1)))
    n))

(defun org-number-to-letters (n)
  "Convert an integer into a base 26 number represented by letters.
For example:  28 -> AB."
  (let ((s ""))
    (while (> n 0)
      (setq s (concat (char-to-string (+ (mod (1- n) 26) ?A)) s)
	    n (/ (1- n) 26)))
    s))

(defun org-table-time-string-to-seconds (s)
  "Convert a time string into numerical duration in seconds.
S can be a string matching either -?HH:MM:SS or -?HH:MM.
If S is a string representing a number, keep this number."
  (if (equal s "")
      s
    (let (hour minus min sec res)
      (cond
       ((and (string-match "\\(-?\\)\\([0-9]+\\):\\([0-9]+\\):\\([0-9]+\\)" s))
	(setq minus (< 0 (length (match-string 1 s)))
	      hour (string-to-number (match-string 2 s))
	      min (string-to-number (match-string 3 s))
	      sec (string-to-number (match-string 4 s)))
	(if minus
	    (setq res (- (+ (* hour 3600) (* min 60) sec)))
	  (setq res (+ (* hour 3600) (* min 60) sec))))
       ((and (not (string-match org-ts-regexp-both s))
	     (string-match "\\(-?\\)\\([0-9]+\\):\\([0-9]+\\)" s))
	(setq minus (< 0 (length (match-string 1 s)))
	      hour (string-to-number (match-string 2 s))
	      min (string-to-number (match-string 3 s)))
	(if minus
	    (setq res (- (+ (* hour 3600) (* min 60))))
	  (setq res (+ (* hour 3600) (* min 60)))))
       (t (setq res (string-to-number s))))
      (number-to-string res))))

(defun org-table-time-seconds-to-string (secs &optional output-format)
  "Convert a number of seconds to a time string.
If OUTPUT-FORMAT is non-nil, return a number of days, hours,
minutes or seconds."
  (let* ((secs0 (abs secs))
	 (res
	  (cond ((eq output-format 'days)
		 (format "%.3f" (/ (float secs0) 86400)))
		((eq output-format 'hours)
		 (format "%.2f" (/ (float secs0) 3600)))
		((eq output-format 'minutes)
		 (format "%.1f" (/ (float secs0) 60)))
		((eq output-format 'seconds)
		 (format "%d" secs0))
		(t (org-format-seconds "%.2h:%.2m:%.2s" secs0)))))
    (if (< secs 0) (concat "-" res) res)))

(defun org-table-fedit-convert-buffer (function)
  "Convert all references in this buffer, using FUNCTION."
  (let ((origin (copy-marker (line-beginning-position))))
    (goto-char (point-min))
    (while (not (eobp))
      (insert (funcall function (buffer-substring (point) (line-end-position))))
      (delete-region (point) (line-end-position))
      (forward-line))
    (goto-char origin)
    (set-marker origin nil)))

(defun org-table-fedit-toggle-ref-type ()
  "Convert all references in the buffer from B3 to @3$2 and back."
  (interactive)
  (setq-local org-table-buffer-is-an (not org-table-buffer-is-an))
  (org-table-fedit-convert-buffer
   (if org-table-buffer-is-an
       'org-table-convert-refs-to-an 'org-table-convert-refs-to-rc))
  (message "Reference type switched to %s"
	   (if org-table-buffer-is-an "A1 etc" "@row$column")))

(defun org-table-fedit-ref-up ()
  "Shift the reference at point one row/hline up."
  (interactive)
  (org-table-fedit-shift-reference 'up))
(defun org-table-fedit-ref-down ()
  "Shift the reference at point one row/hline down."
  (interactive)
  (org-table-fedit-shift-reference 'down))
(defun org-table-fedit-ref-left ()
  "Shift the reference at point one field to the left."
  (interactive)
  (org-table-fedit-shift-reference 'left))
(defun org-table-fedit-ref-right ()
  "Shift the reference at point one field to the right."
  (interactive)
  (org-table-fedit-shift-reference 'right))

(defun org-table-fedit-shift-reference (dir)
  (cond
   ((org-in-regexp "\\(\\<[a-zA-Z]\\)&")
    (if (memq dir '(left right))
	(org-rematch-and-replace 1 (eq dir 'left))
      (user-error "Cannot shift reference in this direction")))
   ((org-in-regexp "\\(\\<[a-zA-Z]\\{1,2\\}\\)\\([0-9]+\\)")
    ;; A B3-like reference
    (if (memq dir '(up down))
	(org-rematch-and-replace 2 (eq dir 'up))
      (org-rematch-and-replace 1 (eq dir 'left))))
   ((org-in-regexp
     "\\(@\\|\\.\\.\\)\\([-+]?\\(I+\\>\\|[0-9]+\\)\\)\\(\\$\\([-+]?[0-9]+\\)\\)?")
    ;; An internal reference
    (if (memq dir '(up down))
	(org-rematch-and-replace 2 (eq dir 'up) (match-end 3))
      (org-rematch-and-replace 5 (eq dir 'left))))))

(defun org-rematch-and-replace (n &optional decr hline)
  "Re-match the group N, and replace it with the shifted reference."
  (or (match-end n) (user-error "Cannot shift reference in this direction"))
  (goto-char (match-beginning n))
  (and (looking-at (regexp-quote (match-string n)))
       (replace-match (org-table-shift-refpart (match-string 0) decr hline)
		      t t)))

(defun org-table-shift-refpart (ref &optional decr hline)
  "Shift a reference part REF.
If DECR is set, decrease the references row/column, else increase.
If HLINE is set, this may be a hline reference, it certainly is not
a translation reference."
  (save-match-data
    (let* ((sign (string-match "^[-+]" ref)) n)

      (if sign (setq sign (substring ref 0 1) ref (substring ref 1)))
      (cond
       ((and hline (string-match "^I+" ref))
	(setq n (string-to-number (concat sign (number-to-string (length ref)))))
	(setq n (+ n (if decr -1 1)))
	(if (= n 0) (setq n (+ n (if decr -1 1))))
	(if sign
	    (setq sign (if (< n 0) "-" "+") n (abs n))
	  (setq n (max 1 n)))
	(concat sign (make-string n ?I)))

       ((string-match "^[0-9]+" ref)
	(setq n (string-to-number (concat sign ref)))
	(setq n (+ n (if decr -1 1)))
	(if sign
	    (concat (if (< n 0) "-" "+") (number-to-string (abs n)))
	  (number-to-string (max 1 n))))

       ((string-match "^[a-zA-Z]+" ref)
	(org-number-to-letters
	 (max 1 (+ (org-letters-to-number ref) (if decr -1 1)))))

       (t (user-error "Cannot shift reference"))))))

(defun org-table-fedit-toggle-coordinates ()
  "Toggle the display of coordinates in the referenced table."
  (interactive)
  (let ((pos (marker-position org-pos)))
    (with-current-buffer (marker-buffer org-pos)
      (save-excursion
	(goto-char pos)
	(org-table-toggle-coordinate-overlays)))))

(defun org-table-fedit-finish (&optional arg)
  "Parse the buffer for formula definitions and install them.
With prefix ARG, apply the new formulas to the table."
  (interactive "P")
  (org-table-remove-rectangle-highlight)
  (if org-table-use-standard-references
      (progn
	(org-table-fedit-convert-buffer 'org-table-convert-refs-to-rc)
	(setq org-table-buffer-is-an nil)))
  (let ((pos org-pos) (sel-win org-selected-window) eql var form)
    (goto-char (point-min))
    (while (re-search-forward
	    "^\\(@[-+I<>0-9.$@]+\\|@?[0-9]+\\|\\$\\([a-zA-Z0-9]+\\|[<>]+\\)\\) *= *\\(.*\\(\n[ \t]+.*$\\)*\\)"
	    nil t)
      (setq var (if (match-end 2) (match-string 2) (match-string 1))
	    form (match-string 3))
      (setq form (org-trim form))
      (when (not (equal form ""))
	(while (string-match "[ \t]*\n[ \t]*" form)
	  (setq form (replace-match " " t t form)))
	(when (assoc var eql)
	  (user-error "Double formulas for %s" var))
	(push (cons var form) eql)))
    (setq org-pos nil)
    (set-window-configuration org-window-configuration)
    (select-window sel-win)
    (goto-char pos)
    (unless (org-at-table-p)
      (user-error "Lost table position - cannot install formulas"))
    (org-table-store-formulas eql)
    (move-marker pos nil)
    (kill-buffer "*Edit Formulas*")
    (if arg
	(org-table-recalculate 'all)
      (message "New formulas installed - press C-u C-c C-c to apply."))))

(defun org-table-fedit-abort ()
  "Abort editing formulas, without installing the changes."
  (interactive)
  (org-table-remove-rectangle-highlight)
  (let ((pos org-pos) (sel-win org-selected-window))
    (set-window-configuration org-window-configuration)
    (select-window sel-win)
    (goto-char pos)
    (move-marker pos nil)
    (message "Formula editing aborted without installing changes")))

(defun org-table-fedit-lisp-indent ()
  "Pretty-print and re-indent Lisp expressions in the Formula Editor."
  (interactive)
  (let ((pos (point)) beg end ind)
    (beginning-of-line 1)
    (cond
     ((looking-at "[ \t]")
      (goto-char pos)
      (call-interactively 'lisp-indent-line))
     ((looking-at "[$&@0-9a-zA-Z]+ *= *[^ \t\n']") (goto-char pos))
     ((not (fboundp 'pp-buffer))
      (user-error "Cannot pretty-print.  Command `pp-buffer' is not available"))
     ((looking-at "[$&@0-9a-zA-Z]+ *= *'(")
      (goto-char (- (match-end 0) 2))
      (setq beg (point))
      (setq ind (make-string (current-column) ?\ ))
      (condition-case nil (forward-sexp 1)
	(error
	 (user-error "Cannot pretty-print Lisp expression: Unbalanced parenthesis")))
      (setq end (point))
      (save-restriction
	(narrow-to-region beg end)
	(if (eq last-command this-command)
	    (progn
	      (goto-char (point-min))
	      (setq this-command nil)
	      (while (re-search-forward "[ \t]*\n[ \t]*" nil t)
		(replace-match " ")))
	  (pp-buffer)
	  (untabify (point-min) (point-max))
	  (goto-char (1+ (point-min)))
	  (while (re-search-forward "^." nil t)
	    (beginning-of-line 1)
	    (insert ind))
	  (goto-char (point-max))
	  (org-delete-backward-char 1)))
      (goto-char beg))
     (t nil))))

(defvar org-show-positions nil)

(defun org-table-show-reference (&optional local)
  "Show the location/value of the $ expression at point."
  (interactive)
  (org-table-remove-rectangle-highlight)
  (when local (org-table-analyze))
  (catch 'exit
    (let ((pos (if local (point) org-pos))
	  (table-start (if local org-table-current-begin-pos (org-table-begin)))
	  (face2 'highlight)
	  (org-inhibit-highlight-removal t)
	  (win (selected-window))
	  (org-show-positions nil)
	  var name e what match dest)
      (setq what (cond
		  ((org-in-regexp "^@[0-9]+[ \t=]")
		   (setq match (concat (substring (match-string 0) 0 -1)
				       "$1.."
				       (substring (match-string 0) 0 -1)
				       "$100"))
		   'range)
		  ((or (org-in-regexp org-table-range-regexp2)
		       (org-in-regexp org-table-translate-regexp)
		       (org-in-regexp org-table-range-regexp))
		   (setq match
			 (save-match-data
			   (org-table-convert-refs-to-rc (match-string 0))))
		   'range)
		  ((org-in-regexp "\\$[a-zA-Z][a-zA-Z0-9]*") 'name)
		  ((org-in-regexp "\\$[0-9]+") 'column)
		  ((not local) nil)
		  (t (user-error "No reference at point")))
	    match (and what (or match (match-string 0))))
      (when (and  match (not (equal (match-beginning 0) (point-at-bol))))
	(org-table-add-rectangle-overlay (match-beginning 0) (match-end 0)
					 'secondary-selection))
      (org-add-hook 'before-change-functions
		    #'org-table-remove-rectangle-highlight)
      (when (eq what 'name) (setq var (substring match 1)))
      (when (eq what 'range)
	(unless (eq (string-to-char match) ?@) (setq match (concat "@" match)))
	(setq match (org-table-formula-substitute-names match)))
      (unless local
	(save-excursion
	  (end-of-line)
	  (re-search-backward "^\\S-" nil t)
	  (beginning-of-line)
	  (when (looking-at "\\(\\$[0-9a-zA-Z]+\\|@[0-9]+\\$[0-9]+\\|[a-zA-Z]+\
\\([0-9]+\\|&\\)\\) *=")
	    (setq dest
		  (save-match-data
		    (org-table-convert-refs-to-rc (match-string 1))))
	    (org-table-add-rectangle-overlay
	     (match-beginning 1) (match-end 1) face2))))
      (if (and (markerp pos) (marker-buffer pos))
	  (if (get-buffer-window (marker-buffer pos))
	      (select-window (get-buffer-window (marker-buffer pos)))
	    (org-switch-to-buffer-other-window (get-buffer-window
						(marker-buffer pos)))))
      (goto-char pos)
      (org-table-force-dataline)
      (when dest
	(setq name (substring dest 1))
	(cond
	 ((org-string-match-p "\\`\\$[a-zA-Z][a-zA-Z0-9]*" dest)
	  (org-table-goto-field dest))
	 ((org-string-match-p "\\`@\\([1-9][0-9]*\\)\\$\\([1-9][0-9]*\\)\\'"
			      dest)
	  (org-table-goto-field dest))
	 (t (org-table-goto-column (string-to-number name))))
	(move-marker pos (point))
	(org-table-highlight-rectangle nil nil face2))
      (cond
       ((equal dest match))
       ((not match))
       ((eq what 'range)
	(ignore-errors (org-table-get-range match table-start nil 'highlight)))
       ((setq e (assoc var org-table-named-field-locations))
	(org-table-goto-field var)
	(org-table-highlight-rectangle)
	(message "Named field, column %d of line %d" (nth 2 e) (nth 1 e)))
       ((setq e (assoc var org-table-column-names))
	(org-table-goto-column (string-to-number (cdr e)))
	(org-table-highlight-rectangle)
	(goto-char table-start)
	(if (re-search-forward (concat "^[ \t]*| *! *.*?| *\\(" var "\\) *|")
			       (org-table-end) t)
	    (progn
	      (goto-char (match-beginning 1))
	      (org-table-highlight-rectangle)
	      (message "Named column (column %s)" (cdr e)))
	  (user-error "Column name not found")))
       ((eq what 'column)
	;; Column number.
	(org-table-goto-column (string-to-number (substring match 1)))
	(org-table-highlight-rectangle)
	(message "Column %s" (substring match 1)))
       ((setq e (assoc var org-table-local-parameters))
	(goto-char table-start)
	(if (re-search-forward (concat "^[ \t]*| *\\$ *.*?| *\\(" var "=\\)") nil t)
	    (progn
	      (goto-char (match-beginning 1))
	      (org-table-highlight-rectangle)
	      (message "Local parameter."))
	  (user-error "Parameter not found")))
       ((not var) (user-error "No reference at point"))
       ((setq e (assoc var org-table-formula-constants-local))
	(message "Local Constant: $%s=%s in #+CONSTANTS line."
		 var (cdr e)))
       ((setq e (assoc var org-table-formula-constants))
	(message "Constant: $%s=%s in `org-table-formula-constants'."
		 var (cdr e)))
       ((setq e (and (fboundp 'constants-get) (constants-get var)))
	(message "Constant: $%s=%s, from `constants.el'%s."
		 var e (format " (%s units)" constants-unit-system)))
       (t (user-error "Undefined name $%s" var)))
      (goto-char pos)
      (when (and org-show-positions
		 (not (memq this-command '(org-table-fedit-scroll
					   org-table-fedit-scroll-down))))
	(push pos org-show-positions)
	(push table-start org-show-positions)
	(let ((min (apply 'min org-show-positions))
	      (max (apply 'max org-show-positions)))
	  (set-window-start (selected-window) min)
	  (goto-char max)
	  (or (pos-visible-in-window-p max)
	      (set-window-start (selected-window) max))))
      (select-window win))))

(defun org-table-force-dataline ()
  "Make sure the cursor is in a dataline in a table."
  (unless (save-excursion
	    (beginning-of-line 1)
	    (looking-at org-table-dataline-regexp))
    (let* ((re org-table-dataline-regexp)
	   (p1 (save-excursion (re-search-forward re nil 'move)))
	   (p2 (save-excursion (re-search-backward re nil 'move))))
      (cond ((and p1 p2)
	     (goto-char (if (< (abs (- p1 (point))) (abs (- p2 (point))))
			    p1 p2)))
	    ((or p1 p2) (goto-char (or p1 p2)))
	    (t (user-error "No table dataline around here"))))))

(defun org-table-fedit-line-up ()
  "Move cursor one line up in the window showing the table."
  (interactive)
  (org-table-fedit-move 'previous-line))

(defun org-table-fedit-line-down ()
  "Move cursor one line down in the window showing the table."
  (interactive)
  (org-table-fedit-move 'next-line))

(defun org-table-fedit-move (command)
  "Move the cursor in the window showing the table.
Use COMMAND to do the motion, repeat if necessary to end up in a data line."
  (let ((org-table-allow-automatic-line-recalculation nil)
	(pos org-pos) (win (selected-window)) p)
    (select-window (get-buffer-window (marker-buffer org-pos)))
    (setq p (point))
    (call-interactively command)
    (while (and (org-at-table-p)
		(org-at-table-hline-p))
      (call-interactively command))
    (or (org-at-table-p) (goto-char p))
    (move-marker pos (point))
    (select-window win)))

(defun org-table-fedit-scroll (N)
  (interactive "p")
  (let ((other-window-scroll-buffer (marker-buffer org-pos)))
    (scroll-other-window N)))

(defun org-table-fedit-scroll-down (N)
  (interactive "p")
  (org-table-fedit-scroll (- N)))

(defvar org-table-rectangle-overlays nil)

(defun org-table-add-rectangle-overlay (beg end &optional face)
  "Add a new overlay."
  (let ((ov (make-overlay beg end)))
    (overlay-put ov 'face (or face 'secondary-selection))
    (push ov org-table-rectangle-overlays)))

(defun org-table-highlight-rectangle (&optional beg end face)
  "Highlight rectangular region in a table.
When buffer positions BEG and END are provided, use them to
delimit the region to highlight.  Otherwise, refer to point.  Use
FACE, when non-nil, for the highlight."
  (let* ((beg (or beg (point)))
	 (end (or end (point)))
	 (b (min beg end))
	 (e (max beg end))
	 (start-coordinates
	  (save-excursion
	    (goto-char b)
	    (cons (line-beginning-position) (org-table-current-column))))
	 (end-coordinates
	  (save-excursion
	    (goto-char e)
	    (cons (line-beginning-position) (org-table-current-column)))))
    (when (boundp 'org-show-positions)
      (setq org-show-positions (cons b (cons e org-show-positions))))
    (goto-char (car start-coordinates))
    (let ((column-start (min (cdr start-coordinates) (cdr end-coordinates)))
	  (column-end (max (cdr start-coordinates) (cdr end-coordinates)))
	  (last-row (car end-coordinates)))
      (while (<= (point) last-row)
	(when (looking-at org-table-dataline-regexp)
	  (org-table-goto-column column-start)
	  (skip-chars-backward "^|\n")
	  (let ((p (point)))
	    (org-table-goto-column column-end)
	    (skip-chars-forward "^|\n")
	    (org-table-add-rectangle-overlay p (point) face)))
	(forward-line)))
    (goto-char (car start-coordinates)))
  (add-hook 'before-change-functions #'org-table-remove-rectangle-highlight))

(defun org-table-remove-rectangle-highlight (&rest _ignore)
  "Remove the rectangle overlays."
  (unless org-inhibit-highlight-removal
    (remove-hook 'before-change-functions 'org-table-remove-rectangle-highlight)
    (mapc 'delete-overlay org-table-rectangle-overlays)
    (setq org-table-rectangle-overlays nil)))

(defvar-local org-table-coordinate-overlays nil
  "Collects the coordinate grid overlays, so that they can be removed.")

(defun org-table-overlay-coordinates ()
  "Add overlays to the table at point, to show row/column coordinates."
  (interactive)
  (mapc 'delete-overlay org-table-coordinate-overlays)
  (setq org-table-coordinate-overlays nil)
  (save-excursion
    (let ((id 0) (ih 0) hline eol s1 s2 str ic ov beg)
      (goto-char (org-table-begin))
      (while (org-at-table-p)
	(setq eol (point-at-eol))
	(setq ov (make-overlay (point-at-bol) (1+ (point-at-bol))))
	(push ov org-table-coordinate-overlays)
	(setq hline (looking-at org-table-hline-regexp))
	(setq str (if hline (format "I*%-2d" (setq ih (1+ ih)))
		    (format "%4d" (setq id (1+ id)))))
	(org-overlay-before-string ov str 'org-special-keyword 'evaporate)
	(when hline
	  (setq ic 0)
	  (while (re-search-forward "[+|]\\(-+\\)" eol t)
	    (setq beg (1+ (match-beginning 0))
		  ic (1+ ic)
		  s1 (concat "$" (int-to-string ic))
		  s2 (org-number-to-letters ic)
		  str (if (eq org-table-use-standard-references t) s2 s1))
	    (setq ov (make-overlay beg (+ beg (length str))))
	    (push ov org-table-coordinate-overlays)
	    (org-overlay-display ov str 'org-special-keyword 'evaporate)))
	(beginning-of-line 2)))))

;;;###autoload
(defun org-table-toggle-coordinate-overlays ()
  "Toggle the display of Row/Column numbers in tables."
  (interactive)
  (setq org-table-overlay-coordinates (not org-table-overlay-coordinates))
  (message "Tables Row/Column numbers display turned %s"
	   (if org-table-overlay-coordinates "on" "off"))
  (if (and (org-at-table-p) org-table-overlay-coordinates)
      (org-table-align))
  (unless org-table-overlay-coordinates
    (mapc 'delete-overlay org-table-coordinate-overlays)
    (setq org-table-coordinate-overlays nil)))

;;;###autoload
(defun org-table-toggle-formula-debugger ()
  "Toggle the formula debugger in tables."
  (interactive)
  (setq org-table-formula-debug (not org-table-formula-debug))
  (message "Formula debugging has been turned %s"
	   (if org-table-formula-debug "on" "off")))

;;; The orgtbl minor mode

;; Define a minor mode which can be used in other modes in order to
;; integrate the org-mode table editor.

;; This is really a hack, because the org-mode table editor uses several
;; keys which normally belong to the major mode, for example the TAB and
;; RET keys.  Here is how it works: The minor mode defines all the keys
;; necessary to operate the table editor, but wraps the commands into a
;; function which tests if the cursor is currently inside a table.  If that
;; is the case, the table editor command is executed.  However, when any of
;; those keys is used outside a table, the function uses `key-binding' to
;; look up if the key has an associated command in another currently active
;; keymap (minor modes, major mode, global), and executes that command.
;; There might be problems if any of the keys used by the table editor is
;; otherwise used as a prefix key.

;; Another challenge is that the key binding for TAB can be tab or \C-i,
;; likewise the binding for RET can be return or \C-m.  Orgtbl-mode
;; addresses this by checking explicitly for both bindings.

;; The optimized version (see variable `orgtbl-optimized') takes over
;; all keys which are bound to `self-insert-command' in the *global map*.
;; Some modes bind other commands to simple characters, for example
;; AUCTeX binds the double quote to `Tex-insert-quote'.  With orgtbl-mode
;; active, this binding is ignored inside tables and replaced with a
;; modified self-insert.


(defvar orgtbl-mode-map (make-keymap)
  "Keymap for `orgtbl-mode'.")

(defvar org-old-auto-fill-inhibit-regexp nil
  "Local variable used by `orgtbl-mode'.")

(defconst orgtbl-line-start-regexp
  "[ \t]*\\(|\\|#\\+\\(tblfm\\|orgtbl\\|tblname\\):\\)"
  "Matches a line belonging to an orgtbl.")

(defconst orgtbl-extra-font-lock-keywords
  (list (list (concat "^" orgtbl-line-start-regexp ".*")
	      0 (quote 'org-table) 'prepend))
  "Extra `font-lock-keywords' to be added when `orgtbl-mode' is active.")

;; Install it as a minor mode.
(put 'orgtbl-mode :included t)
(put 'orgtbl-mode :menu-tag "Org Table Mode")

;;;###autoload
(define-minor-mode orgtbl-mode
  "The `org-mode' table editor as a minor mode for use in other modes."
  :lighter " OrgTbl" :keymap orgtbl-mode-map
  (org-load-modules-maybe)
  (cond
   ((derived-mode-p 'org-mode)
    ;; Exit without error, in case some hook functions calls this
    ;; by accident in org-mode.
    (message "Orgtbl-mode is not useful in org-mode, command ignored"))
   (orgtbl-mode
    (and (orgtbl-setup) (defun orgtbl-setup () nil)) ;; FIXME: Yuck!?!
    ;; Make sure we are first in minor-mode-map-alist
    (let ((c (assq 'orgtbl-mode minor-mode-map-alist)))
      ;; FIXME: maybe it should use emulation-mode-map-alists?
      (and c (setq minor-mode-map-alist
                   (cons c (delq c minor-mode-map-alist)))))
    (setq-local org-table-may-need-update t)
    (org-add-hook 'before-change-functions 'org-before-change-function
                  nil 'local)
    (setq-local org-old-auto-fill-inhibit-regexp
                   auto-fill-inhibit-regexp)
    (setq-local auto-fill-inhibit-regexp
                   (if auto-fill-inhibit-regexp
                       (concat orgtbl-line-start-regexp "\\|"
                               auto-fill-inhibit-regexp)
                     orgtbl-line-start-regexp))
    (add-to-invisibility-spec '(org-cwidth))
    (when (fboundp 'font-lock-add-keywords)
      (font-lock-add-keywords nil orgtbl-extra-font-lock-keywords)
      (org-restart-font-lock))
    (easy-menu-add orgtbl-mode-menu))
   (t
    (setq auto-fill-inhibit-regexp org-old-auto-fill-inhibit-regexp)
    (org-table-cleanup-narrow-column-properties)
    (org-remove-from-invisibility-spec '(org-cwidth))
    (remove-hook 'before-change-functions 'org-before-change-function t)
    (when (fboundp 'font-lock-remove-keywords)
      (font-lock-remove-keywords nil orgtbl-extra-font-lock-keywords)
      (org-restart-font-lock))
    (easy-menu-remove orgtbl-mode-menu)
    (force-mode-line-update 'all))))

(defun org-table-cleanup-narrow-column-properties ()
  "Remove all properties related to narrow-column invisibility."
  (let ((s (point-min)))
    (while (setq s (text-property-any s (point-max)
				      'display org-narrow-column-arrow))
      (remove-text-properties s (1+ s) '(display t)))
    (setq s (point-min))
    (while (setq s (text-property-any s (point-max) 'org-cwidth 1))
      (remove-text-properties s (1+ s) '(org-cwidth t)))
    (setq s (point-min))
    (while (setq s (text-property-any s (point-max) 'invisible 'org-cwidth))
      (remove-text-properties s (1+ s) '(invisible t)))))

(defun orgtbl-make-binding (fun n &rest keys)
  "Create a function for binding in the table minor mode.
FUN is the command to call inside a table.  N is used to create a unique
command name.  KEYS are keys that should be checked in for a command
to execute outside of tables."
  (eval
   (list 'defun
	 (intern (concat "orgtbl-hijacker-command-" (int-to-string n)))
	 '(arg)
	 (concat "In tables, run `" (symbol-name fun) "'.\n"
		 "Outside of tables, run the binding of `"
		 (mapconcat #'key-description keys "' or `")
		 "'.")
	 '(interactive "p")
	 (list 'if
	       '(org-at-table-p)
	       (list 'call-interactively (list 'quote fun))
	       (list 'let '(orgtbl-mode)
		     (list 'call-interactively
			   (append '(or)
				   (mapcar (lambda (k)
					     (list 'key-binding k))
					   keys)
				   '('orgtbl-error))))))))

(defun orgtbl-error ()
  "Error when there is no default binding for a table key."
  (interactive)
  (user-error "This key has no function outside tables"))

(defun orgtbl-setup ()
  "Setup orgtbl keymaps."
  (let ((nfunc 0)
	(bindings
	 '(([(meta shift left)]  org-table-delete-column)
	   ([(meta left)]	 org-table-move-column-left)
	   ([(meta right)]       org-table-move-column-right)
	   ([(meta shift right)] org-table-insert-column)
	   ([(meta shift up)]    org-table-kill-row)
	   ([(meta shift down)]  org-table-insert-row)
	   ([(meta up)]		 org-table-move-row-up)
	   ([(meta down)]	 org-table-move-row-down)
	   ("\C-c\C-w"		 org-table-cut-region)
	   ("\C-c\M-w"		 org-table-copy-region)
	   ("\C-c\C-y"		 org-table-paste-rectangle)
	   ("\C-c\C-w"           org-table-wrap-region)
	   ("\C-c-"		 org-table-insert-hline)
	   ("\C-c}"		 org-table-toggle-coordinate-overlays)
	   ("\C-c{"		 org-table-toggle-formula-debugger)
	   ("\C-m"		 org-table-next-row)
	   ([(shift return)]	 org-table-copy-down)
	   ("\C-c?"		 org-table-field-info)
	   ("\C-c "		 org-table-blank-field)
	   ("\C-c+"		 org-table-sum)
	   ("\C-c="		 org-table-eval-formula)
	   ("\C-c'"		 org-table-edit-formulas)
	   ("\C-c`"		 org-table-edit-field)
	   ("\C-c*"		 org-table-recalculate)
	   ("\C-c^"		 org-table-sort-lines)
	   ("\M-a"		 org-table-beginning-of-field)
	   ("\M-e"		 org-table-end-of-field)
	   ([(control ?#)]       org-table-rotate-recalc-marks)))
	elt key fun cmd)
    (while (setq elt (pop bindings))
      (setq nfunc (1+ nfunc))
      (setq key (org-key (car elt))
	    fun (nth 1 elt)
	    cmd (orgtbl-make-binding fun nfunc key))
      (org-defkey orgtbl-mode-map key cmd))

    ;; Special treatment needed for TAB and RET
    (org-defkey orgtbl-mode-map [(return)]
		(orgtbl-make-binding 'orgtbl-ret 100 [(return)] "\C-m"))
    (org-defkey orgtbl-mode-map "\C-m"
		(orgtbl-make-binding 'orgtbl-ret 101 "\C-m" [(return)]))

    (org-defkey orgtbl-mode-map [(tab)]
		(orgtbl-make-binding 'orgtbl-tab 102 [(tab)] "\C-i"))
    (org-defkey orgtbl-mode-map "\C-i"
		(orgtbl-make-binding 'orgtbl-tab 103 "\C-i" [(tab)]))

    (org-defkey orgtbl-mode-map [(shift tab)]
		(orgtbl-make-binding 'org-table-previous-field 104
				     [(shift tab)] [(tab)] "\C-i"))


    (unless (featurep 'xemacs)
      (org-defkey orgtbl-mode-map [S-iso-lefttab]
		  (orgtbl-make-binding 'org-table-previous-field 107
				       [S-iso-lefttab] [backtab] [(shift tab)]
				       [(tab)] "\C-i")))

    (org-defkey orgtbl-mode-map [backtab]
		(orgtbl-make-binding 'org-table-previous-field 108
				     [backtab] [S-iso-lefttab] [(shift tab)]
				     [(tab)] "\C-i"))

    (org-defkey orgtbl-mode-map "\M-\C-m"
		(orgtbl-make-binding 'org-table-wrap-region 105
				     "\M-\C-m" [(meta return)]))
    (org-defkey orgtbl-mode-map [(meta return)]
		(orgtbl-make-binding 'org-table-wrap-region 106
				     [(meta return)] "\M-\C-m"))

    (org-defkey orgtbl-mode-map "\C-c\C-c" 'orgtbl-ctrl-c-ctrl-c)
    (org-defkey orgtbl-mode-map "\C-c|" 'orgtbl-create-or-convert-from-region)

    (when orgtbl-optimized
      ;; If the user wants maximum table support, we need to hijack
      ;; some standard editing functions
      (org-remap orgtbl-mode-map
		 'self-insert-command 'orgtbl-self-insert-command
		 'delete-char 'org-delete-char
		 'delete-backward-char 'org-delete-backward-char)
      (org-defkey orgtbl-mode-map "|" 'org-force-self-insert))
    (easy-menu-define orgtbl-mode-menu orgtbl-mode-map "OrgTbl menu"
      '("OrgTbl"
	["Create or convert" org-table-create-or-convert-from-region
	 :active (not (org-at-table-p)) :keys "C-c |" ]
	"--"
	["Align" org-ctrl-c-ctrl-c :active (org-at-table-p) :keys "C-c C-c"]
	["Next Field" org-cycle :active (org-at-table-p) :keys "TAB"]
	["Previous Field" org-shifttab :active (org-at-table-p) :keys "S-TAB"]
	["Next Row" org-return :active (org-at-table-p) :keys "RET"]
	"--"
	["Blank Field" org-table-blank-field :active (org-at-table-p) :keys "C-c SPC"]
	["Edit Field" org-table-edit-field :active (org-at-table-p) :keys "C-c ` "]
	["Copy Field from Above"
	 org-table-copy-down :active (org-at-table-p) :keys "S-RET"]
	"--"
	("Column"
	 ["Move Column Left" org-metaleft :active (org-at-table-p) :keys "M-<left>"]
	 ["Move Column Right" org-metaright :active (org-at-table-p) :keys "M-<right>"]
	 ["Delete Column" org-shiftmetaleft :active (org-at-table-p) :keys "M-S-<left>"]
	 ["Insert Column" org-shiftmetaright :active (org-at-table-p) :keys "M-S-<right>"])
	("Row"
	 ["Move Row Up" org-metaup :active (org-at-table-p) :keys "M-<up>"]
	 ["Move Row Down" org-metadown :active (org-at-table-p) :keys "M-<down>"]
	 ["Delete Row" org-shiftmetaup :active (org-at-table-p) :keys "M-S-<up>"]
	 ["Insert Row" org-shiftmetadown :active (org-at-table-p) :keys "M-S-<down>"]
	 ["Sort lines in region" org-table-sort-lines :active (org-at-table-p) :keys "C-c ^"]
	 "--"
	 ["Insert Hline" org-table-insert-hline :active (org-at-table-p) :keys "C-c -"])
	("Rectangle"
	 ["Copy Rectangle" org-copy-special :active (org-at-table-p)]
	 ["Cut Rectangle" org-cut-special :active (org-at-table-p)]
	 ["Paste Rectangle" org-paste-special :active (org-at-table-p)]
	 ["Fill Rectangle" org-table-wrap-region :active (org-at-table-p)])
	"--"
	("Radio tables"
	 ["Insert table template" orgtbl-insert-radio-table
	  (assq major-mode orgtbl-radio-table-templates)]
	 ["Comment/uncomment table" orgtbl-toggle-comment t])
	"--"
	["Set Column Formula" org-table-eval-formula :active (org-at-table-p) :keys "C-c ="]
	["Set Field Formula" (org-table-eval-formula '(4)) :active (org-at-table-p) :keys "C-u C-c ="]
	["Edit Formulas" org-table-edit-formulas :active (org-at-table-p) :keys "C-c '"]
	["Recalculate line" org-table-recalculate :active (org-at-table-p) :keys "C-c *"]
	["Recalculate all" (org-table-recalculate '(4)) :active (org-at-table-p) :keys "C-u C-c *"]
	["Iterate all" (org-table-recalculate '(16)) :active (org-at-table-p) :keys "C-u C-u C-c *"]
	["Toggle Recalculate Mark" org-table-rotate-recalc-marks :active (org-at-table-p) :keys "C-c #"]
	["Sum Column/Rectangle" org-table-sum
	 :active (or (org-at-table-p) (org-region-active-p)) :keys "C-c +"]
	["Which Column?" org-table-current-column :active (org-at-table-p) :keys "C-c ?"]
	["Debug Formulas"
	 org-table-toggle-formula-debugger :active (org-at-table-p)
	 :keys "C-c {"
	 :style toggle :selected org-table-formula-debug]
	["Show Col/Row Numbers"
	 org-table-toggle-coordinate-overlays :active (org-at-table-p)
	 :keys "C-c }"
	 :style toggle :selected org-table-overlay-coordinates]
	"--"
	("Plot"
	 ["Ascii plot" orgtbl-ascii-plot :active (org-at-table-p) :keys "C-c \" a"]
	 ["Gnuplot" org-plot/gnuplot :active (org-at-table-p) :keys "C-c \" g"])))
    t))

(defun orgtbl-ctrl-c-ctrl-c (arg)
  "If the cursor is inside a table, realign the table.
If it is a table to be sent away to a receiver, do it.
With prefix arg, also recompute table."
  (interactive "P")
  (let ((case-fold-search t) (pos (point)) action)
    (save-excursion
      (beginning-of-line 1)
      (setq action (cond
		    ((looking-at "[ \t]*#\\+ORGTBL:.*\n[ \t]*|") (match-end 0))
		    ((looking-at "[ \t]*|") pos)
		    ((looking-at "[ \t]*#\\+tblfm:") 'recalc))))
    (cond
     ((integerp action)
      (goto-char action)
      (org-table-maybe-eval-formula)
      (if arg
	  (call-interactively 'org-table-recalculate)
	(org-table-maybe-recalculate-line))
      (call-interactively 'org-table-align)
      (when (orgtbl-send-table 'maybe)
	(run-hooks 'orgtbl-after-send-table-hook)))
     ((eq action 'recalc)
      (save-excursion
	(beginning-of-line 1)
	(skip-chars-backward " \r\n\t")
	(if (org-at-table-p)
	    (org-call-with-arg 'org-table-recalculate t))))
     (t (let (orgtbl-mode)
	  (call-interactively (key-binding "\C-c\C-c")))))))

(defun orgtbl-create-or-convert-from-region (_arg)
  "Create table or convert region to table, if no conflicting binding.
This installs the table binding `C-c |', but only if there is no
conflicting binding to this key outside orgtbl-mode."
  (interactive "P")
  (let* (orgtbl-mode (cmd (key-binding "\C-c|")))
    (if cmd
	(call-interactively cmd)
      (call-interactively 'org-table-create-or-convert-from-region))))

(defun orgtbl-tab (arg)
  "Justification and field motion for `orgtbl-mode'."
  (interactive "P")
  (if arg (org-table-edit-field t)
    (org-table-justify-field-maybe)
    (org-table-next-field)))

(defun orgtbl-ret ()
  "Justification and field motion for `orgtbl-mode'."
  (interactive)
  (if (bobp)
      (newline)
    (org-table-justify-field-maybe)
    (org-table-next-row)))

(defun orgtbl-self-insert-command (N)
  "Like `self-insert-command', use overwrite-mode for whitespace in tables.
If the cursor is in a table looking at whitespace, the whitespace is
overwritten, and the table is not marked as requiring realignment."
  (interactive "p")
  (if (and (org-at-table-p)
	   (or
	    (and org-table-auto-blank-field
		 (member last-command
			 '(orgtbl-hijacker-command-100
			   orgtbl-hijacker-command-101
			   orgtbl-hijacker-command-102
			   orgtbl-hijacker-command-103
			   orgtbl-hijacker-command-104
			   orgtbl-hijacker-command-105
			   yas/expand))
		 (org-table-blank-field))
	    t)
	   (eq N 1)
	   (looking-at "[^|\n]*  +|"))
      (let (org-table-may-need-update)
	(goto-char (1- (match-end 0)))
	(org-delete-backward-char 1)
	(goto-char (match-beginning 0))
	(self-insert-command N))
    (setq org-table-may-need-update t)
    (let* (orgtbl-mode
	   a
	   (cmd (or (key-binding
		     (or (and (listp function-key-map)
			      (setq a (assoc last-input-event function-key-map))
			      (cdr a))
			 (vector last-input-event)))
		    'self-insert-command)))
      (call-interactively cmd)
      (if (and org-self-insert-cluster-for-undo
	       (eq cmd 'self-insert-command))
	  (if (not (eq last-command 'orgtbl-self-insert-command))
	      (setq org-self-insert-command-undo-counter 1)
	    (if (>= org-self-insert-command-undo-counter 20)
		(setq org-self-insert-command-undo-counter 1)
	      (and (> org-self-insert-command-undo-counter 0)
		   buffer-undo-list
		   (not (cadr buffer-undo-list)) ; remove nil entry
		   (setcdr buffer-undo-list (cddr buffer-undo-list)))
	      (setq org-self-insert-command-undo-counter
		    (1+ org-self-insert-command-undo-counter))))))))

;;;###autoload
(defvar orgtbl-exp-regexp "^\\([-+]?[0-9][0-9.]*\\)[eE]\\([-+]?[0-9]+\\)$"
  "Regular expression matching exponentials as produced by calc.")

(defun orgtbl-gather-send-defs ()
  "Gather a plist of :name, :transform, :params for each destination before
a radio table."
  (save-excursion
    (goto-char (org-table-begin))
    (let (rtn)
      (beginning-of-line 0)
      (while (looking-at "[ \t]*#\\+ORGTBL[: \t][ \t]*SEND[ \t]+\\([^ \t\r\n]+\\)[ \t]+\\([^ \t\r\n]+\\)\\([ \t]+.*\\)?")
	(let ((name (org-no-properties (match-string 1)))
	      (transform (intern (match-string 2)))
	      (params (if (match-end 3)
			  (read (concat "(" (match-string 3) ")")))))
	  (push (list :name name :transform transform :params params)
		rtn)
	  (beginning-of-line 0)))
      rtn)))

(defun orgtbl-send-replace-tbl (name txt)
  "Find and replace table NAME with TXT."
  (save-excursion
    (goto-char (point-min))
    (unless (re-search-forward
	     (concat "BEGIN +RECEIVE +ORGTBL +" name "\\([ \t]\\|$\\)") nil t)
      (user-error "Don't know where to insert translated table"))
    (let ((beg (line-beginning-position 2)))
      (unless (re-search-forward
	       (concat "END +RECEIVE +ORGTBL +" name) nil t)
	(user-error "Cannot find end of insertion region"))
      (beginning-of-line)
      (delete-region beg (point)))
    (insert txt "\n")))

;;;###autoload
(defun org-table-to-lisp (&optional txt)
  "Convert the table at point to a Lisp structure.
The structure will be a list.  Each item is either the symbol `hline'
for a horizontal separator line, or a list of field values as strings.
The table is taken from the parameter TXT, or from the buffer at point."
  (unless (or txt (org-at-table-p)) (user-error "No table at point"))
  (let ((txt (or txt
		 (buffer-substring-no-properties (org-table-begin)
						 (org-table-end)))))
    (mapcar (lambda (x)
	      (if (string-match org-table-hline-regexp x) 'hline
		(org-split-string (org-trim x) "\\s-*|\\s-*")))
	    (org-split-string txt "[ \t]*\n[ \t]*"))))

(defun orgtbl-send-table (&optional maybe)
  "Send a transformed version of table at point to the receiver position.
With argument MAYBE, fail quietly if no transformation is defined
for this table."
  (interactive)
  (catch 'exit
    (unless (org-at-table-p) (user-error "Not at a table"))
    ;; when non-interactive, we assume align has just happened.
    (when (org-called-interactively-p 'any) (org-table-align))
    (let ((dests (orgtbl-gather-send-defs))
	  (table (org-table-to-lisp
		  (buffer-substring-no-properties (org-table-begin)
						  (org-table-end))))
	  (ntbl 0))
      (unless dests
	(if maybe (throw 'exit nil)
	  (user-error "Don't know how to transform this table")))
      (dolist (dest dests)
	(let ((name (plist-get dest :name))
	      (transform (plist-get dest :transform))
	      (params (plist-get dest :params)))
	  (unless (fboundp transform)
	    (user-error "No such transformation function %s" transform))
	  (orgtbl-send-replace-tbl name (funcall transform table params)))
	(incf ntbl))
      (message "Table converted and installed at %d receiver location%s"
	       ntbl (if (> ntbl 1) "s" ""))
      (and (> ntbl 0) ntbl))))

(defun org-remove-by-index (list indices &optional i0)
  "Remove the elements in LIST with indices in INDICES.
First element has index 0, or I0 if given."
  (if (not indices)
      list
    (if (integerp indices) (setq indices (list indices)))
    (setq i0 (1- (or i0 0)))
    (delq :rm (mapcar (lambda (x)
			(setq i0 (1+ i0))
			(if (memq i0 indices) :rm x))
		      list))))

(defun orgtbl-toggle-comment ()
  "Comment or uncomment the orgtbl at point."
  (interactive)
  (let* ((case-fold-search t)
	 (re1 (concat "^" (regexp-quote comment-start) orgtbl-line-start-regexp))
	 (re2 (concat "^" orgtbl-line-start-regexp))
	 (commented (save-excursion (beginning-of-line 1)
				    (cond ((looking-at re1) t)
					  ((looking-at re2) nil)
					  (t (user-error "Not at an org table")))))
	 (re (if commented re1 re2))
	 beg end)
    (save-excursion
      (beginning-of-line 1)
      (while (looking-at re) (beginning-of-line 0))
      (beginning-of-line 2)
      (setq beg (point))
      (while (looking-at re) (beginning-of-line 2))
      (setq end (point)))
    (comment-region beg end (if commented '(4) nil))))

(defun orgtbl-insert-radio-table ()
  "Insert a radio table template appropriate for this major mode."
  (interactive)
  (let* ((e (assq major-mode orgtbl-radio-table-templates))
	 (txt (nth 1 e))
	 name pos)
    (unless e (user-error "No radio table setup defined for %s" major-mode))
    (setq name (read-string "Table name: "))
    (while (string-match "%n" txt)
      (setq txt (replace-match name t t txt)))
    (or (bolp) (insert "\n"))
    (setq pos (point))
    (insert txt)
    (goto-char pos)))

;;;###autoload
(defun orgtbl-to-generic (table params)
  "Convert the orgtbl-mode TABLE to some other format.

This generic routine can be used for many standard cases.

TABLE is a list, each entry either the symbol `hline' for
a horizontal separator line, or a list of fields for that
line.  PARAMS is a property list of parameters that can
influence the conversion.

Valid parameters are:

:backend, :raw

  Export back-end used as a basis to transcode elements of the
  table, when no specific parameter applies to it.  It is also
  used to translate cells contents.  You can prevent this by
  setting :raw property to a non-nil value.

:splice

  When non-nil, only convert rows, not the table itself.  This is
  equivalent to setting to the empty string both :tstart
  and :tend, which see.

:skip

  When set to an integer N, skip the first N lines of the table.
  Horizontal separation lines do count for this parameter!

:skipcols

  List of columns that should be skipped.  If the table has
  a column with calculation marks, that column is automatically
  discarded beforehand.

:hline

  String to be inserted on horizontal separation lines.  May be
  nil to ignore these lines altogether.

:sep

  Separator between two fields, as a string.

Each in the following group may be either a string or a function
of no arguments returning a string:

:tstart, :tend

  Strings to start and end the table.  Ignored when :splice is t.

:lstart, :lend

  Strings to start and end a new table line.

:llstart, :llend

  Strings to start and end the last table line.  Default,
  respectively, to :lstart and :lend.

Each in the following group may be a string or a function of one
argument (either the cells in the current row, as a list of
strings, or the current cell) returning a string:

:lfmt

  Format string for an entire row, with enough %s to capture all
  fields.  When non-nil, :lstart, :lend, and :sep are ignored.

:llfmt

  Format for the entire last line, defaults to :lfmt.

:fmt

  A format to be used to wrap the field, should contain %s for
  the original field value.  For example, to wrap everything in
  dollars, you could use :fmt \"$%s$\".  This may also be
  a property list with column numbers and format strings, or
  functions, e.g.,

    \(:fmt (2 \"$%s$\" 4 (lambda (c) (format \"$%s$\" c))))

:hlstart :hllstart :hlend :hllend :hsep :hlfmt :hllfmt :hfmt

 Same as above, specific for the header lines in the table.
 All lines before the first hline are treated as header.  If
 any of these is not present, the data line value is used.

This may be either a string or a function of two arguments:

:efmt

  Use this format to print numbers with exponential.  The format
  should have %s twice for inserting mantissa and exponent, for
  example \"%s\\\\times10^{%s}\".  This may also be a property
  list with column numbers and format strings or functions.
  :fmt will still be applied after :efmt."
  ;; Make sure `org-export-create-backend' is available.
  (require 'ox)
  (let* ((backend (plist-get params :backend))
	 (custom-backend
	  ;; Build a custom back-end according to PARAMS.  Before
	  ;; defining a translator, check if there is anything to do.
	  ;; When there isn't, let BACKEND handle the element.
	  (org-export-create-backend
	   :parent (or backend 'org)
	   :transcoders
	   `((table . ,(org-table--to-generic-table params))
	     (table-row . ,(org-table--to-generic-row params))
	     (table-cell . ,(org-table--to-generic-cell params))
	     ;; Macros are not going to be expanded.  However, no
	     ;; regular back-end has a transcoder for them.  We
	     ;; provide one so they are not ignored, but displayed
	     ;; as-is instead.
	     (macro . (lambda (m c i) (org-element-macro-interpreter m nil))))))
	 data info)
    ;; Store TABLE as Org syntax in DATA.  Tolerate non-string cells.
    ;; Initialize communication channel in INFO.
    (with-temp-buffer
      (let ((org-inhibit-startup t)) (org-mode))
      (let ((standard-output (current-buffer)))
	(dolist (e table)
	  (cond ((eq e 'hline) (princ "|--\n"))
		((consp e)
		 (princ "| ") (dolist (c e) (princ c) (princ " |"))
		 (princ "\n")))))
      (setq data
	    (org-element-map (org-element-parse-buffer) 'table
	      #'identity nil t))
      (setq info (org-export-get-environment backend nil params)))
    (when (and backend (symbolp backend) (not (org-export-get-backend backend)))
      (user-error "Unknown :backend value"))
    (when (or (not backend) (plist-get info :raw)) (require 'ox-org))
    ;; Handle :skip parameter.
    (let ((skip (plist-get info :skip)))
      (when skip
	(unless (wholenump skip) (user-error "Wrong :skip value"))
	(let ((n 0))
	  (org-element-map data 'table-row
	    (lambda (row)
	      (if (>= n skip) t
		(org-element-extract-element row)
		(incf n)
		nil))
	    nil t))))
    ;; Handle :skipcols parameter.
    (let ((skipcols (plist-get info :skipcols)))
      (when skipcols
	(unless (consp skipcols) (user-error "Wrong :skipcols value"))
	(org-element-map data 'table
	  (lambda (table)
	    (let ((specialp (org-export-table-has-special-column-p table)))
	      (dolist (row (org-element-contents table))
		(when (eq (org-element-property :type row) 'standard)
		  (let ((c 1))
		    (dolist (cell (nthcdr (if specialp 1 0)
					  (org-element-contents row)))
		      (when (memq c skipcols)
			(org-element-extract-element cell))
		      (incf c))))))))))
    ;; Since we are going to export using a low-level mechanism,
    ;; ignore special column and special rows manually.
    (let ((special? (org-export-table-has-special-column-p data))
	  ignore)
      (org-element-map data (if special? '(table-cell table-row) 'table-row)
	(lambda (datum)
	  (when (if (eq (org-element-type datum) 'table-row)
		    (org-export-table-row-is-special-p datum nil)
		  (org-export-first-sibling-p datum nil))
	    (push datum ignore))))
      (setq info (plist-put info :ignore-list ignore)))
    ;; We use a low-level mechanism to export DATA so as to skip all
    ;; usual pre-processing and post-processing, i.e., hooks, filters,
    ;; Babel code evaluation, include keywords and macro expansion,
    ;; and filters.
    (let ((output (org-export-data-with-backend data custom-backend info)))
      ;; Remove final newline.
      (if (org-string-nw-p output) (substring-no-properties output 0 -1) ""))))

(defun org-table--generic-apply (value name &optional with-cons &rest args)
  (cond ((null value) nil)
        ((functionp value) `(funcall ',value ,@args))
        ((stringp value)
	 (cond ((consp (car args)) `(apply #'format ,value ,@args))
	       (args `(format ,value ,@args))
	       (t value)))
	((and with-cons (consp value))
	 `(let ((val (cadr (memq column ',value))))
	    (cond ((null val) contents)
		  ((stringp val) (format val ,@args))
		  ((functionp val) (funcall val ,@args))
		  (t (user-error "Wrong %s value" ,name)))))
        (t (user-error "Wrong %s value" name))))

(defun org-table--to-generic-table (params)
  "Return custom table transcoder according to PARAMS.
PARAMS is a plist.  See `orgtbl-to-generic' for more
information."
  (let ((backend (plist-get params :backend))
	(splice (plist-get params :splice))
	(tstart (plist-get params :tstart))
	(tend (plist-get params :tend)))
    `(lambda (table contents info)
       (concat
	,(and tstart (not splice)
	      `(concat ,(org-table--generic-apply tstart ":tstart") "\n"))
	,(if (or (not backend) tstart tend splice) 'contents
	   `(org-export-with-backend ',backend table contents info))
	,(org-table--generic-apply (and (not splice) tend) ":tend")))))

(defun org-table--to-generic-row (params)
  "Return custom table row transcoder according to PARAMS.
PARAMS is a plist.  See `orgtbl-to-generic' for more
information."
  (let* ((backend (plist-get params :backend))
	 (lstart (plist-get params :lstart))
	 (llstart (plist-get params :llstart))
	 (hlstart (plist-get params :hlstart))
	 (hllstart (plist-get params :hllstart))
	 (lend (plist-get params :lend))
	 (llend (plist-get params :llend))
	 (hlend (plist-get params :hlend))
	 (hllend (plist-get params :hllend))
	 (lfmt (plist-get params :lfmt))
	 (llfmt (plist-get params :llfmt))
	 (hlfmt (plist-get params :hlfmt))
	 (hllfmt (plist-get params :hllfmt)))
    `(lambda (row contents info)
       (if (eq (org-element-property :type row) 'rule)
	   ,(cond
	     ((plist-member params :hline)
	      (org-table--generic-apply (plist-get params :hline) ":hline"))
	     (backend `(org-export-with-backend ',backend row nil info)))
	 (let ((headerp (org-export-table-row-in-header-p row info))
	       (lastp (not (org-export-get-next-element row info)))
	       (last-header-p (org-export-table-row-ends-header-p row info)))
	   (when contents
	     ;; Check if we can apply `:lfmt', `:llfmt', `:hlfmt', or
	     ;; `:hllfmt' to CONTENTS.  Otherwise, fallback on
	     ;; `:lstart', `:lend' and their relatives.
	     ,(let ((cells
		     '(org-element-map row 'table-cell
			(lambda (cell)
			  ;; Export all cells, without separators.
			  ;;
			  ;; Use `org-export-data-with-backend'
			  ;; instead of `org-export-data' to eschew
			  ;; cached values, which
			  ;; ignore :orgtbl-ignore-sep parameter.
			  (org-export-data-with-backend
			   cell
			   (plist-get info :back-end)
			   (org-combine-plists info '(:orgtbl-ignore-sep t))))
			info)))
		`(cond
		  ,(and hllfmt
			`(last-header-p ,(org-table--generic-apply
					  hllfmt ":hllfmt" nil cells)))
		  ,(and hlfmt
			`(headerp ,(org-table--generic-apply
				    hlfmt ":hlfmt" nil cells)))
		  ,(and llfmt
			`(lastp ,(org-table--generic-apply
				  llfmt ":llfmt" nil cells)))
		  (t
		   ,(if lfmt (org-table--generic-apply lfmt ":lfmt" nil cells)
		      `(concat
			(cond
			 ,(and
			   (or hllstart hllend)
			   `(last-header-p
			     (concat
			      ,(org-table--generic-apply hllstart ":hllstart")
			      contents
			      ,(org-table--generic-apply hllend ":hllend"))))
			 ,(and
			   (or hlstart hlend)
			   `(headerp
			     (concat
			      ,(org-table--generic-apply hlstart ":hlstart")
			      contents
			      ,(org-table--generic-apply hlend ":hlend"))))
			 ,(and
			   (or llstart llend)
			   `(lastp
			     (concat
			      ,(org-table--generic-apply llstart ":llstart")
			      contents
			      ,(org-table--generic-apply llend ":llend"))))
			 (t
			  ,(cond
			    ((or lstart lend)
			     `(concat
			       ,(org-table--generic-apply lstart ":lstart")
			       contents
			       ,(org-table--generic-apply lend ":lend")))
			    (backend
			     `(org-export-with-backend
			       ',backend row contents info))
			    (t 'contents)))))))))))))))

(defun org-table--to-generic-cell (params)
  "Return custom table cell transcoder according to PARAMS.
PARAMS is a plist.  See `orgtbl-to-generic' for more
information."
  (let* ((backend (plist-get params :backend))
	 (efmt (plist-get params :efmt))
	 (fmt (plist-get params :fmt))
	 (hfmt (plist-get params :hfmt))
	 (sep (plist-get params :sep))
	 (hsep (plist-get params :hsep)))
    `(lambda (cell contents info)
       (let ((headerp (org-export-table-row-in-header-p
		       (org-export-get-parent-element cell) info))
	     (column (1+ (cdr (org-export-table-cell-address cell info)))))
	 ;; Make sure that contents are exported as Org data when :raw
	 ;; parameter is non-nil.
	 ,(when (and backend (plist-get params :raw))
	    `(setq contents
		   ;; Since we don't know what are the pseudo object
		   ;; types defined in backend, we cannot pass them to
		   ;; `org-element-interpret-data'.  As a consequence,
		   ;; they will be treated as pseudo elements, and
		   ;; will have newlines appended instead of spaces.
		   ;; Therefore, we must make sure :post-blank value
		   ;; is really turned into spaces.
		   (replace-regexp-in-string
		    "\n" " "
		    (org-trim
		     (org-element-interpret-data
		      (org-element-contents cell))))))
	 (when contents
	   ;; Check if we can apply `:efmt' on CONTENTS.
	   ,(when efmt
	      `(when (string-match orgtbl-exp-regexp contents)
		 (let ((mantissa (match-string 1 contents))
		       (exponent (match-string 2 contents)))
		   (setq contents ,(org-table--generic-apply
				    efmt ":efmt" t 'mantissa 'exponent)))))
	   ;; Check if we can apply FMT (or HFMT) on CONTENTS.
	   (cond
	    ,(and hfmt `(headerp (setq contents ,(org-table--generic-apply
						  hfmt ":hfmt" t 'contents))))
	    ,(and fmt `(t (setq contents ,(org-table--generic-apply
					   fmt ":fmt" t 'contents))))))
	 ;; If a separator is provided, use it instead of BACKEND's.
	 ;; Separators are ignored when LFMT (or equivalent) is
	 ;; provided.
	 ,(cond
	   ((or hsep sep)
	    `(if (or ,(and (not sep) '(not headerp))
		     (plist-get info :orgtbl-ignore-sep)
		     (not (org-export-get-next-element cell info)))
		 ,(if (not backend) 'contents
		    `(org-export-with-backend ',backend cell contents info))
	       (concat contents
		       ,(if (and sep hsep) `(if headerp ,hsep ,sep)
			  (or hsep sep)))))
	   (backend `(org-export-with-backend ',backend cell contents info))
	   (t 'contents))))))

;;;###autoload
(defun orgtbl-to-tsv (table params)
  "Convert the orgtbl-mode table to TAB separated material."
  (orgtbl-to-generic table (org-combine-plists '(:sep "\t") params)))

;;;###autoload
(defun orgtbl-to-csv (table params)
  "Convert the orgtbl-mode table to CSV material.
This does take care of the proper quoting of fields with comma or quotes."
  (orgtbl-to-generic table
		     (org-combine-plists '(:sep "," :fmt org-quote-csv-field)
					 params)))

;;;###autoload
(defun orgtbl-to-latex (table params)
  "Convert the orgtbl-mode TABLE to LaTeX.

TABLE is a list, each entry either the symbol `hline' for
a horizontal separator line, or a list of fields for that line.
PARAMS is a property list of parameters that can influence the
conversion.  All parameters from `orgtbl-to-generic' are
supported.  It is also possible to use the following ones:

:booktabs

  When non-nil, use formal \"booktabs\" style.

:environment

  Specify environment to use, as a string.  If you use
  \"longtable\", you may also want to specify :language property,
  as a string, to get proper continuation strings."
  (require 'ox-latex)
  (orgtbl-to-generic
   table
   (org-combine-plists
    ;; Provide sane default values.
    (list :backend 'latex
	  :latex-default-table-mode 'table
	  :latex-tables-centered nil
	  :latex-tables-booktabs (plist-get params :booktabs)
	  :latex-table-scientific-notation nil
	  :latex-default-table-environment
	  (or (plist-get params :environment) "tabular"))
    params)))

;;;###autoload
(defun orgtbl-to-html (table params)
  "Convert the orgtbl-mode TABLE to HTML.

TABLE is a list, each entry either the symbol `hline' for
a horizontal separator line, or a list of fields for that line.
PARAMS is a property list of parameters that can influence the
conversion.  All parameters from `orgtbl-to-generic' are
supported.  It is also possible to use the following one:

:attributes

  Attributes and values, as a plist, which will be used in
  <table> tag."
  (require 'ox-html)
  (orgtbl-to-generic
   table
   (org-combine-plists
    ;; Provide sane default values.
    (list :backend 'html
	  :html-table-data-tags '("<td%s>" . "</td>")
	  :html-table-use-header-tags-for-first-column nil
	  :html-table-align-individual-fields t
	  :html-table-row-tags '("<tr>" . "</tr>")
	  :html-table-attributes
	  (if (plist-member params :attributes)
	      (plist-get params :attributes)
	    '(:border "2" :cellspacing "0" :cellpadding "6" :rules "groups"
		      :frame "hsides")))
    params)))

;;;###autoload
(defun orgtbl-to-texinfo (table params)
  "Convert the orgtbl-mode TABLE to Texinfo.

TABLE is a list, each entry either the symbol `hline' for
a horizontal separator line, or a list of fields for that line.
PARAMS is a property list of parameters that can influence the
conversion.  All parameters from `orgtbl-to-generic' are
supported.  It is also possible to use the following one:

:columns

  Column widths, as a string.  When providing column fractions,
  \"@columnfractions\" command can be omitted."
  (require 'ox-texinfo)
  (let ((output
	 (orgtbl-to-generic
	  table
	  (org-combine-plists
	   (list :backend 'texinfo
		 :texinfo-tables-verbatim nil
		 :texinfo-table-scientific-notation nil)
	   params)))
	(columns (let ((w (plist-get params :columns)))
		   (cond ((not w) nil)
			 ((org-string-match-p "{\\|@columnfractions " w) w)
			 (t (concat "@columnfractions " w))))))
    (if (not columns) output
      (replace-regexp-in-string
       "@multitable \\(.*\\)" columns output t nil 1))))

;;;###autoload
(defun orgtbl-to-orgtbl (table params)
  "Convert the orgtbl-mode TABLE into another orgtbl-mode table.

TABLE is a list, each entry either the symbol `hline' for
a horizontal separator line, or a list of fields for that line.
PARAMS is a property list of parameters that can influence the
conversion.  All parameters from `orgtbl-to-generic' are
supported.

Useful when slicing one table into many.  The :hline, :sep,
:lstart, and :lend provide orgtbl framing.  :tstart and :tend can
be set to provide ORGTBL directives for the generated table."
  (require 'ox-org)
  (orgtbl-to-generic table (org-combine-plists params (list :backend 'org))))

(defun orgtbl-to-table.el (table params)
  "Convert the orgtbl-mode TABLE into a table.el table.
TABLE is a list, each entry either the symbol `hline' for
a horizontal separator line, or a list of fields for that line.
PARAMS is a property list of parameters that can influence the
conversion.  All parameters from `orgtbl-to-generic' are
supported."
  (with-temp-buffer
    (insert (orgtbl-to-orgtbl table params))
    (org-table-align)
    (replace-regexp-in-string
     "-|" "-+"
     (replace-regexp-in-string "|-" "+-" (buffer-substring 1 (buffer-size))))))

(defun orgtbl-to-unicode (table params)
  "Convert the orgtbl-mode TABLE into a table with unicode characters.

TABLE is a list, each entry either the symbol `hline' for
a horizontal separator line, or a list of fields for that line.
PARAMS is a property list of parameters that can influence the
conversion.  All parameters from `orgtbl-to-generic' are
supported.  It is also possible to use the following ones:

:ascii-art

  When non-nil, use \"ascii-art-to-unicode\" package to translate
  the table.  You can download it here:
  http://gnuvola.org/software/j/aa2u/ascii-art-to-unicode.el.

:narrow

  When non-nil, narrow columns width than provided width cookie,
  using \"=>\" as an ellipsis, just like in an Org mode buffer."
  (require 'ox-ascii)
  (orgtbl-to-generic
   table
   (org-combine-plists
    (list :backend 'ascii
	  :ascii-charset 'utf-8
	  :ascii-table-widen-columns (not (plist-get params :narrow))
	  :ascii-table-use-ascii-art (plist-get params :ascii-art))
    params)))

;; Put the cursor in a column containing numerical values
;; of an Org-Mode table,
;; type C-c " a
;; A new column is added with a bar plot.
;; When the table is refreshed (C-u C-c *),
;; the plot is updated to reflect the new values.

(defun orgtbl-ascii-draw (value min max &optional width characters)
  "Draw an ascii bar in a table.
VALUE is a the value to plot, the width of the bar to draw.  A
value equal to MIN will be displayed as empty (zero width bar).
A value equal to MAX will draw a bar filling all the WIDTH.
WIDTH is the expected width in characters of the column.
CHARACTERS is a string that will compose the bar, with shades of
grey from pure white to pure black.  It defaults to a 10
characters string of regular ascii characters."
  (let* ((characters (or characters " .:;c!lhVHW"))
	 (width (or width 12))
	 (value (if (numberp value) value (string-to-number value)))
	 (value (* (/ (- (+ value 0.0) min) (- max min)) width)))
    (cond
     ((< value     0) "too small")
     ((> value width) "too large")
     (t
      (let ((len (1- (length characters))))
	(concat
	 (make-string (floor value) (elt characters len))
	 (string (elt characters
		      (floor (* (- value (floor value)) len))))))))))

;;;###autoload
(defun orgtbl-ascii-plot (&optional ask)
  "Draw an ascii bar plot in a column.
With cursor in a column containing numerical values, this
function will draw a plot in a new column.
ASK, if given, is a numeric prefix to override the default 12
characters width of the plot.  ASK may also be the
\\[universal-argument] prefix, which will prompt for the width."
  (interactive "P")
  (let ((col (org-table-current-column))
	(min  1e999)		 ; 1e999 will be converted to infinity
	(max -1e999)		 ; which is the desired result
	(table (org-table-to-lisp))
	(length
	 (cond ((consp ask)
		(read-number "Length of column " 12))
	       ((numberp ask) ask)
	       (t 12))))
    ;; Skip any hline a the top of table.
    (while (eq (car table) 'hline) (setq table (cdr table)))
    ;; Skip table header if any.
    (dolist (x (or (cdr (memq 'hline table)) table))
      (when (consp x)
	(setq x (nth (1- col) x))
	(when (string-match
	       "^[-+]?\\([0-9]*[.]\\)?[0-9]*\\([eE][+-]?[0-9]+\\)?$"
	       x)
	  (setq x (string-to-number x))
	  (when (> min x) (setq min x))
	  (when (< max x) (setq max x)))))
    (org-table-insert-column)
    (org-table-move-column-right)
    (org-table-store-formulas
     (cons
      (cons
       (number-to-string (1+ col))
       (format "'(%s $%s %s %s %s)"
	       "orgtbl-ascii-draw" col min max length))
      (org-table-get-stored-formulas)))
    (org-table-recalculate t)))

;; Example of extension: unicode characters
;; Here are two examples of different styles.

;; Unicode block characters are used to give a smooth effect.
;; See http://en.wikipedia.org/wiki/Block_Elements
;; Use one of those drawing functions
;; - orgtbl-ascii-draw   (the default ascii)
;; - orgtbl-uc-draw-grid (unicode with a grid effect)
;; - orgtbl-uc-draw-cont (smooth unicode)

;; This is best viewed with the "DejaVu Sans Mono" font
;; (use M-x set-default-font).

(defun orgtbl-uc-draw-grid (value min max &optional width)
  "Draw a bar in a table using block unicode characters.
It is a variant of orgtbl-ascii-draw with Unicode block
characters, for a smooth display.  Bars appear as grids (to the
extent the font allows)."
  ;; http://en.wikipedia.org/wiki/Block_Elements
  ;; best viewed with the "DejaVu Sans Mono" font.
  (orgtbl-ascii-draw value min max width
		     " \u258F\u258E\u258D\u258C\u258B\u258A\u2589"))

(defun orgtbl-uc-draw-cont (value min max &optional width)
  "Draw a bar in a table using block unicode characters.
It is a variant of orgtbl-ascii-draw with Unicode block
characters, for a smooth display.  Bars are solid (to the extent
the font allows)."
  (orgtbl-ascii-draw value min max width
		     " \u258F\u258E\u258D\u258C\u258B\u258A\u2589\u2588"))

(defun org-table-get-remote-range (name-or-id form)
  "Get a field value or a list of values in a range from table at ID.

NAME-OR-ID may be the name of a table in the current file as set
by a \"#+NAME:\" directive.  The first table following this line
will then be used.  Alternatively, it may be an ID referring to
any entry, also in a different file.  In this case, the first
table in that entry will be referenced.
FORM is a field or range descriptor like \"@2$3\" or \"B3\" or
\"@I$2..@II$2\".  All the references must be absolute, not relative.

The return value is either a single string for a single field, or a
list of the fields in the rectangle."
  (save-match-data
    (let ((case-fold-search t) (id-loc nil)
	  ;; Protect a bunch of variables from being overwritten by
	  ;; the context of the remote table.
	  org-table-column-names org-table-column-name-regexp
	  org-table-local-parameters org-table-named-field-locations
	  org-table-current-line-types
	  org-table-current-begin-pos org-table-dlines
	  org-table-current-ncol
	  org-table-hlines org-table-last-alignment
	  org-table-last-column-widths org-table-last-alignment
	  org-table-last-column-widths
	  buffer loc)
      (setq form (org-table-convert-refs-to-rc form))
      (org-with-wide-buffer
       (goto-char (point-min))
       (if (re-search-forward
	    (concat "^[ \t]*#\\+\\(tbl\\)?name:[ \t]*"
		    (regexp-quote name-or-id) "[ \t]*$")
	    nil t)
	   (setq buffer (current-buffer) loc (match-beginning 0))
	 (setq id-loc (org-id-find name-or-id 'marker))
	 (unless (and id-loc (markerp id-loc))
	   (user-error "Can't find remote table \"%s\"" name-or-id))
	 (setq buffer (marker-buffer id-loc)
	       loc (marker-position id-loc))
	 (move-marker id-loc nil))
       (with-current-buffer buffer
	 (org-with-wide-buffer
	  (goto-char loc)
	  (forward-char 1)
	  (unless (and (re-search-forward "^\\(\\*+ \\)\\|^[ \t]*|" nil t)
		       (not (match-beginning 1)))
	    (user-error "Cannot find a table at NAME or ID %s" name-or-id))
	  (org-table-analyze)
	  (setq form (org-table-formula-substitute-names
		      (org-table-formula-handle-first/last-rc form)))
	  (if (and (string-match org-table-range-regexp form)
		   (> (length (match-string 0 form)) 1))
	      (org-table-get-range
	       (match-string 0 form) org-table-current-begin-pos 1)
	    form)))))))

(defun org-table-remote-reference-indirection (form)
  "Return formula with table remote references substituted by indirection.
For example \"remote($1, @>$2)\" => \"remote(year_2013, @>$1)\".
This indirection works only with the format @ROW$COLUMN.  The
format \"B3\" is not supported because it can not be
distinguished from a plain table name or ID."
  (let ((regexp
	 ;; Same as in `org-table-eval-formula'.
	 (concat "\\<remote([ \t]*\\("
		 ;; Allow "$1", "@<", "$-1", "@<<$1" etc.
		 "[@$][^ \t,]+"
		 "\\)[ \t]*,[ \t]*\\([^\n)]+\\))")))
    (replace-regexp-in-string
     regexp
     (lambda (m)
       (save-match-data
	 (let ((eq (org-table-formula-handle-first/last-rc (match-string 1 m))))
	   (org-table-get-range
	    (if (org-string-match-p "\\`\\$[0-9]+\\'" eq)
		(concat "@0" eq)
	      eq)))))
     form t t 1)))

(defmacro org-define-lookup-function (mode)
  (let ((mode-str (symbol-name mode))
	(first-p (equal mode 'first))
	(all-p (equal mode 'all)))
    (let ((plural-str (if all-p "s" "")))
      `(defun ,(intern (format "org-lookup-%s" mode-str)) (val s-list r-list &optional predicate)
	 ,(format "Find %s occurrence%s of VAL in S-LIST; return corresponding element%s of R-LIST.
If R-LIST is nil, return matching element%s of S-LIST.
If PREDICATE is not nil, use it instead of `equal' to match VAL.
Matching is done by (PREDICATE VAL S), where S is an element of S-LIST.
This function is generated by a call to the macro `org-define-lookup-function'."
		  mode-str plural-str plural-str plural-str)
	 (let ,(let ((lvars '((p (or predicate 'equal))
			      (sl s-list)
			      (rl (or r-list s-list))
			      (ret nil))))
		 (if first-p (cons '(match-p nil) lvars) lvars))
	   (while ,(if first-p '(and (not match-p) sl) 'sl)
	     (when (funcall p val (car sl))
	       ,(when first-p '(setq match-p t))
	       (let ((rval (car rl)))
		 (setq ret ,(if all-p '(append ret (list rval)) 'rval))))
	     (setq sl (cdr sl) rl (cdr rl)))
	   ret)))))

(org-define-lookup-function first)
(org-define-lookup-function last)
(org-define-lookup-function all)

(provide 'org-table)

;; Local variables:
;; generated-autoload-file: "org-loaddefs.el"
;; End:

;;; org-table.el ends here<|MERGE_RESOLUTION|>--- conflicted
+++ resolved
@@ -2195,25 +2195,10 @@
 	 (ref (format "@%d$%d"
 		      (org-table-current-dline)
 		      (org-table-current-column)))
-<<<<<<< HEAD
-	 (scol (if named
-		   (if (and name (not (string-match "^LR[0-9]+$" name)))
-		       name
-		     ref)
-		 (int-to-string (org-table-current-column))))
-=======
-	 (refass (assoc ref stored-list))
-	 (nameass (assoc name stored-list))
 	 (scol (cond
 		((not named) (format "$%d" (org-table-current-column)))
 		((and name (not (string-match "\\`LR[0-9]+\\'" name))) name)
 		(t ref)))
-	 (dummy (and (or nameass refass)
-		     (not named)
-		     (not (y-or-n-p "Replace existing field formula with \
-column formula? " ))
-		     (message "Formula not replaced")))
->>>>>>> 16c7594a
 	 (name (or name ref))
 	 (org-table-may-need-update nil)
 	 (stored (cdr (assoc scol stored-list)))
