--- conflicted
+++ resolved
@@ -7316,11 +7316,7 @@
   (if (and current-prefix-arg (listp current-prefix-arg))
       (org-agenda-do-tree-to-indirect-buffer)
     (let ((agenda-window (selected-window))
-<<<<<<< HEAD
-	  (indirect-window 
-=======
           (indirect-window
->>>>>>> 1a814183
 	   (and org-last-indirect-buffer
 		(get-buffer-window org-last-indirect-buffer))))
       (save-window-excursion (org-agenda-do-tree-to-indirect-buffer))
@@ -7332,11 +7328,7 @@
             (switch-to-buffer org-last-indirect-buffer :norecord)
 	    (org-set-visibility-according-to-property)
             (fit-window-to-buffer indirect-window))
-<<<<<<< HEAD
-	(select-window agenda-window)))))
-=======
         (select-window (get-buffer-window org-agenda-buffer-name))))))
->>>>>>> 1a814183
 
 (defun org-agenda-do-tree-to-indirect-buffer ()
   "Same as `org-agenda-tree-to-indirect-buffer' without saving window."
