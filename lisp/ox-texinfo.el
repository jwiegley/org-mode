--- conflicted
+++ resolved
@@ -767,27 +767,9 @@
 	 (priority (and (plist-get info :with-priority)
 			(org-element-property :priority headline)))
 	 (text (org-export-data (org-element-property :title headline) info))
-<<<<<<< HEAD
-	 ;; Create the headline text along with a no-tag version.  The
-	 ;; latter is required to remove tags from table of contents.
 	 (full-text (org-texinfo--sanitize-content
 		     (funcall (plist-get info :texinfo-format-headline-function)
 			      todo todo-type priority text tags)))
-=======
-	 (full-text (if (not (eq org-texinfo-format-headline-function 'ignore))
-			;; User-defined formatting function.
-			(funcall org-texinfo-format-headline-function
-				 todo todo-type priority text tags)
-		      ;; Default formatting.
-		      (concat
-		       (when todo
-			 (format "@strong{%s} " todo))
-		       (when priority (format "@emph{#%s} " priority))
-		       text
-		       (when tags
-			 (format " :%s:"
-				 (mapconcat 'identity tags ":"))))))
->>>>>>> 7286925b
 	 (pre-blanks
 	  (make-string (org-element-property :pre-blank headline) ?\n)))
     (cond
