--- conflicted
+++ resolved
@@ -1,8 +1,4 @@
-<<<<<<< HEAD
-;;; ob-julia.el --- org-babel functions for julia code evaluation -*- lexical-binding: t; -*-
-=======
 ;;; ob-julia.el --- org-babel functions for julia code evaluation  -*- lexical-binding: t; -*-
->>>>>>> 7de3d3cb
 
 ;; Copyright (C) 2013-2021 Free Software Foundation, Inc.
 ;; Authors: G. Jay Kerns, based on ob-R.el by Eric Schulte and Dan Davison
@@ -94,25 +90,13 @@
 	   (graphics-file (and (member "graphics" (assq :result-params params))
 			       (org-babel-graphical-output-file params)))
 	   (colnames-p (unless graphics-file (cdr (assq :colnames params))))
-<<<<<<< HEAD
-=======
-	   ;; (rownames-p (unless graphics-file (cdr (assq :rownames params))))
->>>>>>> 7de3d3cb
 	   (full-body (org-babel-expand-body:julia body params graphics-file))
 	   (result
 	    (org-babel-julia-evaluate
 	     session full-body result-type result-params
 	     (or (equal "yes" colnames-p)
 		 (org-babel-pick-name
-<<<<<<< HEAD
 		  (cdr (assq :colname-names params)) colnames-p)))))
-=======
-		  (cdr (assq :colname-names params)) colnames-p))
-	     ;; (or (equal "yes" rownames-p)
-	     ;;     (org-babel-pick-name
-	     ;;      (cdr (assq :rowname-names params)) rownames-p))
-	     )))
->>>>>>> 7de3d3cb
       (if graphics-file nil result))))
 
 (defun org-babel-normalize-newline (result)
@@ -146,16 +130,7 @@
   "Return list of julia statements assigning the block's variables."
   (let ((vars (org-babel--get-vars params)))
     (mapcar
-<<<<<<< HEAD
      (lambda (pair) (org-babel-julia-assign-elisp (car pair) (cdr pair)))
-=======
-     (lambda (pair)
-       (org-babel-julia-assign-elisp
-	(car pair) (cdr pair)
-	;; (equal "yes" (cdr (assq :colnames params)))
-	;; (equal "yes" (cdr (assq :rownames params)))
-	))
->>>>>>> 7de3d3cb
      (mapcar
       (lambda (i)
 	(cons (car (nth i vars))
@@ -171,30 +146,15 @@
       (concat "\"" (mapconcat #'identity (split-string s "\"") "\"\"") "\"")
     (format "%S" s)))
 
-<<<<<<< HEAD
 (defun org-babel-julia-assign-elisp (name value)
   "Construct julia code assigning the elisp VALUE to a variable named NAME."
   (if (listp value)
-      (let* ((lengths (mapcar #'length (cl-remove-if-not 'sequencep value)))
-=======
-(defun org-babel-julia-assign-elisp (name value) ;; colnames-p rownames-p
-  "Construct julia code assigning the elisp VALUE to a variable named NAME."
-  (if (listp value)
       (let* ((lengths (mapcar #'length (cl-remove-if-not #'sequencep value)))
->>>>>>> 7de3d3cb
              (max (if lengths (apply #'max lengths) 0))
              (min (if lengths (apply #'min lengths) 0)))
         ;; Ensure VALUE has an orgtbl structure (depth of at least 2).
         (unless (listp (car value)) (setq value (list value)))
-<<<<<<< HEAD
         (let ((file (orgtbl-to-csv value '(:fmt org-babel-julia-quote-csv-field))))
-=======
-        (let ((file (orgtbl-to-csv value '(:fmt org-babel-julia-quote-csv-field)))
-              ;; (header (if (or (eq (nth 1 value) 'hline) colnames-p)
-              ;;             "TRUE" "FALSE"))
-              ;; (row-names (if rownames-p "1" "NULL"))
-              )
->>>>>>> 7de3d3cb
           (if (= max min)
               (format "%s = begin
     using CSV
@@ -214,11 +174,7 @@
     (let ((session (or session "*Julia*"))
 	  (ess-ask-for-ess-directory
 	   (and (bound-and-true-p ess-ask-for-ess-directory)
-<<<<<<< HEAD
                 (not (cdr (assq :dir params))))))
-=======
-		(not (cdr (assq :dir params))))))
->>>>>>> 7de3d3cb
       (if (org-babel-comint-buffer-livep session)
 	  session
 	;; FIXME: Depending on `display-buffer-alist', (julia) may end up
@@ -281,7 +237,6 @@
 end")
 
 (defun org-babel-julia-evaluate
-<<<<<<< HEAD
     (session body result-type result-params column-names-p)
   "Evaluate julia code in BODY."
   (if session
@@ -292,18 +247,6 @@
 
 (defun org-babel-julia-evaluate-external-process
     (body result-type result-params column-names-p)
-=======
-    (session body result-type result-params column-names-p) ;; row-names-p
-  "Evaluate julia code in BODY."
-  (if session
-      (org-babel-julia-evaluate-session
-       session body result-type result-params column-names-p) ;; row-names-p
-    (org-babel-julia-evaluate-external-process
-     body result-type result-params column-names-p))) ;; row-names-p
-
-(defun org-babel-julia-evaluate-external-process
-    (body result-type result-params column-names-p) ;; row-names-p
->>>>>>> 7de3d3cb
   "Evaluate BODY in external julia process.
 If RESULT-TYPE equals 'output then return standard output as a
 string.  If RESULT-TYPE equals 'value then return the value of the
@@ -327,11 +270,7 @@
     (output (org-babel-eval org-babel-julia-command body))))
 
 (defun org-babel-julia-evaluate-session
-<<<<<<< HEAD
     (session body result-type result-params column-names-p)
-=======
-    (session body result-type result-params column-names-p) ;; row-names-p
->>>>>>> 7de3d3cb
   "Evaluate BODY in SESSION.
 If RESULT-TYPE equals 'output then return standard output as a
 string.  If RESULT-TYPE equals 'value then return the value of the
