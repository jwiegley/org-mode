--- conflicted
+++ resolved
@@ -25,12 +25,8 @@
 ;;; Code:
 
 (require 'ox)
-<<<<<<< HEAD
-(declare-function htmlize-buffer "htmlize" (&optional buffer))
+(declare-function htmlize-buffer "ext:htmlize" (&optional buffer))
 (defvar htmlize-output-type)
-=======
-(declare-function htmlize-buffer "ext:htmlize" (&optional buffer))
->>>>>>> 19cf68da
 
 (defgroup org-export-org nil
   "Options for exporting Org mode files to Org."
