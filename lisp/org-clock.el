;;; org-clock.el --- The time clocking code for Org-mode

;; Copyright (C) 2004-2014 Free Software Foundation, Inc.

;; Author: Carsten Dominik <carsten at orgmode dot org>
;; Keywords: outlines, hypermedia, calendar, wp
;; Homepage: http://orgmode.org
;;
;; This file is part of GNU Emacs.
;;
;; GNU Emacs is free software: you can redistribute it and/or modify
;; it under the terms of the GNU General Public License as published by
;; the Free Software Foundation, either version 3 of the License, or
;; (at your option) any later version.

;; GNU Emacs is distributed in the hope that it will be useful,
;; but WITHOUT ANY WARRANTY; without even the implied warranty of
;; MERCHANTABILITY or FITNESS FOR A PARTICULAR PURPOSE.  See the
;; GNU General Public License for more details.

;; You should have received a copy of the GNU General Public License
;; along with GNU Emacs.  If not, see <http://www.gnu.org/licenses/>.
;;;;;;;;;;;;;;;;;;;;;;;;;;;;;;;;;;;;;;;;;;;;;;;;;;;;;;;;;;;;;;;;;;;;;;;;;;;;;
;;
;;; Commentary:

;; This file contains the time clocking code for Org-mode

;;; Code:

(eval-when-compile
  (require 'cl))
(require 'org)

(declare-function calendar-iso-to-absolute "cal-iso" (&optional date))
(declare-function notifications-notify "notifications" (&rest params))
(declare-function org-pop-to-buffer-same-window "org-compat" (&optional buffer-or-name norecord label))
(declare-function org-element-property "org-element" (property element))
(declare-function org-element-type "org-element" (element))
(declare-function org-table-goto-line "org-table" (n))
(defvar org-time-stamp-formats)
(defvar org-ts-what)
(defvar org-frame-title-format-backup frame-title-format)

(defgroup org-clock nil
  "Options concerning clocking working time in Org-mode."
  :tag "Org Clock"
  :group 'org-progress)

(defcustom org-clock-into-drawer t
  "Non-nil when clocking info should be wrapped into a drawer.

When non-nil, clocking info will be inserted into the same drawer
as log notes (see variable `org-log-into-drawer'), if it exists,
or \"LOGBOOK\" otherwise.  If necessary, the drawer will be
created.

When an integer, the drawer is created only when the number of
clocking entries in an item reaches or exceeds this value.

When a string, it becomes the name of the drawer, ignoring the
log notes drawer altogether.

Do not check directly this variable in a Lisp program.  Call
function `org-clock-into-drawer' instead."
  :group 'org-todo
  :group 'org-clock
  :version "25.1"
  :package-version '(Org . "8.3")
  :type '(choice
	  (const :tag "Always" t)
	  (const :tag "Only when drawer exists" nil)
	  (integer :tag "When at least N clock entries")
	  (const :tag "Into LOGBOOK drawer" "LOGBOOK")
	  (string :tag "Into Drawer named...")))

(defun org-clock-into-drawer ()
  "Value of `org-clock-into-drawer'. but let properties overrule.

If the current entry has or inherits a CLOCK_INTO_DRAWER
property, it will be used instead of the default value.

Return value is either a string, an integer, or nil."
  (let ((p (org-entry-get nil "CLOCK_INTO_DRAWER" 'inherit t)))
    (cond ((equal p "nil") nil)
	  ((equal p "t") (or (org-log-into-drawer) "LOGBOOK"))
          ((org-string-nw-p p)
	   (if (org-string-match-p "\\`[0-9]+\\'" p) (string-to-number p) p))
	  ((org-string-nw-p org-clock-into-drawer))
	  ((integerp org-clock-into-drawer) org-clock-into-drawer)
	  ((not org-clock-into-drawer) nil)
	  ((org-log-into-drawer))
	  (t "LOGBOOK"))))

(defcustom org-clock-out-when-done t
  "When non-nil, clock will be stopped when the clocked entry is marked DONE.
DONE here means any DONE-like state.
A nil value means clock will keep running until stopped explicitly with
`C-c C-x C-o', or until the clock is started in a different item.
Instead of t, this can also be a list of TODO states that should trigger
clocking out."
  :group 'org-clock
  :type '(choice
	  (const :tag "No" nil)
	  (const :tag "Yes, when done" t)
	  (repeat :tag "State list"
		  (string :tag "TODO keyword"))))

(defcustom org-clock-rounding-minutes 0
  "Rounding minutes when clocking in or out.
The default value is 0 so that no rounding is done.
When set to a non-integer value, use the car of
`org-time-stamp-rounding-minutes', like for setting a time-stamp.

E.g. if `org-clock-rounding-minutes' is set to 5, time is 14:47
and you clock in: then the clock starts at 14:45.  If you clock
out within the next 5 minutes, the clock line will be removed;
if you clock out 8 minutes after your clocked in, the clock
out time will be 14:50."
  :group 'org-clock
  :version "24.4"
  :package-version '(Org . "8.0")
  :type '(choice
	  (integer :tag "Minutes (0 for no rounding)")
	  (symbol  :tag "Use `org-time-stamp-rounding-minutes'" 'same-as-time-stamp)))

(defcustom org-clock-out-remove-zero-time-clocks nil
  "Non-nil means remove the clock line when the resulting time is zero."
  :group 'org-clock
  :type 'boolean)

(defcustom org-clock-in-switch-to-state nil
  "Set task to a special todo state while clocking it.
The value should be the state to which the entry should be
switched.  If the value is a function, it must take one
parameter (the current TODO state of the item) and return the
state to switch it to."
  :group 'org-clock
  :group 'org-todo
  :type '(choice
	  (const :tag "Don't force a state" nil)
	  (string :tag "State")
	  (symbol :tag "Function")))

(defcustom org-clock-out-switch-to-state nil
  "Set task to a special todo state after clocking out.
The value should be the state to which the entry should be
switched.  If the value is a function, it must take one
parameter (the current TODO state of the item) and return the
state to switch it to."
  :group 'org-clock
  :group 'org-todo
  :type '(choice
	  (const :tag "Don't force a state" nil)
	  (string :tag "State")
	  (symbol :tag "Function")))

(defcustom org-clock-history-length 5
  "Number of clock tasks to remember in history."
  :group 'org-clock
  :type 'integer)

(defcustom org-clock-goto-may-find-recent-task t
  "Non-nil means `org-clock-goto' can go to recent task if no active clock."
  :group 'org-clock
  :type 'boolean)

(defcustom org-clock-heading-function nil
  "When non-nil, should be a function to create `org-clock-heading'.
This is the string shown in the mode line when a clock is running.
The function is called with point at the beginning of the headline."
  :group 'org-clock
  :type '(choice (const nil) (function)))

(defcustom org-clock-string-limit 0
  "Maximum length of clock strings in the mode line.  0 means no limit."
  :group 'org-clock
  :type 'integer)

(defcustom org-clock-in-resume nil
  "If non-nil, resume clock when clocking into task with open clock.
When clocking into a task with a clock entry which has not been closed,
the clock can be resumed from that point."
  :group 'org-clock
  :type 'boolean)

(defcustom org-clock-persist nil
  "When non-nil, save the running clock when Emacs is closed.
The clock is resumed when Emacs restarts.
When this is t, both the running clock, and the entire clock
history are saved.  When this is the symbol `clock', only the
running clock is saved.  When this is the symbol `history', only
the clock history is saved.

When Emacs restarts with saved clock information, the file containing
the running clock as well as all files mentioned in the clock history
will be visited.

All this depends on running `org-clock-persistence-insinuate' in your
Emacs initialization file."
  :group 'org-clock
  :type '(choice
	  (const :tag "Just the running clock" clock)
	  (const :tag "Just the history" history)
	  (const :tag "Clock and history" t)
	  (const :tag "No persistence" nil)))

(defcustom org-clock-persist-file (convert-standard-filename
				   (concat user-emacs-directory "org-clock-save.el"))
  "File to save clock data to."
  :group 'org-clock
  :type 'string)

(defcustom org-clock-persist-query-save nil
  "When non-nil, ask before saving the current clock on exit."
  :group 'org-clock
  :type 'boolean)

(defcustom org-clock-persist-query-resume t
  "When non-nil, ask before resuming any stored clock during load."
  :group 'org-clock
  :type 'boolean)

(defcustom org-clock-sound nil
  "Sound to use for notifications.
Possible values are:

nil        No sound played
t          Standard Emacs beep
file name  Play this sound file, fall back to beep"
  :group 'org-clock
  :type '(choice
	  (const :tag "No sound" nil)
	  (const :tag "Standard beep" t)
	  (file  :tag "Play sound file")))

(define-obsolete-variable-alias 'org-clock-modeline-total
  'org-clock-mode-line-total "24.3")

(defcustom org-clock-mode-line-total 'auto
  "Default setting for the time included for the mode line clock.
This can be overruled locally using the CLOCK_MODELINE_TOTAL property.
Allowed values are:

current  Only the time in the current instance of the clock
today    All time clocked into this task today
repeat   All time clocked into this task since last repeat
all      All time ever recorded for this task
auto     Automatically, either `all', or `repeat' for repeating tasks"
  :group 'org-clock
  :type '(choice
	  (const :tag "Current clock" current)
	  (const :tag "Today's task time" today)
	  (const :tag "Since last repeat" repeat)
	  (const :tag "All task time" all)
	  (const :tag "Automatically, `all' or since `repeat'" auto)))

(org-defvaralias 'org-task-overrun-text 'org-clock-task-overrun-text)
(defcustom org-clock-task-overrun-text nil
  "Extra mode line text to indicate that the clock is overrun.
The can be nil to indicate that instead of adding text, the clock time
should get a different face (`org-mode-line-clock-overrun').
When this is a string, it is prepended to the clock string as an indication,
also using the face `org-mode-line-clock-overrun'."
  :group 'org-clock
  :version "24.1"
  :type '(choice
	  (const :tag "Just mark the time string" nil)
	  (string :tag "Text to prepend")))

(defcustom org-show-notification-handler nil
  "Function or program to send notification with.
The function or program will be called with the notification
string as argument."
  :group 'org-clock
  :type '(choice
	  (const nil)
	  (string :tag "Program")
	  (function :tag "Function")))

(defgroup org-clocktable nil
  "Options concerning the clock table in Org-mode."
  :tag "Org Clock Table"
  :group 'org-clock)

(defcustom org-clocktable-defaults
  (list
   :maxlevel 2
   :lang (or (org-bound-and-true-p org-export-default-language) "en")
   :scope 'file
   :block nil
   :wstart 1
   :mstart 1
   :tstart nil
   :tend nil
   :step nil
   :stepskip0 nil
   :fileskip0 nil
   :tags nil
   :emphasize nil
   :link nil
   :narrow '40!
   :indent t
   :formula nil
   :timestamp nil
   :level nil
   :tcolumns nil
   :formatter nil)
  "Default properties for clock tables."
  :group 'org-clock
  :version "24.1"
  :type 'plist)

(defcustom org-clock-clocktable-formatter 'org-clocktable-write-default
  "Function to turn clocking data into a table.
For more information, see `org-clocktable-write-default'."
  :group 'org-clocktable
  :version "24.1"
  :type 'function)

;; FIXME: translate es and nl last string "Clock summary at"
(defcustom org-clock-clocktable-language-setup
  '(("en" "File"     "L"  "Timestamp"  "Headline" "Time"  "ALL"   "Total time"   "File time" "Clock summary at")
    ("es" "Archivo"  "N"  "Fecha y hora" "Tarea" "Tiempo" "TODO" "Tiempo total" "Tiempo archivo" "Clock summary at")
    ("fr" "Fichier"  "N"  "Horodatage" "En-tête"  "Durée" "TOUT"  "Durée totale" "Durée fichier" "Horodatage sommaire à")
    ("nl" "Bestand"  "N"  "Tijdstip"   "Hoofding" "Duur"  "ALLES" "Totale duur"  "Bestandstijd" "Clock summary at"))
  "Terms used in clocktable, translated to different languages."
  :group 'org-clocktable
  :version "24.1"
  :type 'alist)

(defcustom org-clock-clocktable-default-properties '(:maxlevel 2 :scope file)
  "Default properties for new clocktables.
These will be inserted into the BEGIN line, to make it easy for users to
play with them."
  :group 'org-clocktable
  :type 'plist)

(defcustom org-clock-idle-time nil
  "When non-nil, resolve open clocks if the user is idle more than X minutes."
  :group 'org-clock
  :type '(choice
	  (const :tag "Never" nil)
	  (integer :tag "After N minutes")))

(defcustom org-clock-auto-clock-resolution 'when-no-clock-is-running
  "When to automatically resolve open clocks found in Org buffers."
  :group 'org-clock
  :type '(choice
	  (const :tag "Never" nil)
	  (const :tag "Always" t)
	  (const :tag "When no clock is running" when-no-clock-is-running)))

(defcustom org-clock-report-include-clocking-task nil
  "When non-nil, include the current clocking task time in clock reports."
  :group 'org-clock
  :version "24.1"
  :type 'boolean)

(defcustom org-clock-resolve-expert nil
  "Non-nil means do not show the splash buffer with the clock resolver."
  :group 'org-clock
  :version "24.1"
  :type 'boolean)

(defcustom org-clock-continuously nil
  "Non-nil means to start clocking from the last clock-out time, if any."
  :type 'boolean
  :version "24.1"
  :group 'org-clock)

(defcustom org-clock-total-time-cell-format "*%s*"
  "Format string for the total time cells."
  :group 'org-clock
  :version "24.1"
  :type 'string)

(defcustom org-clock-file-time-cell-format "*%s*"
  "Format string for the file time cells."
  :group 'org-clock
  :version "24.1"
  :type 'string)

(defcustom org-clock-clocked-in-display 'mode-line
  "When clocked in for a task, org-mode can display the current
task and accumulated time in the mode line and/or frame title.
Allowed values are:

both         displays in both mode line and frame title
mode-line    displays only in mode line (default)
frame-title  displays only in frame title
nil          current clock is not displayed"
  :group 'org-clock
  :type '(choice
	  (const :tag "Mode line" mode-line)
	  (const :tag "Frame title" frame-title)
	  (const :tag "Both" both)
	  (const :tag "None" nil)))

(defcustom org-clock-frame-title-format '(t org-mode-line-string)
  "The value for `frame-title-format' when clocking in.

When `org-clock-clocked-in-display' is set to 'frame-title
or 'both, clocking in will replace `frame-title-format' with
this value.  Clocking out will restore `frame-title-format'.

`org-frame-title-string' is a format string using the same
specifications than `frame-title-format', which see."
  :version "24.1"
  :group 'org-clock
  :type 'sexp)

(defcustom org-clock-x11idle-program-name "x11idle"
  "Name of the program which prints X11 idle time in milliseconds.

You can find x11idle.c in the contrib/scripts directory of the
Org git distribution. Or, you can do:

    sudo apt-get install xprintidle

if you are using Debian."
  :group 'org-clock
  :version "24.4"
  :package-version '(Org . "8.0")
  :type 'string)

(defcustom org-clock-goto-before-context 2
  "Number of lines of context to display before currently clocked-in entry.
This applies when using `org-clock-goto'."
  :group 'org-clock
  :type 'integer)

(defcustom org-clock-display-default-range 'thisyear
  "Default range when displaying clocks with `org-clock-display'."
  :group 'org-clock
  :type '(choice (const today)
		 (const yesterday)
		 (const thisweek)
		 (const lastweek)
		 (const thismonth)
		 (const lastmonth)
		 (const thisyear)
		 (const lastyear)
		 (const untilnow)
		 (const :tag "Select range interactively" interactive)))

(defvar org-clock-in-prepare-hook nil
  "Hook run when preparing the clock.
This hook is run before anything happens to the task that
you want to clock in.  For example, you can use this hook
to add an effort property.")
(defvar org-clock-in-hook nil
  "Hook run when starting the clock.")
(defvar org-clock-out-hook nil
  "Hook run when stopping the current clock.")

(defvar org-clock-cancel-hook nil
  "Hook run when canceling the current clock.")
(defvar org-clock-goto-hook nil
  "Hook run when selecting the currently clocked-in entry.")
(defvar org-clock-has-been-used nil
  "Has the clock been used during the current Emacs session?")

(defconst org-clock--oldest-date
  (let* ((dichotomy
	  (lambda (min max pred)
	    (if (funcall pred min) min
	      (incf min)
	      (while (> (- max min) 1)
		(let ((mean (+ (ash min -1) (ash max -1) (logand min max 1))))
		  (if (funcall pred mean) (setq max mean) (setq min mean)))))
	    max))
	 (high
	  (funcall dichotomy
		   most-negative-fixnum
		   0
		   (lambda (m) (ignore-errors (decode-time (list m 0))))))
	 (low
	  (funcall dichotomy
		   most-negative-fixnum
		   0
		   (lambda (m) (ignore-errors (decode-time (list high m)))))))
    (list high low))
  "Internal time for oldest date representable on the system.")

;;; The clock for measuring work time.

(defvar org-mode-line-string "")
(put 'org-mode-line-string 'risky-local-variable t)

(defvar org-clock-mode-line-timer nil)
(defvar org-clock-idle-timer nil)
(defvar org-clock-heading) ; defined in org.el
(defvar org-clock-start-time "")

(defvar org-clock-leftover-time nil
  "If non-nil, user canceled a clock; this is when leftover time started.")

(defvar org-clock-effort ""
  "Effort estimate of the currently clocking task.")

(defvar org-clock-total-time nil
  "Holds total time, spent previously on currently clocked item.
This does not include the time in the currently running clock.")

(defvar org-clock-history nil
  "List of marker pointing to recent clocked tasks.")

(defvar org-clock-default-task (make-marker)
  "Marker pointing to the default task that should clock time.
The clock can be made to switch to this task after clocking out
of a different task.")

(defvar org-clock-interrupted-task (make-marker)
  "Marker pointing to the task that has been interrupted by the current clock.")

(defvar org-clock-mode-line-map (make-sparse-keymap))
(define-key org-clock-mode-line-map [mode-line mouse-2] 'org-clock-goto)
(define-key org-clock-mode-line-map [mode-line mouse-1] 'org-clock-menu)

(defun org-clock-menu ()
  (interactive)
  (popup-menu
   '("Clock"
     ["Clock out" org-clock-out t]
     ["Change effort estimate" org-clock-modify-effort-estimate t]
     ["Go to clock entry" org-clock-goto t]
     ["Switch task" (lambda () (interactive) (org-clock-in '(4))) :active t :keys "C-u C-c C-x C-i"])))

(defun org-clock-history-push (&optional pos buffer)
  "Push a marker to the clock history."
  (setq org-clock-history-length (max 1 (min 35 org-clock-history-length)))
  (let ((m (move-marker (make-marker)
			(or pos (point)) (org-base-buffer
					  (or buffer (current-buffer)))))
	n l)
    (while (setq n (member m org-clock-history))
      (move-marker (car n) nil))
    (setq org-clock-history
	  (delq nil
		(mapcar (lambda (x) (if (marker-buffer x) x nil))
			org-clock-history)))
    (when (>= (setq l (length org-clock-history)) org-clock-history-length)
      (setq org-clock-history
	    (nreverse
	     (nthcdr (- l org-clock-history-length -1)
		     (nreverse org-clock-history)))))
    (push m org-clock-history)))

(defun org-clock-save-markers-for-cut-and-paste (beg end)
  "Save relative positions of markers in region."
  (org-check-and-save-marker org-clock-marker beg end)
  (org-check-and-save-marker org-clock-hd-marker beg end)
  (org-check-and-save-marker org-clock-default-task beg end)
  (org-check-and-save-marker org-clock-interrupted-task beg end)
  (mapc (lambda (m) (org-check-and-save-marker m beg end))
	org-clock-history))

(defun org-clocking-buffer ()
  "Return the clocking buffer if we are currently clocking a task or nil."
  (marker-buffer org-clock-marker))

(defun org-clocking-p ()
  "Return t when clocking a task."
  (not (equal (org-clocking-buffer) nil)))

(defvar org-clock-before-select-task-hook nil
  "Hook called in task selection just before prompting the user.")

(defun org-clock-select-task (&optional prompt)
  "Select a task that was recently associated with clocking."
  (interactive)
  (let (och chl sel-list rpl (i 0) s)
    ;; Remove successive dups from the clock history to consider
    (mapc (lambda (c) (if (not (equal c (car och))) (push c och)))
	  org-clock-history)
    (setq och (reverse och) chl (length och))
    (if (zerop chl)
	(user-error "No recent clock")
      (save-window-excursion
	(org-switch-to-buffer-other-window
	 (get-buffer-create "*Clock Task Select*"))
	(erase-buffer)
	(when (marker-buffer org-clock-default-task)
	  (insert (org-add-props "Default Task\n" nil 'face 'bold))
	  (setq s (org-clock-insert-selection-line ?d org-clock-default-task))
	  (push s sel-list))
	(when (marker-buffer org-clock-interrupted-task)
	  (insert (org-add-props "The task interrupted by starting the last one\n" nil 'face 'bold))
	  (setq s (org-clock-insert-selection-line ?i org-clock-interrupted-task))
	  (push s sel-list))
	(when (org-clocking-p)
	  (insert (org-add-props "Current Clocking Task\n" nil 'face 'bold))
	  (setq s (org-clock-insert-selection-line ?c org-clock-marker))
	  (push s sel-list))
	(insert (org-add-props "Recent Tasks\n" nil 'face 'bold))
	(mapc
	 (lambda (m)
	   (when (marker-buffer m)
	     (setq i (1+ i)
		   s (org-clock-insert-selection-line
		      (if (< i 10)
			  (+ i ?0)
			(+ i (- ?A 10))) m))
	     (if (fboundp 'int-to-char) (setf (car s) (int-to-char (car s))))
	     (push s sel-list)))
	 och)
	(run-hooks 'org-clock-before-select-task-hook)
	(goto-char (point-min))
	;; Set min-height relatively to circumvent a possible but in
	;; `fit-window-to-buffer'
	(fit-window-to-buffer nil nil (if (< chl 10) chl (+ 5 chl)))
	(message (or prompt "Select task for clocking:"))
	(setq cursor-type nil rpl (read-char-exclusive))
	(kill-buffer)
	(cond
	 ((eq rpl ?q) nil)
	 ((eq rpl ?x) nil)
	 ((assoc rpl sel-list) (cdr (assoc rpl sel-list)))
	 (t (user-error "Invalid task choice %c" rpl)))))))

(defun org-clock-insert-selection-line (i marker)
  "Insert a line for the clock selection menu.
And return a cons cell with the selection character integer and the marker
pointing to it."
  (when (marker-buffer marker)
    (let (file cat task heading prefix)
      (with-current-buffer (org-base-buffer (marker-buffer marker))
	(save-excursion
	  (save-restriction
	    (widen)
	    (ignore-errors
	      (goto-char marker)
	      (setq file (buffer-file-name (marker-buffer marker))
		    cat (org-get-category)
		    heading (org-get-heading 'notags)
		    prefix (save-excursion
			     (org-back-to-heading t)
			     (looking-at org-outline-regexp)
			     (match-string 0))
		    task (substring
			  (org-fontify-like-in-org-mode
			   (concat prefix heading)
			   org-odd-levels-only)
			  (length prefix)))))))
      (when (and cat task)
	(insert (format "[%c] %-12s  %s\n" i cat task))
	(cons i marker)))))

(defvar org-clock-task-overrun nil
  "Internal flag indicating if the clock has overrun the planned time.")
(defvar org-clock-update-period 60
  "Number of seconds between mode line clock string updates.")

(defun org-clock-get-clock-string ()
  "Form a clock-string, that will be shown in the mode line.
If an effort estimate was defined for the current item, use
01:30/01:50 format (clocked/estimated).
If not, show simply the clocked time like 01:50."
  (let ((clocked-time (org-clock-get-clocked-time)))
    (if org-clock-effort
	(let* ((effort-in-minutes
		(org-duration-string-to-minutes org-clock-effort))
	       (work-done-str
		(org-propertize
		 (org-minutes-to-clocksum-string clocked-time)
		 'face (if (and org-clock-task-overrun (not org-clock-task-overrun-text))
			   'org-mode-line-clock-overrun 'org-mode-line-clock)))
	       (effort-str (org-minutes-to-clocksum-string effort-in-minutes))
	       (clockstr (org-propertize
			  (concat  " [%s/" effort-str
				   "] (" (replace-regexp-in-string "%" "%%" org-clock-heading) ")")
			  'face 'org-mode-line-clock)))
	  (format clockstr work-done-str))
      (org-propertize (concat "[" (org-minutes-to-clocksum-string clocked-time)
			      (format " (%s)" org-clock-heading) "]")
		      'face 'org-mode-line-clock))))

(defun org-clock-get-last-clock-out-time ()
  "Get the last clock-out time for the current subtree."
  (save-excursion
    (let ((end (save-excursion (org-end-of-subtree))))
      (when (re-search-forward (concat org-clock-string
				       ".*\\]--\\(\\[[^]]+\\]\\)") end t)
	(org-time-string-to-time (match-string 1))))))

(defun org-clock-update-mode-line ()
  (if org-clock-effort
      (org-clock-notify-once-if-expired)
    (setq org-clock-task-overrun nil))
  (setq org-mode-line-string
	(org-propertize
	 (let ((clock-string (org-clock-get-clock-string))
	       (help-text "Org-mode clock is running.\nmouse-1 shows a menu\nmouse-2 will jump to task"))
	   (if (and (> org-clock-string-limit 0)
		    (> (length clock-string) org-clock-string-limit))
	       (org-propertize
		(substring clock-string 0 org-clock-string-limit)
		'help-echo (concat help-text ": " org-clock-heading))
	     (org-propertize clock-string 'help-echo help-text)))
	 'local-map org-clock-mode-line-map
	 'mouse-face (if (featurep 'xemacs) 'highlight 'mode-line-highlight)))
  (if (and org-clock-task-overrun org-clock-task-overrun-text)
      (setq org-mode-line-string
	    (concat (org-propertize
		     org-clock-task-overrun-text
		     'face 'org-mode-line-clock-overrun) org-mode-line-string)))
  (force-mode-line-update))

(defun org-clock-get-clocked-time ()
  "Get the clocked time for the current item in minutes.
The time returned includes the time spent on this task in
previous clocking intervals."
  (let ((currently-clocked-time
	 (floor (- (org-float-time)
		   (org-float-time org-clock-start-time)) 60)))
    (+ currently-clocked-time (or org-clock-total-time 0))))

(defun org-clock-modify-effort-estimate (&optional value)
  "Add to or set the effort estimate of the item currently being clocked.
VALUE can be a number of minutes, or a string with format hh:mm or mm.
When the string starts with a + or a - sign, the current value of the effort
property will be changed by that amount.  If the effort value is expressed
as an `org-effort-durations' (e.g. \"3h\"), the modified value will be
converted to a hh:mm duration.

This command will update the \"Effort\" property of the currently
clocked item, and the value displayed in the mode line."
  (interactive)
  (if (org-clock-is-active)
      (let ((current org-clock-effort) sign)
	(unless value
	  ;; Prompt user for a value or a change
	  (setq value
		(read-string
		 (format "Set effort (hh:mm or mm%s): "
			 (if current
			     (format ", prefix + to add to %s" org-clock-effort)
			   "")))))
	(when (stringp value)
	  ;; A string.  See if it is a delta
	  (setq sign (string-to-char value))
	  (if (member sign '(?- ?+))
	      (setq current (org-duration-string-to-minutes current)
		    value (substring value 1))
	    (setq current 0))
	  (setq value (org-duration-string-to-minutes value))
	  (if (equal ?- sign)
	      (setq value (- current value))
	    (if (equal ?+ sign) (setq value (+ current value)))))
	(setq value (max 0 value)
	      org-clock-effort (org-minutes-to-clocksum-string value))
	(org-entry-put org-clock-marker "Effort" org-clock-effort)
	(org-clock-update-mode-line)
	(message "Effort is now %s" org-clock-effort))
    (message "Clock is not currently active")))

(defvar org-clock-notification-was-shown nil
  "Shows if we have shown notification already.")

(defun org-clock-notify-once-if-expired ()
  "Show notification if we spent more time than we estimated before.
Notification is shown only once."
  (when (org-clocking-p)
    (let ((effort-in-minutes (org-duration-string-to-minutes org-clock-effort))
	  (clocked-time (org-clock-get-clocked-time)))
      (if (setq org-clock-task-overrun
		(if (or (null effort-in-minutes) (zerop effort-in-minutes))
		    nil
		  (>= clocked-time effort-in-minutes)))
	  (unless org-clock-notification-was-shown
	    (setq org-clock-notification-was-shown t)
	    (org-notify
	     (format "Task '%s' should be finished by now. (%s)"
		     org-clock-heading org-clock-effort) org-clock-sound))
	(setq org-clock-notification-was-shown nil)))))

(defun org-notify (notification &optional play-sound)
  "Send a NOTIFICATION and maybe PLAY-SOUND.
If PLAY-SOUND is non-nil, it overrides `org-clock-sound'."
  (org-show-notification notification)
  (if play-sound (org-clock-play-sound play-sound)))

(defun org-show-notification (notification)
  "Show notification.
Use `org-show-notification-handler' if defined,
use libnotify if available, or fall back on a message."
  (cond ((functionp org-show-notification-handler)
	 (funcall org-show-notification-handler notification))
	((stringp org-show-notification-handler)
	 (start-process "emacs-timer-notification" nil
			org-show-notification-handler notification))
	((fboundp 'notifications-notify)
	 (notifications-notify
	  :title "Org-mode message"
	  :body notification
	  ;; FIXME how to link to the Org icon?
	  ;; :app-icon "~/.emacs.d/icons/mail.png"
	  :urgency 'low))
	((executable-find "notify-send")
	 (start-process "emacs-timer-notification" nil
			"notify-send" notification))
	;; Maybe the handler will send a message, so only use message as
	;; a fall back option
	(t (message "%s" notification))))

(defun org-clock-play-sound (&optional clock-sound)
  "Play sound as configured by `org-clock-sound'.
Use alsa's aplay tool if available.
If CLOCK-SOUND is non-nil, it overrides `org-clock-sound'."
  (let ((org-clock-sound (or clock-sound org-clock-sound)))
    (cond
     ((not org-clock-sound))
     ((eq org-clock-sound t) (beep t) (beep t))
     ((stringp org-clock-sound)
      (let ((file (expand-file-name org-clock-sound)))
	(if (file-exists-p file)
	    (if (executable-find "aplay")
		(start-process "org-clock-play-notification" nil
			       "aplay" file)
	      (condition-case nil
		  (play-sound-file file)
		(error (beep t) (beep t))))))))))

(defvar org-clock-mode-line-entry nil
  "Information for the mode line about the running clock.")

(defun org-find-open-clocks (file)
  "Search through the given file and find all open clocks."
  (let ((buf (or (get-file-buffer file)
		 (find-file-noselect file)))
	(org-clock-re (concat org-clock-string " \\(\\[.*?\\]\\)$"))
	clocks)
    (with-current-buffer buf
      (save-excursion
	(goto-char (point-min))
	(while (re-search-forward org-clock-re nil t)
	  (push (cons (copy-marker (match-end 1) t)
		      (org-time-string-to-time (match-string 1))) clocks))))
    clocks))

(defsubst org-is-active-clock (clock)
  "Return t if CLOCK is the currently active clock."
  (and (org-clock-is-active)
       (= org-clock-marker (car clock))))

(defmacro org-with-clock-position (clock &rest forms)
  "Evaluate FORMS with CLOCK as the current active clock."
  `(with-current-buffer (marker-buffer (car ,clock))
     (save-excursion
       (save-restriction
	 (widen)
	 (goto-char (car ,clock))
	 (beginning-of-line)
	 ,@forms))))
(def-edebug-spec org-with-clock-position (form body))
(put 'org-with-clock-position 'lisp-indent-function 1)

(defmacro org-with-clock (clock &rest forms)
  "Evaluate FORMS with CLOCK as the current active clock.
This macro also protects the current active clock from being altered."
  `(org-with-clock-position ,clock
     (let ((org-clock-start-time (cdr ,clock))
	   (org-clock-total-time)
	   (org-clock-history)
	   (org-clock-effort)
	   (org-clock-marker (car ,clock))
	   (org-clock-hd-marker (save-excursion
				  (outline-back-to-heading t)
				  (point-marker))))
       ,@forms)))
(def-edebug-spec org-with-clock (form body))
(put 'org-with-clock 'lisp-indent-function 1)

(defsubst org-clock-clock-in (clock &optional resume start-time)
  "Clock in to the clock located by CLOCK.
If necessary, clock-out of the currently active clock."
  (org-with-clock-position clock
    (let ((org-clock-in-resume (or resume org-clock-in-resume)))
      (org-clock-in nil start-time))))

(defsubst org-clock-clock-out (clock &optional fail-quietly at-time)
  "Clock out of the clock located by CLOCK."
  (let ((temp (copy-marker (car clock)
			   (marker-insertion-type (car clock)))))
    (if (org-is-active-clock clock)
	(org-clock-out nil fail-quietly at-time)
      (org-with-clock clock
	(org-clock-out nil fail-quietly at-time)))
    (setcar clock temp)))

(defsubst org-clock-clock-cancel (clock)
  "Cancel the clock located by CLOCK."
  (let ((temp (copy-marker (car clock)
			   (marker-insertion-type (car clock)))))
    (if (org-is-active-clock clock)
	(org-clock-cancel)
      (org-with-clock clock
	(org-clock-cancel)))
    (setcar clock temp)))

(defvar org-clock-clocking-in nil)
(defvar org-clock-resolving-clocks nil)
(defvar org-clock-resolving-clocks-due-to-idleness nil)

(defun org-clock-resolve-clock (clock resolve-to clock-out-time
				      &optional close-p restart-p fail-quietly)
  "Resolve `CLOCK' given the time `RESOLVE-TO', and the present.
`CLOCK' is a cons cell of the form (MARKER START-TIME)."
  (let ((org-clock-resolving-clocks t))
    (cond
     ((null resolve-to)
      (org-clock-clock-cancel clock)
      (if (and restart-p (not org-clock-clocking-in))
	  (org-clock-clock-in clock)))

     ((eq resolve-to 'now)
      (if restart-p
	  (error "RESTART-P is not valid here"))
      (if (or close-p org-clock-clocking-in)
	  (org-clock-clock-out clock fail-quietly)
	(unless (org-is-active-clock clock)
	  (org-clock-clock-in clock t))))

     ((not (time-less-p resolve-to (current-time)))
      (error "RESOLVE-TO must refer to a time in the past"))

     (t
      (if restart-p
	  (error "RESTART-P is not valid here"))
      (org-clock-clock-out clock fail-quietly (or clock-out-time
						  resolve-to))
      (unless org-clock-clocking-in
	(if close-p
	    (setq org-clock-leftover-time (and (null clock-out-time)
					       resolve-to))
	  (org-clock-clock-in clock nil (and clock-out-time
					     resolve-to))))))))

(defun org-clock-jump-to-current-clock (&optional effective-clock)
  (interactive)
  (let ((drawer (org-clock-into-drawer))
	(clock (or effective-clock (cons org-clock-marker
					 org-clock-start-time))))
    (unless (marker-buffer (car clock))
      (error "No clock is currently running"))
    (org-with-clock clock (org-clock-goto))
    (with-current-buffer (marker-buffer (car clock))
      (goto-char (car clock))
      (when drawer
	(org-with-wide-buffer
	 (let ((drawer-re (format "^[ \t]*:%s:[ \t]*$"
				  (regexp-quote (or drawer "LOGBOOK"))))
	       (beg (save-excursion (outline-back-to-heading t) (point))))
	   (catch 'exit
	     (while (re-search-backward drawer-re beg t)
	       (let ((element (org-element-at-point)))
		 (when (eq (org-element-type element) 'drawer)
		   (when (> (org-element-property :end element) (car clock))
		     (org-flag-drawer nil element))
		   (throw 'exit nil)))))))))))

(defun org-clock-resolve (clock &optional prompt-fn last-valid fail-quietly)
  "Resolve an open org-mode clock.
An open clock was found, with `dangling' possibly being non-nil.
If this function was invoked with a prefix argument, non-dangling
open clocks are ignored.  The given clock requires some sort of
user intervention to resolve it, either because a clock was left
dangling or due to an idle timeout.  The clock resolution can
either be:

  (a) deleted, the user doesn't care about the clock
  (b) restarted from the current time (if no other clock is open)
  (c) closed, giving the clock X minutes
  (d) closed and then restarted
  (e) resumed, as if the user had never left

The format of clock is (CONS MARKER START-TIME), where MARKER
identifies the buffer and position the clock is open at (and
thus, the heading it's under), and START-TIME is when the clock
was started."
  (assert clock)
  (let* ((ch
	  (save-window-excursion
	    (save-excursion
	      (unless org-clock-resolving-clocks-due-to-idleness
		(org-clock-jump-to-current-clock clock))
	      (unless org-clock-resolve-expert
		(with-output-to-temp-buffer "*Org Clock*"
		  (princ "Select a Clock Resolution Command:

i/q      Ignore this question; the same as keeping all the idle time.

k/K      Keep X minutes of the idle time (default is all).  If this
         amount is less than the default, you will be clocked out
         that many minutes after the time that idling began, and then
         clocked back in at the present time.

g/G      Indicate that you \"got back\" X minutes ago.  This is quite
         different from 'k': it clocks you out from the beginning of
         the idle period and clock you back in X minutes ago.

s/S      Subtract the idle time from the current clock.  This is the
         same as keeping 0 minutes.

C        Cancel the open timer altogether.  It will be as though you
         never clocked in.

j/J      Jump to the current clock, to make manual adjustments.

For all these options, using uppercase makes your final state
to be CLOCKED OUT.")))
	      (org-fit-window-to-buffer (get-buffer-window "*Org Clock*"))
	      (let (char-pressed)
		(when (featurep 'xemacs)
		  (message (concat (funcall prompt-fn clock)
				   " [jkKgGsScCiq]? "))
		  (setq char-pressed (read-char-exclusive)))
		(while (or (null char-pressed)
			   (and (not (memq char-pressed
					   '(?k ?K ?g ?G ?s ?S ?C
						?j ?J ?i ?q)))
				(or (ding) t)))
		  (setq char-pressed
			(read-char (concat (funcall prompt-fn clock)
					   " [jkKgGSscCiq]? ")
				   nil 45)))
		(and (not (memq char-pressed '(?i ?q))) char-pressed)))))
	 (default
	   (floor (/ (org-float-time
		      (time-subtract (current-time) last-valid)) 60)))
	 (keep
	  (and (memq ch '(?k ?K))
	       (read-number "Keep how many minutes? " default)))
	 (gotback
	  (and (memq ch '(?g ?G))
	       (read-number "Got back how many minutes ago? " default)))
	 (subtractp (memq ch '(?s ?S)))
	 (barely-started-p (< (- (org-float-time last-valid)
				 (org-float-time (cdr clock))) 45))
	 (start-over (and subtractp barely-started-p)))
    (cond
     ((memq ch '(?j ?J))
      (if (eq ch ?J)
	  (org-clock-resolve-clock clock 'now nil t nil fail-quietly))
      (org-clock-jump-to-current-clock clock))
     ((or (null ch)
	  (not (memq ch '(?k ?K ?g ?G ?s ?S ?C))))
      (message ""))
     (t
      (org-clock-resolve-clock
       clock (cond
	      ((or (eq ch ?C)
		   ;; If the time on the clock was less than a minute before
		   ;; the user went away, and they've ask to subtract all the
		   ;; time...
		   start-over)
	       nil)
	      ((or subtractp
		   (and gotback (= gotback 0)))
	       last-valid)
	      ((or (and keep (= keep default))
		   (and gotback (= gotback default)))
	       'now)
	      (keep
	       (time-add last-valid (seconds-to-time (* 60 keep))))
	      (gotback
	       (time-subtract (current-time)
			      (seconds-to-time (* 60 gotback))))
	      (t
	       (error "Unexpected, please report this as a bug")))
       (and gotback last-valid)
       (memq ch '(?K ?G ?S))
       (and start-over
	    (not (memq ch '(?K ?G ?S ?C))))
       fail-quietly)))))

;;;###autoload
(defun org-resolve-clocks (&optional only-dangling-p prompt-fn last-valid)
  "Resolve all currently open org-mode clocks.
If `only-dangling-p' is non-nil, only ask to resolve dangling
\(i.e., not currently open and valid) clocks."
  (interactive "P")
  (unless org-clock-resolving-clocks
    (let ((org-clock-resolving-clocks t))
      (dolist (file (org-files-list))
	(let ((clocks (org-find-open-clocks file)))
	  (dolist (clock clocks)
	    (let ((dangling (or (not (org-clock-is-active))
				(/= (car clock) org-clock-marker))))
	      (if (or (not only-dangling-p) dangling)
		  (org-clock-resolve
		   clock
		   (or prompt-fn
		       (function
			(lambda (clock)
			  (format
			   "Dangling clock started %d mins ago"
			   (floor (- (org-float-time)
				     (org-float-time (cdr clock)))
				  60)))))
		   (or last-valid
		       (cdr clock)))))))))))

(defun org-emacs-idle-seconds ()
  "Return the current Emacs idle time in seconds, or nil if not idle."
  (let ((idle-time (current-idle-time)))
    (if idle-time
	(org-float-time idle-time)
      0)))

(defun org-mac-idle-seconds ()
  "Return the current Mac idle time in seconds."
  (string-to-number (shell-command-to-string "ioreg -c IOHIDSystem | perl -ane 'if (/Idle/) {$idle=(pop @F)/1000000000; print $idle; last}'")))

(defvar org-x11idle-exists-p
  ;; Check that x11idle exists
  (and (eq window-system 'x)
       (eq 0 (call-process-shell-command
              (format "command -v %s" org-clock-x11idle-program-name)))
       ;; Check that x11idle can retrieve the idle time
       ;; FIXME: Why "..-shell-command" rather than just `call-process'?
       (eq 0 (call-process-shell-command org-clock-x11idle-program-name))))

(defun org-x11-idle-seconds ()
  "Return the current X11 idle time in seconds."
  (/ (string-to-number (shell-command-to-string org-clock-x11idle-program-name)) 1000))

(defun org-user-idle-seconds ()
  "Return the number of seconds the user has been idle for.
This routine returns a floating point number."
  (cond
   ((eq system-type 'darwin)
    (org-mac-idle-seconds))
   ((and (eq window-system 'x) org-x11idle-exists-p)
    (org-x11-idle-seconds))
   (t
    (org-emacs-idle-seconds))))

(defvar org-clock-user-idle-seconds)

(defun org-resolve-clocks-if-idle ()
  "Resolve all currently open org-mode clocks.
This is performed after `org-clock-idle-time' minutes, to check
if the user really wants to stay clocked in after being idle for
so long."
  (when (and org-clock-idle-time (not org-clock-resolving-clocks)
	     org-clock-marker (marker-buffer org-clock-marker))
    (let* ((org-clock-user-idle-seconds (org-user-idle-seconds))
	   (org-clock-user-idle-start
	    (time-subtract (current-time)
			   (seconds-to-time org-clock-user-idle-seconds)))
	   (org-clock-resolving-clocks-due-to-idleness t))
      (if (> org-clock-user-idle-seconds (* 60 org-clock-idle-time))
	  (org-clock-resolve
	   (cons org-clock-marker
		 org-clock-start-time)
	   (function
	    (lambda (clock)
	      (format "Clocked in & idle for %.1f mins"
		      (/ (org-float-time
			  (time-subtract (current-time)
					 org-clock-user-idle-start))
			 60.0))))
	   org-clock-user-idle-start)))))

(defvar org-clock-current-task nil "Task currently clocked in.")
(defvar org-clock-out-time nil) ; store the time of the last clock-out
(defvar org--msg-extra)

;;;###autoload
(defun org-clock-in (&optional select start-time)
  "Start the clock on the current item.
If necessary, clock-out of the currently active clock.
With a prefix argument SELECT (\\[universal-argument]), offer a list of recently clocked
tasks to clock into.  When SELECT is \\[universal-argument] \\[universal-argument], clock into the current task
and mark it as the default task, a special task that will always be offered
in the clocking selection, associated with the letter `d'.
When SELECT is \\[universal-argument] \\[universal-argument] \\[universal-argument], \
clock in by using the last clock-out
time as the start time \(see `org-clock-continuously' to
make this the default behavior.)"
  (interactive "P")
  (setq org-clock-notification-was-shown nil)
  (org-refresh-properties
   org-effort-property '((effort . identity)
			 (effort-minutes . org-duration-string-to-minutes)))
  (catch 'abort
    (let ((interrupting (and (not org-clock-resolving-clocks-due-to-idleness)
			     (org-clocking-p)))
	  ts selected-task target-pos (org--msg-extra "")
	  (leftover (and (not org-clock-resolving-clocks)
			 org-clock-leftover-time)))

      (when (and org-clock-auto-clock-resolution
		 (or (not interrupting)
		     (eq t org-clock-auto-clock-resolution))
		 (not org-clock-clocking-in)
		 (not org-clock-resolving-clocks))
	(setq org-clock-leftover-time nil)
	(let ((org-clock-clocking-in t))
	  (org-resolve-clocks)))	; check if any clocks are dangling

      (when (equal select '(64))
	;; Set start-time to `org-clock-out-time'
	(let ((org-clock-continuously t))
	  (org-clock-in nil org-clock-out-time)))

      (when (equal select '(4))
	(setq selected-task (org-clock-select-task "Clock-in on task: "))
	(if selected-task
	    (setq selected-task (copy-marker selected-task))
	  (error "Abort")))

      (when (equal select '(16))
	;; Mark as default clocking task
	(org-clock-mark-default-task))

      (when interrupting
	;; We are interrupting the clocking of a different task.
	;; Save a marker to this task, so that we can go back.
	;; First check if we are trying to clock into the same task!
	(when (save-excursion
		(unless selected-task
		  (org-back-to-heading t))
		(and (equal (marker-buffer org-clock-hd-marker)
			    (if selected-task
				(marker-buffer selected-task)
			      (current-buffer)))
		     (= (marker-position org-clock-hd-marker)
			(if selected-task
			    (marker-position selected-task)
			  (point)))
		     (equal org-clock-current-task (nth 4 (org-heading-components)))))
	  (message "Clock continues in \"%s\"" org-clock-heading)
	  (throw 'abort nil))
	(move-marker org-clock-interrupted-task
		     (marker-position org-clock-marker)
		     (marker-buffer org-clock-marker))
	(let ((org-clock-clocking-in t))
	  (org-clock-out nil t)))

      ;; Clock in at which position?
      (setq target-pos
	    (if (and (eobp) (not (org-at-heading-p)))
		(point-at-bol 0)
	      (point)))
      (save-excursion
	(when (and selected-task (marker-buffer selected-task))
	  ;; There is a selected task, move to the correct buffer
	  ;; and set the new target position.
	  (set-buffer (org-base-buffer (marker-buffer selected-task)))
	  (setq target-pos (marker-position selected-task))
	  (move-marker selected-task nil))
	(save-excursion
	  (save-restriction
	    (widen)
	    (goto-char target-pos)
	    (org-back-to-heading t)
	    (or interrupting (move-marker org-clock-interrupted-task nil))
	    (run-hooks 'org-clock-in-prepare-hook)
	    (org-clock-history-push)
	    (setq org-clock-current-task (nth 4 (org-heading-components)))
	    (cond ((functionp org-clock-in-switch-to-state)
		   (looking-at org-complex-heading-regexp)
		   (let ((newstate (funcall org-clock-in-switch-to-state
					    (match-string 2))))
		     (if newstate (org-todo newstate))))
		  ((and org-clock-in-switch-to-state
			(not (looking-at (concat org-outline-regexp "[ \t]*"
						 org-clock-in-switch-to-state
						 "\\>"))))
		   (org-todo org-clock-in-switch-to-state)))
	    (setq org-clock-heading
		  (cond ((and org-clock-heading-function
			      (functionp org-clock-heading-function))
			 (funcall org-clock-heading-function))
			((nth 4 (org-heading-components))
			 (replace-regexp-in-string
			  "\\[\\[.*?\\]\\[\\(.*?\\)\\]\\]" "\\1"
			  (match-string-no-properties 4)))
			(t "???")))
	    (org-clock-find-position org-clock-in-resume)
	    (cond
	     ((and org-clock-in-resume
		   (looking-at
		    (concat "^[ \t]*" org-clock-string
			    " \\[\\([0-9]\\{4\\}-[0-9]\\{2\\}-[0-9]\\{2\\}"
			    " *\\sw+\.? +[012][0-9]:[0-5][0-9]\\)\\][ \t]*$")))
	      (message "Matched %s" (match-string 1))
	      (setq ts (concat "[" (match-string 1) "]"))
	      (goto-char (match-end 1))
	      (setq org-clock-start-time
		    (apply 'encode-time
			   (org-parse-time-string (match-string 1))))
	      (setq org-clock-effort (org-entry-get (point) org-effort-property))
	      (setq org-clock-total-time (org-clock-sum-current-item
					  (org-clock-get-sum-start))))
	     ((eq org-clock-in-resume 'auto-restart)
	      ;; called from org-clock-load during startup,
	      ;; do not interrupt, but warn!
	      (message "Cannot restart clock because task does not contain unfinished clock")
	      (ding)
	      (sit-for 2)
	      (throw 'abort nil))
	     (t
	      (insert-before-markers "\n")
	      (backward-char 1)
	      (org-indent-line)
	      (when (and (save-excursion
			   (end-of-line 0)
			   (org-in-item-p)))
		(beginning-of-line 1)
		(org-indent-line-to (- (org-get-indentation) 2)))
	      (insert org-clock-string " ")
	      (setq org-clock-effort (org-entry-get (point) org-effort-property))
	      (setq org-clock-total-time (org-clock-sum-current-item
					  (org-clock-get-sum-start)))
	      (setq org-clock-start-time
		    (or (and org-clock-continuously org-clock-out-time)
			(and leftover
			     (y-or-n-p
			      (format
			       "You stopped another clock %d mins ago; start this one from then? "
			       (/ (- (org-float-time
				      (org-current-time org-clock-rounding-minutes t))
				     (org-float-time leftover)) 60)))
			     leftover)
			start-time
			(org-current-time org-clock-rounding-minutes t)))
	      (setq ts (org-insert-time-stamp org-clock-start-time
					      'with-hm 'inactive))))
	    (move-marker org-clock-marker (point) (buffer-base-buffer))
	    (move-marker org-clock-hd-marker
			 (save-excursion (org-back-to-heading t) (point))
			 (buffer-base-buffer))
	    (setq org-clock-has-been-used t)
	    ;; add to mode line
	    (when (or (eq org-clock-clocked-in-display 'mode-line)
		      (eq org-clock-clocked-in-display 'both))
	      (or global-mode-string (setq global-mode-string '("")))
	      (or (memq 'org-mode-line-string global-mode-string)
		  (setq global-mode-string
			(append global-mode-string '(org-mode-line-string)))))
	    ;; add to frame title
	    (when (or (eq org-clock-clocked-in-display 'frame-title)
		      (eq org-clock-clocked-in-display 'both))
	      (setq frame-title-format org-clock-frame-title-format))
	    (org-clock-update-mode-line)
	    (when org-clock-mode-line-timer
	      (cancel-timer org-clock-mode-line-timer)
	      (setq org-clock-mode-line-timer nil))
	    (when org-clock-clocked-in-display
	      (setq org-clock-mode-line-timer
		    (run-with-timer org-clock-update-period
				    org-clock-update-period
				    'org-clock-update-mode-line)))
	    (when org-clock-idle-timer
	      (cancel-timer org-clock-idle-timer)
	      (setq org-clock-idle-timer nil))
	    (setq org-clock-idle-timer
		  (run-with-timer 60 60 'org-resolve-clocks-if-idle))
	    (message "Clock starts at %s - %s" ts org--msg-extra)
	    (run-hooks 'org-clock-in-hook)))))))

;;;###autoload
(defun org-clock-in-last (&optional arg)
  "Clock in the last closed clocked item.
When already clocking in, send an warning.
With a universal prefix argument, select the task you want to
clock in from the last clocked in tasks.
With two universal prefix arguments, start clocking using the
last clock-out time, if any.
With three universal prefix arguments, interactively prompt
for a todo state to switch to, overriding the existing value
`org-clock-in-switch-to-state'."
  (interactive "P")
  (if (equal arg '(4)) (org-clock-in arg)
    (let ((start-time (if (or org-clock-continuously (equal arg '(16)))
			  (or org-clock-out-time
			      (org-current-time org-clock-rounding-minutes t))
			(org-current-time org-clock-rounding-minutes t))))
      (if (null org-clock-history)
	  (message "No last clock")
	(let ((org-clock-in-switch-to-state
	       (if (and (not org-clock-current-task) (equal arg '(64)))
		   (completing-read "Switch to state: "
				    (and org-clock-history
					 (with-current-buffer
					     (marker-buffer (car org-clock-history))
					   org-todo-keywords-1)))
		 org-clock-in-switch-to-state))
	      (already-clocking org-clock-current-task))
	  (org-clock-clock-in (list (car org-clock-history)) nil start-time)
	  (or already-clocking
	      ;; Don't display a message if we are already clocking in
	      (message "Clocking back: %s (in %s)"
		       org-clock-current-task
		       (buffer-name (marker-buffer org-clock-marker)))))))))

(defun org-clock-mark-default-task ()
  "Mark current task as default task."
  (interactive)
  (save-excursion
    (org-back-to-heading t)
    (move-marker org-clock-default-task (point))))

(defun org-clock-get-sum-start ()
  "Return the time from which clock times should be counted.
This is for the currently running clock as it is displayed
in the mode line.  This function looks at the properties
LAST_REPEAT and in particular CLOCK_MODELINE_TOTAL and the
corresponding variable `org-clock-mode-line-total' and then
decides which time to use."
  (let ((cmt (or (org-entry-get nil "CLOCK_MODELINE_TOTAL")
		 (symbol-name org-clock-mode-line-total)))
	(lr (org-entry-get nil "LAST_REPEAT")))
    (cond
     ((equal cmt "current")
      (setq org--msg-extra "showing time in current clock instance")
      (current-time))
     ((equal cmt "today")
      (setq org--msg-extra "showing today's task time.")
<<<<<<< HEAD
      (let* ((dt (decode-time (current-time)))
	     (hour (nth 2 dt))
	     (day (nth 3 dt)))
	(if (< hour org-extend-today-until) (setf (nth 3 dt) (1- day)))
	(setf (nth 2 dt) org-extend-today-until)
	(setq dt (append (list 0 0) (nthcdr 2 dt)))
=======
      (let* ((dt (decode-time)))
	(setq dt (append (list 0 0 0) (nthcdr 3 dt)))
	(if org-extend-today-until
	    (setf (nth 2 dt) org-extend-today-until))
>>>>>>> fa1a61c2
	(apply 'encode-time dt)))
     ((or (equal cmt "all")
	  (and (or (not cmt) (equal cmt "auto"))
	       (not lr)))
      (setq org--msg-extra "showing entire task time.")
      nil)
     ((or (equal cmt "repeat")
	  (and (or (not cmt) (equal cmt "auto"))
	       lr))
      (setq org--msg-extra "showing task time since last repeat.")
      (if (not lr)
	  nil
	(org-time-string-to-time lr)))
     (t nil))))

(defun org-clock-find-position (find-unclosed)
  "Find the location where the next clock line should be inserted.
When FIND-UNCLOSED is non-nil, first check if there is an unclosed clock
line and position cursor in that line."
  (org-back-to-heading t)
  (catch 'exit
    (let* ((beg (line-beginning-position 2))
	   (end (save-excursion (outline-next-heading) (point)))
	   (org-clock-into-drawer (org-clock-into-drawer))
	   (drawer (cond
		    ((not org-clock-into-drawer) nil)
		    ((stringp org-clock-into-drawer) org-clock-into-drawer)
		    (t "LOGBOOK"))))
      ;; Look for a running clock if FIND-UNCLOSED in non-nil.
      (when find-unclosed
	(let ((open-clock-re
	       (concat "^[ \t]*"
		       org-clock-string
		       " \\[\\([0-9]\\{4\\}-[0-9]\\{2\\}-[0-9]\\{2\\}"
		       " *\\sw+ +[012][0-9]:[0-5][0-9]\\)\\][ \t]*$")))
	  (while (re-search-forward open-clock-re end t)
	    (let ((element (org-element-at-point)))
	      (when (and (eq (org-element-type element) 'clock)
			 (eq (org-element-property :status element) 'running))
		(beginning-of-line)
		(throw 'exit t))))))
      ;; Look for an existing clock drawer.
      (when drawer
	(goto-char beg)
	(let ((drawer-re (concat "^[ \t]*:" (regexp-quote drawer) ":[ \t]*$")))
	  (while (re-search-forward drawer-re end t)
	    (let ((element (org-element-at-point)))
	      (when (eq (org-element-type element) 'drawer)
		(let ((cend (org-element-property :contents-end element)))
		  (if (and (not org-log-states-order-reversed) cend)
		      (goto-char cend)
		    (forward-line))
		  (throw 'exit t)))))))
      (goto-char beg)
      (let ((clock-re (concat "^[ \t]*" org-clock-string))
	    (count 0) positions first)
	;; Count the CLOCK lines and store their positions.
	(save-excursion
	  (while (re-search-forward clock-re end t)
	    (let ((element (org-element-at-point)))
	      (when (eq (org-element-type element) 'clock)
		(setq positions (cons (line-beginning-position) positions)
		      count (1+ count))))))
	(cond
	 ((null positions)
	  ;; Skip planning line and property drawer, if any.
	  (when (org-looking-at-p org-planning-line-re) (forward-line))
	  (when (looking-at org-property-drawer-re)
	    (goto-char (match-end 0))
	    (forward-line))
	  (unless (bolp) (insert "\n"))
	  ;; Create a new drawer if necessary.
	  (when (and org-clock-into-drawer
		     (or (not (wholenump org-clock-into-drawer))
			 (< org-clock-into-drawer 2)))
	    (let ((beg (point)))
	      (insert ":" drawer ":\n:END:\n")
	      (org-indent-region beg (point))
	      (goto-char beg)
	      (org-flag-drawer t)
	      (forward-line))))
	 ;; When a clock drawer needs to be created because of the
	 ;; number of clock items, collect all clocks in the section
	 ;; and wrap them within the drawer.
	 ((and (wholenump org-clock-into-drawer)
	       (>= (1+ count) org-clock-into-drawer))
	  ;; Skip planning line and property drawer, if any.
	  (when (org-looking-at-p org-planning-line-re) (forward-line))
	  (when (looking-at org-property-drawer-re)
	    (goto-char (match-end 0))
	    (forward-line))
	  (let ((beg (point)))
	    (insert
	     (mapconcat
	      (lambda (p)
		(save-excursion
		  (goto-char p)
		  (org-trim (delete-and-extract-region
			     (save-excursion (skip-chars-backward " \r\t\n")
					     (line-beginning-position 2))
			     (line-beginning-position 2)))))
	      positions "\n")
	     "\n:END:\n")
	    (let ((end (point-marker)))
	      (goto-char beg)
	      (save-excursion (insert ":" drawer ":\n"))
	      (org-flag-drawer t)
	      (org-indent-region (point) end)
	      (forward-line)
	      (unless org-log-states-order-reversed
		(goto-char end)
		(beginning-of-line -1))
	      (set-marker end nil))))
	 (org-log-states-order-reversed (goto-char (car (last positions))))
	 (t (goto-char (car positions))))))))

;;;###autoload
(defun org-clock-out (&optional switch-to-state fail-quietly at-time)
  "Stop the currently running clock.
Throw an error if there is no running clock and FAIL-QUIETLY is nil.
With a universal prefix, prompt for a state to switch the clocked out task
to, overriding the existing value of `org-clock-out-switch-to-state'."
  (interactive "P")
  (catch 'exit
    (when (not (org-clocking-p))
      (setq global-mode-string
	    (delq 'org-mode-line-string global-mode-string))
      (setq frame-title-format org-frame-title-format-backup)
      (force-mode-line-update)
      (if fail-quietly (throw 'exit t) (user-error "No active clock")))
    (let ((org-clock-out-switch-to-state
	   (if switch-to-state
	       (completing-read "Switch to state: "
				(with-current-buffer
				    (marker-buffer org-clock-marker)
				  org-todo-keywords-1)
				nil t "DONE")
	     org-clock-out-switch-to-state))
	  (now (org-current-time org-clock-rounding-minutes))
	  ts te s h m remove)
      (setq org-clock-out-time now)
      (save-excursion ; Do not replace this with `with-current-buffer'.
	(org-no-warnings (set-buffer (org-clocking-buffer)))
	(save-restriction
	  (widen)
	  (goto-char org-clock-marker)
	  (beginning-of-line 1)
	  (if (and (looking-at (concat "[ \t]*" org-keyword-time-regexp))
		   (equal (match-string 1) org-clock-string))
	      (setq ts (match-string 2))
	    (if fail-quietly (throw 'exit nil) (error "Clock start time is gone")))
	  (goto-char (match-end 0))
	  (delete-region (point) (point-at-eol))
	  (insert "--")
	  (setq te (org-insert-time-stamp (or at-time now) 'with-hm 'inactive))
	  (setq s (- (org-float-time (apply 'encode-time (org-parse-time-string te)))
		     (org-float-time (apply 'encode-time (org-parse-time-string ts))))
		h (floor (/ s 3600))
		s (- s (* 3600 h))
		m (floor (/ s 60))
		s (- s (* 60 s)))
	  (insert " => " (format "%2d:%02d" h m))
	  (when (setq remove (and org-clock-out-remove-zero-time-clocks
				  (= (+ h m) 0)))
	    (beginning-of-line 1)
	    (delete-region (point) (point-at-eol))
	    (and (looking-at "\n") (> (point-max) (1+ (point)))
		 (delete-char 1)))
	  (move-marker org-clock-marker nil)
	  (move-marker org-clock-hd-marker nil)
	  (when org-log-note-clock-out
	    (org-add-log-setup 'clock-out nil nil nil nil
			       (concat "# Task: " (org-get-heading t) "\n\n")))
	  (when org-clock-mode-line-timer
	    (cancel-timer org-clock-mode-line-timer)
	    (setq org-clock-mode-line-timer nil))
	  (when org-clock-idle-timer
	    (cancel-timer org-clock-idle-timer)
	    (setq org-clock-idle-timer nil))
	  (setq global-mode-string
		(delq 'org-mode-line-string global-mode-string))
	  (setq frame-title-format org-frame-title-format-backup)
	  (when org-clock-out-switch-to-state
	    (save-excursion
	      (org-back-to-heading t)
	      (let ((org-inhibit-logging t)
		    (org-clock-out-when-done nil))
		(cond
		 ((functionp org-clock-out-switch-to-state)
		  (looking-at org-complex-heading-regexp)
		  (let ((newstate (funcall org-clock-out-switch-to-state
					   (match-string 2))))
		    (if newstate (org-todo newstate))))
		 ((and org-clock-out-switch-to-state
		       (not (looking-at (concat org-outline-regexp "[ \t]*"
						org-clock-out-switch-to-state
						"\\>"))))
		  (org-todo org-clock-out-switch-to-state))))))
	  (force-mode-line-update)
	  (message (concat "Clock stopped at %s after "
			   (org-minutes-to-clocksum-string (+ (* 60 h) m)) "%s")
		   te (if remove " => LINE REMOVED" ""))
	  (let ((h org-clock-out-hook)
		(clock-drawer (org-clock-into-drawer)))
	    ;; If a closing note needs to be stored in the drawer
	    ;; where clocks are stored, let's temporarily disable
	    ;; `org-clock-remove-empty-clock-drawer'.
	    (if (and clock-drawer
		     (not (stringp clock-drawer))
		     (org-log-into-drawer)
		     (eq org-log-done 'note)
		     org-clock-out-when-done)
		(setq h (delq 'org-clock-remove-empty-clock-drawer h)))
	    (mapc (lambda (f) (funcall f)) h))
	  (unless (org-clocking-p)
	    (setq org-clock-current-task nil)))))))

(add-hook 'org-clock-out-hook 'org-clock-remove-empty-clock-drawer)

(defun org-clock-remove-empty-clock-drawer nil
  "Remove empty clock drawer in the current subtree."
  (let ((clock-drawer (org-log-into-drawer))
	(end (save-excursion (org-end-of-subtree t t))))
    (when clock-drawer
      (save-excursion
	(org-back-to-heading t)
	(while (and (< (point) end)
		    (search-forward clock-drawer end t))
	  (goto-char (match-beginning 0))
	  (org-remove-empty-drawer-at (point))
	  (forward-line 1))))))

(defun org-clock-timestamps-up (&optional n)
  "Increase CLOCK timestamps at cursor.
Optional argument N tells to change by that many units."
  (interactive "P")
  (org-clock-timestamps-change 'up n))

(defun org-clock-timestamps-down (&optional n)
  "Increase CLOCK timestamps at cursor.
Optional argument N tells to change by that many units."
  (interactive "P")
  (org-clock-timestamps-change 'down n))

(defun org-clock-timestamps-change (updown &optional n)
  "Change CLOCK timestamps synchronously at cursor.
UPDOWN tells whether to change 'up or 'down.
Optional argument N tells to change by that many units."
  (setq org-ts-what nil)
  (when (org-at-timestamp-p t)
    (let ((tschange (if (eq updown 'up) 'org-timestamp-up
		      'org-timestamp-down))
	  ts1 begts1 ts2 begts2 updatets1 tdiff)
      (save-excursion
	(move-beginning-of-line 1)
	(re-search-forward org-ts-regexp3 nil t)
	(setq ts1 (match-string 0) begts1 (match-beginning 0))
	(when (re-search-forward org-ts-regexp3 nil t)
	  (setq ts2 (match-string 0) begts2 (match-beginning 0))))
      ;; Are we on the second timestamp?
      (if (<= begts2 (point)) (setq updatets1 t))
      (if (not ts2)
	  ;; fall back on org-timestamp-up if there is only one
	  (funcall tschange n)
	;; setq this so that (boundp 'org-ts-what is non-nil)
	(funcall tschange n)
	(let ((ts (if updatets1 ts2 ts1))
	      (begts (if updatets1 begts1 begts2)))
	  (setq tdiff
		(subtract-time
		 (org-time-string-to-time org-last-changed-timestamp)
		 (org-time-string-to-time ts)))
	  (save-excursion
	    (goto-char begts)
	    (org-timestamp-change
	     (round (/ (org-float-time tdiff)
		       (cond ((eq org-ts-what 'minute) 60)
			     ((eq org-ts-what 'hour) 3600)
			     ((eq org-ts-what 'day) (* 24 3600))
			     ((eq org-ts-what 'month) (* 24 3600 31))
			     ((eq org-ts-what 'year) (* 24 3600 365.2)))))
	     org-ts-what 'updown)))))))

;;;###autoload
(defun org-clock-cancel ()
  "Cancel the running clock by removing the start timestamp."
  (interactive)
  (when (not (org-clocking-p))
    (setq global-mode-string
	  (delq 'org-mode-line-string global-mode-string))
    (setq frame-title-format org-frame-title-format-backup)
    (force-mode-line-update)
    (error "No active clock"))
  (save-excursion    ; Do not replace this with `with-current-buffer'.
    (org-no-warnings (set-buffer (org-clocking-buffer)))
    (goto-char org-clock-marker)
    (if (org-looking-back (concat "^[ \t]*" org-clock-string ".*")
                          (line-beginning-position))
	(progn (delete-region (1- (point-at-bol)) (point-at-eol))
	       (org-remove-empty-drawer-at (point)))
      (message "Clock gone, cancel the timer anyway")
      (sit-for 2)))
  (move-marker org-clock-marker nil)
  (move-marker org-clock-hd-marker nil)
  (setq global-mode-string
	(delq 'org-mode-line-string global-mode-string))
  (setq frame-title-format org-frame-title-format-backup)
  (force-mode-line-update)
  (message "Clock canceled")
  (run-hooks 'org-clock-cancel-hook))

;;;###autoload
(defun org-clock-goto (&optional select)
  "Go to the currently clocked-in entry, or to the most recently clocked one.
With prefix arg SELECT, offer recently clocked tasks for selection."
  (interactive "@P")
  (let* ((recent nil)
	 (m (cond
	     (select
	      (or (org-clock-select-task "Select task to go to: ")
		  (error "No task selected")))
	     ((org-clocking-p) org-clock-marker)
	     ((and org-clock-goto-may-find-recent-task
		   (car org-clock-history)
		   (marker-buffer (car org-clock-history)))
	      (setq recent t)
	      (car org-clock-history))
	     (t (error "No active or recent clock task")))))
    (org-pop-to-buffer-same-window (marker-buffer m))
    (if (or (< m (point-min)) (> m (point-max))) (widen))
    (goto-char m)
    (org-show-entry)
    (org-back-to-heading t)
    (org-cycle-hide-drawers 'children)
    (recenter org-clock-goto-before-context)
    (org-reveal)
    (if recent
	(message "No running clock, this is the most recently clocked task"))
    (run-hooks 'org-clock-goto-hook)))

(defvar org-clock-file-total-minutes nil
  "Holds the file total time in minutes, after a call to `org-clock-sum'.")
(make-variable-buffer-local 'org-clock-file-total-minutes)

(defun org-clock-sum-today (&optional headline-filter)
  "Sum the times for each subtree for today."
  (let ((range (org-clock-special-range 'today)))
    (org-clock-sum (car range) (cadr range)
		   headline-filter :org-clock-minutes-today)))

(defun org-clock-sum-custom (&optional headline-filter range propname)
  "Sum the times for each subtree for today."
  (let ((r (or (and (symbolp range) (org-clock-special-range range))
	       (org-clock-special-range
		(intern (completing-read
			 "Range: "
			 '("today" "yesterday" "thisweek" "lastweek"
			   "thismonth" "lastmonth" "thisyear" "lastyear"
			   "interactive")
			 nil t))))))
    (org-clock-sum (car r) (cadr r)
		   headline-filter (or propname :org-clock-minutes-custom))))

;;;###autoload
(defun org-clock-sum (&optional tstart tend headline-filter propname)
  "Sum the times for each subtree.
Puts the resulting times in minutes as a text property on each headline.
TSTART and TEND can mark a time range to be considered.
HEADLINE-FILTER is a zero-arg function that, if specified, is called for
each headline in the time range with point at the headline.  Headlines for
which HEADLINE-FILTER returns nil are excluded from the clock summation.
PROPNAME lets you set a custom text property instead of :org-clock-minutes."
  (org-with-silent-modifications
   (let* ((re (concat "^\\(\\*+\\)[ \t]\\|^[ \t]*"
		      org-clock-string
		      "[ \t]*\\(?:\\(\\[.*?\\]\\)-+\\(\\[.*?\\]\\)\\|=>[ \t]+\\([0-9]+\\):\\([0-9]+\\)\\)"))
	  (lmax 30)
	  (ltimes (make-vector lmax 0))
	  (t1 0)
	  (level 0)
	  ts te dt
	  time)
     (if (stringp tstart) (setq tstart (org-time-string-to-seconds tstart)))
     (if (stringp tend) (setq tend (org-time-string-to-seconds tend)))
     (if (consp tstart) (setq tstart (org-float-time tstart)))
     (if (consp tend) (setq tend (org-float-time tend)))
     (remove-text-properties (point-min) (point-max)
			     `(,(or propname :org-clock-minutes) t
			       :org-clock-force-headline-inclusion t))
     (save-excursion
       (goto-char (point-max))
       (while (re-search-backward re nil t)
	 (cond
	  ((match-end 2)
	   ;; Two time stamps
	   (setq ts (match-string 2)
		 te (match-string 3)
		 ts (org-float-time
		     (apply 'encode-time (org-parse-time-string ts)))
		 te (org-float-time
		     (apply 'encode-time (org-parse-time-string te)))
		 ts (if tstart (max ts tstart) ts)
		 te (if tend (min te tend) te)
		 dt (- te ts)
		 t1 (if (> dt 0) (+ t1 (floor (/ dt 60))) t1)))
	  ((match-end 4)
	   ;; A naked time
	   (setq t1 (+ t1 (string-to-number (match-string 5))
		       (* 60 (string-to-number (match-string 4))))))
	  (t ;; A headline
	   ;; Add the currently clocking item time to the total
	   (when (and org-clock-report-include-clocking-task
		      (equal (org-clocking-buffer) (current-buffer))
		      (equal (marker-position org-clock-hd-marker) (point))
		      tstart
		      tend
		      (>= (org-float-time org-clock-start-time) tstart)
		      (<= (org-float-time org-clock-start-time) tend))
	     (let ((time (floor (- (org-float-time)
				   (org-float-time org-clock-start-time)) 60)))
	       (setq t1 (+ t1 time))))
	   (let* ((headline-forced
		   (get-text-property (point)
				      :org-clock-force-headline-inclusion))
		  (headline-included
		   (or (null headline-filter)
		       (save-excursion
			 (save-match-data (funcall headline-filter))))))
	     (setq level (- (match-end 1) (match-beginning 1)))
	     (when (>= level lmax)
	       (setq ltimes (vconcat ltimes (make-vector lmax 0)) lmax (* 2 lmax)))
	     (when (or (> t1 0) (> (aref ltimes level) 0))
	       (when (or headline-included headline-forced)
		 (if headline-included
		     (loop for l from 0 to level do
			   (aset ltimes l (+ (aref ltimes l) t1))))
		 (setq time (aref ltimes level))
		 (goto-char (match-beginning 0))
		 (put-text-property (point) (point-at-eol)
				    (or propname :org-clock-minutes) time)
		 (if headline-filter
		     (save-excursion
		       (save-match-data
			 (while
			     (> (funcall outline-level) 1)
			   (outline-up-heading 1 t)
			   (put-text-property
			    (point) (point-at-eol)
			    :org-clock-force-headline-inclusion t))))))
	       (setq t1 0)
	       (loop for l from level to (1- lmax) do
		     (aset ltimes l 0)))))))
       (setq org-clock-file-total-minutes (aref ltimes 0))))))

(defun org-clock-sum-current-item (&optional tstart)
  "Return time, clocked on current item in total."
  (save-excursion
    (save-restriction
      (org-narrow-to-subtree)
      (org-clock-sum tstart)
      org-clock-file-total-minutes)))

;;;###autoload
(defun org-clock-display (&optional arg)
  "Show subtree times in the entire buffer.

With one universal prefix argument, show the total time for
today.  With two universal prefix arguments, show the total time
for a custom range, entered at the prompt.  With three universal
prefix arguments, show the total time in the echo area.

Use \\[org-clock-remove-overlays] to remove the subtree times."
  (interactive "P")
  (org-clock-remove-overlays)
  (let* ((todayp (equal arg '(4)))
	 (customp (member arg '((16) today yesterday
				thisweek lastweek thismonth
				lastmonth thisyear lastyear
				untilnow interactive)))
	 (prop (cond ((not arg) :org-clock-minutes-default)
		     (todayp :org-clock-minutes-today)
		     (customp :org-clock-minutes-custom)
		     (t :org-clock-minutes)))
	 time h m p)
    (cond ((not arg) (org-clock-sum-custom
		      nil org-clock-display-default-range prop))
	  (todayp (org-clock-sum-today))
	  (customp (org-clock-sum-custom nil arg))
	  (t (org-clock-sum)))
    (unless (eq arg '(64))
      (save-excursion
	(goto-char (point-min))
	(while (or (and (equal (setq p (point)) (point-min))
			(get-text-property p prop))
		   (setq p (next-single-property-change
			    (point) prop)))
	  (goto-char p)
	  (when (setq time (get-text-property p prop))
	    (org-clock-put-overlay time)))
	(setq h (/ org-clock-file-total-minutes 60)
	      m (- org-clock-file-total-minutes (* 60 h)))
	;; Arrange to remove the overlays upon next change.
	(when org-remove-highlights-with-change
	  (org-add-hook 'before-change-functions 'org-clock-remove-overlays
			nil 'local))))
    (message (concat (format "Total file time%s: "
			     (cond (todayp " for today")
				   (customp " (custom)")
				   (t "")))
		     (org-minutes-to-clocksum-string
		      org-clock-file-total-minutes)
		     " (%d hours and %d minutes)")
	     h m)))

(defvar org-clock-overlays nil)
(make-variable-buffer-local 'org-clock-overlays)

(defun org-clock-put-overlay (time)
  "Put an overlays on the current line, displaying TIME.
This creates a new overlay and stores it in `org-clock-overlays', so that it
will be easy to remove."
  (let (ov tx)
    (beginning-of-line)
    (when (looking-at org-complex-heading-regexp)
      (goto-char (match-beginning 4)))
    (setq ov (make-overlay (point) (point-at-eol))
    	  tx (concat (buffer-substring-no-properties (point) (match-end 4))
		     (org-add-props
			 (make-string
			  (max 0 (- (- 60 (current-column))
				    (- (match-end 4) (match-beginning 4))
				    (length (org-get-at-bol 'line-prefix)))) ?·)
			 '(face shadow))
		     (org-add-props
			 (format " %9s " (org-minutes-to-clocksum-string time))
			 '(face org-clock-overlay))
		     ""))
    (if (not (featurep 'xemacs))
	(overlay-put ov 'display tx)
      (overlay-put ov 'invisible t)
      (overlay-put ov 'end-glyph (make-glyph tx)))
    (push ov org-clock-overlays)))

;;;###autoload
(defun org-clock-remove-overlays (&optional beg end noremove)
  "Remove the occur highlights from the buffer.
BEG and END are ignored.  If NOREMOVE is nil, remove this function
from the `before-change-functions' in the current buffer."
  (interactive)
  (unless org-inhibit-highlight-removal
    (mapc 'delete-overlay org-clock-overlays)
    (setq org-clock-overlays nil)
    (unless noremove
      (remove-hook 'before-change-functions
		   'org-clock-remove-overlays 'local))))

(defvar org-state) ;; dynamically scoped into this function
(defun org-clock-out-if-current ()
  "Clock out if the current entry contains the running clock.
This is used to stop the clock after a TODO entry is marked DONE,
and is only done if the variable `org-clock-out-when-done' is not nil."
  (when (and (org-clocking-p)
	     org-clock-out-when-done
	     (marker-buffer org-clock-marker)
	     (or (and (eq t org-clock-out-when-done)
		      (member org-state org-done-keywords))
		 (and (listp org-clock-out-when-done)
		      (member org-state org-clock-out-when-done)))
	     (equal (or (buffer-base-buffer (org-clocking-buffer))
			(org-clocking-buffer))
		    (or (buffer-base-buffer (current-buffer))
			(current-buffer)))
	     (< (point) org-clock-marker)
	     (> (save-excursion (outline-next-heading) (point))
		org-clock-marker))
    ;; Clock out, but don't accept a logging message for this.
    (let ((org-log-note-clock-out nil)
	  (org-clock-out-switch-to-state nil))
      (org-clock-out))))

(add-hook 'org-after-todo-state-change-hook
	  'org-clock-out-if-current)

;;;###autoload
(defun org-clock-get-clocktable (&rest props)
  "Get a formatted clocktable with parameters according to PROPS.
The table is created in a temporary buffer, fully formatted and
fontified, and then returned."
  ;; Set the defaults
  (setq props (plist-put props :name "clocktable"))
  (unless (plist-member props :maxlevel)
    (setq props (plist-put props :maxlevel 2)))
  (unless (plist-member props :scope)
    (setq props (plist-put props :scope 'agenda)))
  (with-temp-buffer
    (org-mode)
    (org-create-dblock props)
    (org-update-dblock)
    (font-lock-ensure)
    (forward-line 2)
    (buffer-substring (point) (progn
				(re-search-forward "^[ \t]*#\\+END" nil t)
				(point-at-bol)))))

;;;###autoload
(defun org-clock-report (&optional arg)
  "Create a table containing a report about clocked time.
If the cursor is inside an existing clocktable block, then the table
will be updated.  If not, a new clocktable will be inserted.  The scope
of the new clock will be subtree when called from within a subtree, and
file elsewhere.

When called with a prefix argument, move to the first clock table in the
buffer and update it."
  (interactive "P")
  (org-clock-remove-overlays)
  (when arg
    (org-find-dblock "clocktable")
    (org-show-entry))
  (if (org-in-clocktable-p)
      (goto-char (org-in-clocktable-p))
    (let ((props (if (ignore-errors
		       (save-excursion (org-back-to-heading)))
		     (list :name "clocktable" :scope 'subtree)
		   (list :name "clocktable"))))
      (org-create-dblock
       (org-combine-plists org-clock-clocktable-default-properties props))))
  (org-update-dblock))

(defun org-day-of-week (day month year)
  "Returns the day of the week as an integer."
  (nth 6
       (decode-time
	(date-to-time
	 (format "%d-%02d-%02dT00:00:00" year month day)))))

(defun org-quarter-to-date (quarter year)
  "Get the date (week day year) of the first day of a given quarter."
  (let (startday)
    (cond
     ((= quarter 1)
      (setq startday (org-day-of-week 1 1 year))
      (cond
       ((= startday 0)
	(list 52 7 (- year 1)))
       ((= startday 6)
	(list 52 6 (- year 1)))
       ((<= startday 4)
	(list 1 startday year))
       ((> startday 4)
	(list 53 startday (- year 1)))
       )
      )
     ((= quarter 2)
      (setq startday (org-day-of-week 1 4 year))
      (cond
       ((= startday 0)
	(list 13 startday year))
       ((< startday 4)
	(list 14 startday year))
       ((>= startday 4)
	(list 13 startday year))
       )
      )
     ((= quarter 3)
      (setq startday (org-day-of-week 1 7 year))
      (cond
       ((= startday 0)
	(list 26 startday year))
       ((< startday 4)
	(list 27 startday year))
       ((>= startday 4)
	(list 26 startday year))
       )
      )
     ((= quarter 4)
      (setq startday (org-day-of-week 1 10 year))
      (cond
       ((= startday 0)
	(list 39 startday year))
       ((<= startday 4)
	(list 40 startday year))
       ((> startday 4)
	(list 39 startday year)))))))

(defun org-clock-special-range (key &optional time as-strings wstart mstart)
  "Return two times bordering a special time range.
<<<<<<< HEAD

KEY is a symbol specifying the range and can be one of `today',
`yesterday', `thisweek', `lastweek', `thismonth', `lastmonth',
`thisyear', `lastyear' or `untilnow'.  If set to `interactive',
user is prompted for range boundaries.  It can be a string or an
integer.

By default, a week starts Monday 0:00 and ends Sunday 24:00.  The
range is determined relative to TIME, which defaults to current
time.

The return value is a list containing two internal times, one for
the beginning of the range and one for its end, like the ones
returned by `current time' or `encode-time' and a string used to
display information.  If AS-STRINGS is non-nil, the returned
times will be formatted strings.

If WSTART is non-nil, use this number to specify the starting day
of a week (monday is 1).  If MSTART is non-nil, use this number
to specify the starting day of a month (1 is the first day of the
month).  If you can combine both, the month starting day will
have priority."
  (let* ((tm (decode-time (or time (current-time))))
	 (m (nth 1 tm))
	 (h (nth 2 tm))
	 (d (nth 3 tm))
	 (month (nth 4 tm))
	 (y (nth 5 tm))
=======
Key is a symbol specifying the range and can be one of `today', `yesterday',
`thisweek', `lastweek', `thismonth', `lastmonth', `thisyear', `lastyear'.
By default, a week starts Monday 0:00 and ends Sunday 24:00.
The range is determined relative to TIME, which defaults to current time.
The return value is a cons cell with two internal times like the ones
returned by `current time' or `encode-time'.
If AS-STRINGS is non-nil, the returned times will be formatted strings.
If WSTART is non-nil, use this number to specify the starting day of a
week (monday is 1).
If MSTART is non-nil, use this number to specify the starting day of a
month (1 is the first day of the month).
If you can combine both, the month starting day will have priority."
  (if (integerp key) (setq key (intern (number-to-string key))))
  (let* ((tm (decode-time time))
	 (s 0) (m (nth 1 tm)) (h (nth 2 tm))
	 (d (nth 3 tm)) (month (nth 4 tm)) (y (nth 5 tm))
>>>>>>> fa1a61c2
	 (dow (nth 6 tm))
	 (skey (format "%s" key))
	 (shift 0)
	 (q (cond ((>= month 10) 4)
		  ((>= month 7) 3)
		  ((>= month 4) 2)
		  (t 1)))
	 m1 h1 d1 month1 y1 shiftedy shiftedm shiftedq)
    (cond
     ((string-match "\\`[0-9]+\\'" skey)
      (setq y (string-to-number skey) month 1 d 1 key 'year))
     ((string-match "\\`\\([0-9]+\\)-\\([0-9]\\{1,2\\}\\)\\'" skey)
      (setq y (string-to-number (match-string 1 skey))
	    month (string-to-number (match-string 2 skey))
	    d 1
	    key 'month))
     ((string-match "\\`\\([0-9]+\\)-[wW]\\([0-9]\\{1,2\\}\\)\\'" skey)
      (require 'cal-iso)
      (let ((date (calendar-gregorian-from-absolute
		   (calendar-iso-to-absolute
		    (list (string-to-number (match-string 2 skey))
			  1
			  (string-to-number (match-string 1 skey)))))))
	(setq d (nth 1 date)
	      month (car date)
	      y (nth 2 date)
	      dow 1
	      key 'week)))
     ((string-match "\\`\\([0-9]+\\)-[qQ]\\([1-4]\\)\\'" skey)
      (require 'cal-iso)
      (let ((date (calendar-gregorian-from-absolute
		   (calendar-iso-to-absolute
		    (org-quarter-to-date
		     (string-to-number (match-string 2 skey))
		     (string-to-number (match-string 1 skey)))))))
	(setq d (nth 1 date)
	      month (car date)
	      y (nth 2 date)
	      dow 1
	      key 'quarter)))
     ((string-match
       "\\`\\([0-9]+\\)-\\([0-9]\\{1,2\\}\\)-\\([0-9]\\{1,2\\}\\)\\'"
       skey)
      (setq y (string-to-number (match-string 1 skey))
	    month (string-to-number (match-string 2 skey))
	    d (string-to-number (match-string 3 skey))
	    key 'day))
     ((string-match "\\([-+][0-9]+\\)\\'" skey)
      (setq shift (string-to-number (match-string 1 skey))
	    key (intern (substring skey 0 (match-beginning 1))))
      (when (and (memq key '(quarter thisq)) (> shift 0))
	(error "Looking forward with quarters isn't implemented"))))
    (when (= shift 0)
      (case key
	(yesterday (setq key 'today   shift -1))
	(lastweek  (setq key 'week    shift -1))
	(lastmonth (setq key 'month   shift -1))
	(lastyear  (setq key 'year    shift -1))
	(lastq     (setq key 'quarter shift -1))))
    ;; Prepare start and end times depending on KEY's type.
    (case key
      ((day today) (setq m 0 h 0 h1 24 d (+ d shift)))
      ((week thisweek)
       (let* ((ws (or wstart 1))
	      (diff (+ (* -7 shift) (if (= dow 0) (- 7 ws) (- dow ws)))))
	 (setq m 0 h 0 d (- d diff) d1 (+ 7 d))))
      ((month thismonth)
       (setq h 0 m 0 d (or mstart 1) month (+ month shift) month1 (1+ month)))
      ((quarter thisq)
       ;; Compute if this shift remains in this year.  If not, compute
       ;; how many years and quarters we have to shift (via floor*) and
       ;; compute the shifted years, months and quarters.
       (cond
	((< (+ (- q 1) shift) 0)	; Shift not in this year.
	 (let* ((interval (* -1 (+ (- q 1) shift)))
		;; Set tmp to ((years to shift) (quarters to shift)).
		(tmp (org-floor* interval 4)))
	   ;; Due to the use of floor, 0 quarters actually means 4.
	   (if (= 0 (nth 1 tmp))
	       (setq shiftedy (- y (nth 0 tmp))
		     shiftedm 1
		     shiftedq 1)
	     (setq shiftedy (- y (+ 1 (nth 0 tmp)))
		   shiftedm (- 13 (* 3 (nth 1 tmp)))
		   shiftedq (- 5 (nth 1 tmp)))))
	 (setq m 0 h 0 d 1 month shiftedm month1 (+ 3 shiftedm) y shiftedy))
	((> (+ q shift) 0)		; Shift is within this year.
	 (setq shiftedq (+ q shift))
	 (setq shiftedy y)
	 (let ((qshift (* 3 (1- (+ q shift)))))
	   (setq m 0 h 0 d 1 month (+ 1 qshift) month1 (+ 4 qshift))))))
      ((year thisyear)
       (setq m 0 h 0 d 1 month 1 y (+ y shift) y1 (1+ y)))
      ((interactive untilnow))		; Special cases, ignore them.
      (t (user-error "No such time block %s" key)))
    ;; Format start and end times according to AS-STRINGS.
    (let* ((start (case key
		    (interactive (org-read-date nil t nil "Range start? "))
		    (untilnow org-clock--oldest-date)
		    (t (encode-time 0 m h d month y))))
	   (end (case key
		  (interactive (org-read-date nil t nil "Range end? "))
		  (untilnow (current-time))
		  (t (encode-time 0
				  (or m1 m)
				  (or h1 h)
				  (or d1 d)
				  (or month1 month)
				  (or y1 y)))))
	   (text
	    (case key
	      ((day today) (format-time-string "%A, %B %d, %Y" start))
	      ((week thisweek) (format-time-string "week %G-W%V" start))
	      ((month thismonth) (format-time-string "%B %Y" start))
	      ((year thisyear) (format-time-string "the year %Y" start))
	      ((quarter thisq)
	       (concat (org-count-quarter shiftedq)
		       " quarter of " (number-to-string shiftedy)))
	      (interactive "(Range interactively set)")
	      (untilnow "now"))))
      (if (not as-strings) (list start end text)
	(let ((f (cdr org-time-stamp-formats)))
	  (list (format-time-string f start)
		(format-time-string f end)
		text))))))

(defun org-count-quarter (n)
  (cond
   ((= n 1) "1st")
   ((= n 2) "2nd")
   ((= n 3) "3rd")
   ((= n 4) "4th")))

;;;###autoload
(defun org-clocktable-shift (dir n)
  "Try to shift the :block date of the clocktable at point.
Point must be in the #+BEGIN: line of a clocktable, or this function
will throw an error.
DIR is a direction, a symbol `left', `right', `up', or `down'.
Both `left' and `down' shift the block toward the past, `up' and `right'
push it toward the future.
N is the number of shift steps to take.  The size of the step depends on
the currently selected interval size."
  (setq n (prefix-numeric-value n))
  (and (memq dir '(left down)) (setq n (- n)))
  (save-excursion
    (goto-char (point-at-bol))
    (if (not (looking-at "^[ \t]*#\\+BEGIN:[ \t]+clocktable\\>.*?:block[ \t]+\\(\\S-+\\)"))
	(error "Line needs a :block definition before this command works")
      (let* ((b (match-beginning 1)) (e (match-end 1))
	     (s (match-string 1))
	     block shift ins y mw d date wp m)
	(cond
	 ((equal s "yesterday") (setq s "today-1"))
	 ((equal s "lastweek") (setq s "thisweek-1"))
	 ((equal s "lastmonth") (setq s "thismonth-1"))
	 ((equal s "lastyear") (setq s "thisyear-1"))
	 ((equal s "lastq") (setq s "thisq-1")))

	(cond
	 ((string-match "^\\(today\\|thisweek\\|thismonth\\|thisyear\\|thisq\\)\\([-+][0-9]+\\)?$" s)
	  (setq block (match-string 1 s)
		shift (if (match-end 2)
			  (string-to-number (match-string 2 s))
			0))
	  (setq shift (+ shift n))
	  (setq ins (if (= shift 0) block (format "%s%+d" block shift))))
	 ((string-match "\\([0-9]+\\)\\(-\\([wWqQ]?\\)\\([0-9]\\{1,2\\}\\)\\(-\\([0-9]\\{1,2\\}\\)\\)?\\)?" s)
	  ;;               1        1  2   3       3  4                  4  5   6                6  5   2
	  (setq y (string-to-number (match-string 1 s))
		wp (and (match-end 3) (match-string 3 s))
		mw (and (match-end 4) (string-to-number (match-string 4 s)))
		d (and (match-end 6) (string-to-number (match-string 6 s))))
	  (cond
	   (d (setq ins (format-time-string
			 "%Y-%m-%d"
			 (encode-time 0 0 0 (+ d n) m y))))
	   ((and wp (string-match "w\\|W" wp) mw (> (length wp) 0))
	    (require 'cal-iso)
	    (setq date (calendar-gregorian-from-absolute
			(calendar-iso-to-absolute (list (+ mw n) 1 y))))
	    (setq ins (format-time-string
		       "%G-W%V"
		       (encode-time 0 0 0 (nth 1 date) (car date) (nth 2 date)))))
	   ((and wp (string-match "q\\|Q" wp) mw (> (length wp) 0))
	    (require 'cal-iso)
					; if the 4th + 1 quarter is requested we flip to the 1st quarter of the next year
	    (if (> (+ mw n) 4)
		(setq mw 0
		      y (+ 1 y))
	      ())
					; if the 1st - 1 quarter is requested we flip to the 4th quarter of the previous year
	    (if (= (+ mw n) 0)
		(setq mw 5
		      y (- y 1))
	      ())
	    (setq date (calendar-gregorian-from-absolute
			(calendar-iso-to-absolute (org-quarter-to-date (+ mw n) y))))
	    (setq ins (format-time-string
		       (concat (number-to-string y) "-Q" (number-to-string (+ mw n)))
		       (encode-time 0 0 0 (nth 1 date) (car date) (nth 2 date)))))
	   (mw
	    (setq ins (format-time-string
		       "%Y-%m"
		       (encode-time 0 0 0 1 (+ mw n) y))))
	   (y
	    (setq ins (number-to-string (+ y n))))))
	 (t (error "Cannot shift clocktable block")))
	(when ins
	  (goto-char b)
	  (insert ins)
	  (delete-region (point) (+ (point) (- e b)))
	  (beginning-of-line 1)
	  (org-update-dblock)
	  t)))))

;;;###autoload
(defun org-dblock-write:clocktable (params)
  "Write the standard clocktable."
  (setq params (org-combine-plists org-clocktable-defaults params))
  (catch 'exit
    (let* ((scope (plist-get params :scope))
	   (block (plist-get params :block))
	   (ts (plist-get params :tstart))
	   (te (plist-get params :tend))
	   (link (plist-get params :link))
	   (maxlevel (or (plist-get params :maxlevel) 3))
	   (ws (plist-get params :wstart))
	   (ms (plist-get params :mstart))
	   (step (plist-get params :step))
	   (timestamp (plist-get params :timestamp))
	   (formatter (or (plist-get params :formatter)
			  org-clock-clocktable-formatter
			  'org-clocktable-write-default))
	   cc range-text ipos pos one-file-with-archives
	   scope-is-list tbls level)
      ;; Check if we need to do steps
      (when block
	;; Get the range text for the header
	(setq cc (org-clock-special-range block nil t ws ms)
	      ts (car cc) te (nth 1 cc) range-text (nth 2 cc)))
      (when step
	;; Write many tables, in steps
	(unless (or block (and ts te))
	  (error "Clocktable `:step' can only be used with `:block' or `:tstart,:end'"))
	(org-clocktable-steps params)
	(throw 'exit nil))

      (setq ipos (point)) ; remember the insertion position

      ;; Get the right scope
      (setq pos (point))
      (cond
       ((and scope (listp scope) (symbolp (car scope)))
	(setq scope (eval scope)))
       ((eq scope 'agenda)
	(setq scope (org-agenda-files t)))
       ((eq scope 'agenda-with-archives)
	(setq scope (org-agenda-files t))
	(setq scope (org-add-archive-files scope)))
       ((eq scope 'file-with-archives)
	(setq scope (org-add-archive-files (list (buffer-file-name)))
	      one-file-with-archives t)))
      (setq scope-is-list (and scope (listp scope)))
      (if scope-is-list
	  ;; we collect from several files
	  (let* ((files scope)
		 file)
	    (org-agenda-prepare-buffers files)
	    (while (setq file (pop files))
	      (with-current-buffer (find-buffer-visiting file)
		(save-excursion
		  (save-restriction
		    (push (org-clock-get-table-data file params) tbls))))))
	;; Just from the current file
	(save-restriction
	  ;; get the right range into the restriction
	  (org-agenda-prepare-buffers (list (buffer-file-name)))
	  (cond
	   ((not scope))  ; use the restriction as it is now
	   ((eq scope 'file) (widen))
	   ((eq scope 'subtree) (org-narrow-to-subtree))
	   ((eq scope 'tree)
	    (while (org-up-heading-safe))
	    (org-narrow-to-subtree))
	   ((and (symbolp scope) (string-match "^tree\\([0-9]+\\)$"
					       (symbol-name scope)))
	    (setq level (string-to-number (match-string 1 (symbol-name scope))))
	    (catch 'exit
	      (while (org-up-heading-safe)
		(looking-at org-outline-regexp)
		(if (<= (org-reduced-level (funcall outline-level)) level)
		    (throw 'exit nil))))
	    (org-narrow-to-subtree)))
	  ;; do the table, with no file name.
	  (push (org-clock-get-table-data nil params) tbls)))

      ;; OK, at this point we tbls as a list of tables, one per file
      (setq tbls (nreverse tbls))

      (setq params (plist-put params :multifile scope-is-list))
      (setq params (plist-put params :one-file-with-archives
			      one-file-with-archives))

      (funcall formatter ipos tbls params))))

(defun org-clocktable-write-default (ipos tables params)
  "Write out a clock table at position IPOS in the current buffer.
TABLES is a list of tables with clocking data as produced by
`org-clock-get-table-data'.  PARAMS is the parameter property list obtained
from the dynamic block definition."
  ;; This function looks quite complicated, mainly because there are a
  ;; lot of options which can add or remove columns.  I have massively
  ;; commented this function, the I hope it is understandable.  If
  ;; someone wants to write their own special formatter, this maybe
  ;; much easier because there can be a fixed format with a
  ;; well-defined number of columns...
  (let* ((hlchars '((1 . "*") (2 . "/")))
	 (lwords (assoc (or (plist-get params :lang)
			    (org-bound-and-true-p org-export-default-language)
			    "en")
			org-clock-clocktable-language-setup))
	 (multifile (plist-get params :multifile))
	 (block (plist-get params :block))
	 (sort (plist-get params :sort))
	 (ts (plist-get params :tstart))
	 (te (plist-get params :tend))
	 (header (plist-get  params :header))
	 (narrow (plist-get params :narrow))
	 (ws (or (plist-get params :wstart) 1))
	 (ms (or (plist-get params :mstart) 1))
	 (link (plist-get params :link))
	 (maxlevel (or (plist-get params :maxlevel) 3))
	 (emph (plist-get params :emphasize))
	 (level-p (plist-get params :level))
	 (org-time-clocksum-use-effort-durations
	  (plist-get params :effort-durations))
	 (timestamp (plist-get params :timestamp))
	 (properties (plist-get params :properties))
	 (ntcol (max 1 (or (plist-get params :tcolumns) 100)))
	 (rm-file-column (plist-get params :one-file-with-archives))
	 (indent (plist-get params :indent))
	 (case-fold-search t)
	 range-text total-time tbl level hlc formula pcol
	 file-time entries entry headline
	 recalc content narrow-cut-p tcol)

    ;; Implement abbreviations
    (when (plist-get params :compact)
      (setq level nil indent t narrow (or narrow '40!) ntcol 1))

    ;; Some consistency test for parameters
    (unless (integerp ntcol)
      (setq params (plist-put params :tcolumns (setq ntcol 100))))

    (when (and narrow (integerp narrow) link)
      ;; We cannot have both integer narrow and link
      (message
       "Using hard narrowing in clocktable to allow for links")
      (setq narrow (intern (format "%d!" narrow))))

    (when narrow
      (cond
       ((integerp narrow))
       ((and (symbolp narrow)
	     (string-match "\\`[0-9]+!\\'" (symbol-name narrow)))
	(setq narrow-cut-p t
	      narrow (string-to-number (substring (symbol-name narrow)
						  0 -1))))
       (t
	(error "Invalid value %s of :narrow property in clock table"
	       narrow))))

    (when block
      ;; Get the range text for the header
      (setq range-text (nth 2 (org-clock-special-range block nil t ws ms))))

    ;; Compute the total time
    (setq total-time (apply '+ (mapcar 'cadr tables)))

    ;; Now we need to output this tsuff
    (goto-char ipos)

    ;; Insert the text *before* the actual table
    (insert-before-markers
     (or header
	 ;; Format the standard header
	 (concat
	  "#+CAPTION: "
	  (nth 9 lwords) " ["
	  (substring
	   (format-time-string (cdr org-time-stamp-formats))
	   1 -1)
	  "]"
	  (if block (concat ", for " range-text ".") "")
	  "\n")))

    ;; Insert the narrowing line
    (when (and narrow (integerp narrow) (not narrow-cut-p))
      (insert-before-markers
       "|"                            ; table line starter
       (if multifile "|" "")          ; file column, maybe
       (if level-p   "|" "")          ; level column, maybe
       (if timestamp "|" "")          ; timestamp column, maybe
       (if properties (make-string (length properties) ?|) "")  ;properties columns, maybe
       (format "<%d>| |\n" narrow)))  ; headline and time columns

    ;; Insert the table header line
    (insert-before-markers
     "|"                              ; table line starter
     (if multifile (concat (nth 1 lwords) "|") "")  ; file column, maybe
     (if level-p   (concat (nth 2 lwords) "|") "")  ; level column, maybe
     (if timestamp (concat (nth 3 lwords) "|") "")  ; timestamp column, maybe
     (if properties (concat (mapconcat 'identity properties "|") "|") "") ;properties columns, maybe
     (concat (nth 4 lwords) "|"
	     (nth 5 lwords) "|\n"))                 ; headline and time columns

    ;; Insert the total time in the table
    (insert-before-markers
     "|-\n"                            ; a hline
     "|"                               ; table line starter
     (if multifile (concat "| " (nth 6 lwords) " ") "")
					; file column, maybe
     (if level-p   "|"      "")        ; level column, maybe
     (if timestamp "|"      "")        ; timestamp column, maybe
     (if properties (make-string (length properties) ?|) "")  ; properties columns, maybe
     (concat (format org-clock-total-time-cell-format (nth 7 lwords))  "| ") ; instead of a headline
     (format org-clock-total-time-cell-format
	     (org-minutes-to-clocksum-string (or total-time 0))) ; the time
     "|\n")                          ; close line

    ;; Now iterate over the tables and insert the data
    ;; but only if any time has been collected
    (when (and total-time (> total-time 0))

      (while (setq tbl (pop tables))
	;; now tbl is the table resulting from one file.
	(setq file-time (nth 1 tbl))
	(when (or (and file-time (> file-time 0))
		  (not (plist-get params :fileskip0)))
	  (insert-before-markers "|-\n")  ; a hline because a new file starts
	  ;; First the file time, if we have multiple files
	  (when multifile
	    ;; Summarize the time collected from this file
	    (insert-before-markers
	     (format (concat "| %s %s | %s%s"
			     (format org-clock-file-time-cell-format (nth 8 lwords))
			     " | *%s*|\n")
		     (file-name-nondirectory (car tbl))
		     (if level-p   "| " "") ; level column, maybe
		     (if timestamp "| " "") ; timestamp column, maybe
		     (if properties (make-string (length properties) ?|) "")  ;properties columns, maybe
		     (org-minutes-to-clocksum-string (nth 1 tbl))))) ; the time

	  ;; Get the list of node entries and iterate over it
	  (setq entries (nth 2 tbl))
	  (while (setq entry (pop entries))
	    (setq level (car entry)
		  headline (nth 1 entry)
		  hlc (if emph (or (cdr (assoc level hlchars)) "") ""))
	    (when narrow-cut-p
	      (if (and (string-match (concat "\\`" org-bracket-link-regexp
					     "\\'")
				     headline)
		       (match-end 3))
		  (setq headline
			(format "[[%s][%s]]"
				(match-string 1 headline)
				(org-shorten-string (match-string 3 headline)
						    narrow)))
		(setq headline (org-shorten-string headline narrow))))
	    (insert-before-markers
	     "|"                      ; start the table line
	     (if multifile "|" "")    ; free space for file name column?
	     (if level-p (format "%d|" (car entry)) "")   ; level, maybe
	     (if timestamp (concat (nth 2 entry) "|") "") ; timestamp, maybe
	     (if properties
		 (concat
		  (mapconcat
		   (lambda (p) (or (cdr (assoc p (nth 4 entry))) ""))
		   properties "|") "|") "")  ;properties columns, maybe
	     (if indent (org-clocktable-indent-string level) "") ; indentation
	     hlc headline hlc "|"                                ; headline
	     (make-string (min (1- ntcol) (or (- level 1))) ?|)
					; empty fields for higher levels
	     hlc (org-minutes-to-clocksum-string (nth 3 entry)) hlc ; time
	     "|\n"                                               ; close line
	     )))))
    ;; When exporting subtrees or regions the region might be
    ;; activated, so let's disable ̀delete-active-region'
    (let ((delete-active-region nil)) (backward-delete-char 1))
    (if (setq formula (plist-get params :formula))
	(cond
	 ((eq formula '%)
	  ;; compute the column where the % numbers need to go
	  (setq pcol (+ 2
			(if multifile 1 0)
			(if level-p 1 0)
			(if timestamp 1 0)
			(min maxlevel (or ntcol 100))))
	  ;; compute the column where the total time is
	  (setq tcol (+ 2
			(if multifile 1 0)
			(if level-p 1 0)
			(if timestamp 1 0)))
	  (insert
	   (format
	    "\n#+TBLFM: $%d='(org-clock-time%% @%d$%d $%d..$%d);%%.1f"
	    pcol            ; the column where the % numbers should go
	    (if (and narrow (not narrow-cut-p)) 3 2) ; row of the total time
	    tcol            ; column of the total time
	    tcol (1- pcol)  ; range of columns where times can be found
	    ))
	  (setq recalc t))
	 ((stringp formula)
	  (insert "\n#+TBLFM: " formula)
	  (setq recalc t))
	 (t (error "Invalid formula in clocktable")))
      ;; Should we rescue an old formula?
      (when (stringp (setq content (plist-get params :content)))
	(when (string-match "^\\([ \t]*#\\+tblfm:.*\\)" content)
	  (setq recalc t)
	  (insert "\n" (match-string 1 (plist-get params :content)))
	  (beginning-of-line 0))))
    ;; Back to beginning, align the table, recalculate if necessary
    (goto-char ipos)
    (skip-chars-forward "^|")
    (org-table-align)
    (when org-hide-emphasis-markers
      ;; we need to align a second time
      (org-table-align))
    (when sort
      (save-excursion
	(org-table-goto-line 3)
	(org-table-goto-column (car sort))
	(org-table-sort-lines nil (cdr sort))))
    (when recalc
      (if (eq formula '%)
	  (save-excursion
	    (if (and narrow (not narrow-cut-p)) (beginning-of-line 2))
	    (org-table-goto-column pcol nil 'force)
	    (insert "%")))
      (org-table-recalculate 'all))
    (when rm-file-column
      ;; The file column is actually not wanted
      (forward-char 1)
      (org-table-delete-column))
    total-time))

(defun org-clocktable-indent-string (level)
  "Return indentation string according to LEVEL.
LEVEL is an integer.  Indent by two spaces per level above 1."
  (if (= level 1) ""
    (concat "\\_" (make-string (* 2 (1- level)) ?\s))))

(defun org-clocktable-steps (params)
  "Step through the range to make a number of clock tables."
  (let* ((p1 (copy-sequence params))
	 (ts (plist-get p1 :tstart))
	 (te (plist-get p1 :tend))
	 (ws (plist-get p1 :wstart))
	 (ms (plist-get p1 :mstart))
	 (step0 (plist-get p1 :step))
	 (step (cdr (assoc step0 '((day . 86400) (week . 604800)))))
	 (stepskip0 (plist-get p1 :stepskip0))
	 (block (plist-get p1 :block))
	 cc range-text step-time tsb)
    (when block
      (setq cc (org-clock-special-range block nil t ws ms)
	    ts (car cc) te (nth 1 cc) range-text (nth 2 cc)))
    (cond
     ((numberp ts)
      ;; If ts is a number, it's an absolute day number from org-agenda.
      (destructuring-bind (month day year) (calendar-gregorian-from-absolute ts)
	(setq ts (org-float-time (encode-time 0 0 0 day month year)))))
     (ts
      (setq ts (org-float-time
		(apply 'encode-time (org-parse-time-string ts))))))
    (cond
     ((numberp te)
      ;; Likewise for te.
      (destructuring-bind (month day year) (calendar-gregorian-from-absolute te)
	(setq te (org-float-time (encode-time 0 0 0 day month year)))))
     (te
      (setq te (org-float-time
		(apply 'encode-time (org-parse-time-string te))))))
    (setq tsb
	  (if (eq step0 'week)
	      (- ts (* 86400 (- (nth 6 (decode-time (seconds-to-time ts))) ws)))
	    ts))
    (setq p1 (plist-put p1 :header ""))
    (setq p1 (plist-put p1 :step nil))
    (setq p1 (plist-put p1 :block nil))
    (while (< tsb te)
      (or (bolp) (insert "\n"))
      (setq p1 (plist-put p1 :tstart (format-time-string
				      (org-time-stamp-format nil t)
				      (seconds-to-time (max tsb ts)))))
      (setq p1 (plist-put p1 :tend (format-time-string
				    (org-time-stamp-format nil t)
				    (seconds-to-time (min te (setq tsb (+ tsb step)))))))
      (insert "\n" (if (eq step0 'day) "Daily report: "
		     "Weekly report starting on: ")
	      (plist-get p1 :tstart) "\n")
      (setq step-time (org-dblock-write:clocktable p1))
      (re-search-forward "^[ \t]*#\\+END:")
      (when (and (equal step-time 0) stepskip0)
	;; Remove the empty table
	(delete-region (point-at-bol)
		       (save-excursion
			 (re-search-backward "^\\(Daily\\|Weekly\\) report"
					     nil t)
			 (point))))
      (end-of-line 0))))

(defun org-clock-get-table-data (file params)
  "Get the clocktable data for file FILE, with parameters PARAMS.
FILE is only for identification - this function assumes that
the correct buffer is current, and that the wanted restriction is
in place.
The return value will be a list with the file name and the total
file time (in minutes) as 1st and 2nd elements.  The third element
of this list will be a list of headline entries.  Each entry has the
following structure:

  (LEVEL HEADLINE TIMESTAMP TIME)

LEVEL:     The level of the headline, as an integer.  This will be
           the reduced leve, so 1,2,3,... even if only odd levels
           are being used.
HEADLINE:  The text of the headline.  Depending on PARAMS, this may
           already be formatted like a link.
TIMESTAMP: If PARAMS require it, this will be a time stamp found in the
           entry, any of SCHEDULED, DEADLINE, NORMAL, or first inactive,
           in this sequence.
TIME:      The sum of all time spend in this tree, in minutes.  This time
           will of cause be restricted to the time block and tags match
           specified in PARAMS."
  (let* ((maxlevel (or (plist-get params :maxlevel) 3))
	 (timestamp (plist-get params :timestamp))
	 (ts (plist-get params :tstart))
	 (te (plist-get params :tend))
	 (ws (plist-get params :wstart))
	 (ms (plist-get params :mstart))
	 (block (plist-get params :block))
	 (link (plist-get params :link))
	 (tags (plist-get params :tags))
	 (properties (plist-get params :properties))
	 (inherit-property-p (plist-get params :inherit-props))
	 todo-only
	 (matcher (if tags (cdr (org-make-tags-matcher tags))))
	 cc range-text st p time level hdl props tsp tbl)

    (setq org-clock-file-total-minutes nil)
    (when block
      (setq cc (org-clock-special-range block nil t ws ms)
	    ts (car cc) te (nth 1 cc) range-text (nth 2 cc)))
    (when (integerp ts) (setq ts (calendar-gregorian-from-absolute ts)))
    (when (integerp te) (setq te (calendar-gregorian-from-absolute te)))
    (when (and ts (listp ts))
      (setq ts (format "%4d-%02d-%02d" (nth 2 ts) (car ts) (nth 1 ts))))
    (when (and te (listp te))
      (setq te (format "%4d-%02d-%02d" (nth 2 te) (car te) (nth 1 te))))
    ;; Now the times are strings we can parse.
    (if ts (setq ts (org-matcher-time ts)))
    (if te (setq te (org-matcher-time te)))
    (save-excursion
      (org-clock-sum ts te
		     (unless (null matcher)
		       (lambda ()
			 (let* ((tags-list (org-get-tags-at))
				(org-scanner-tags tags-list)
				(org-trust-scanner-tags t))
			   (eval matcher)))))
      (goto-char (point-min))
      (setq st t)
      (while (or (and (bobp) (prog1 st (setq st nil))
		      (get-text-property (point) :org-clock-minutes)
		      (setq p (point-min)))
		 (setq p (next-single-property-change
			  (point) :org-clock-minutes)))
	(goto-char p)
	(when (setq time (get-text-property p :org-clock-minutes))
	  (save-excursion
	    (beginning-of-line 1)
	    (when (and (looking-at (org-re "\\(\\*+\\)[ \t]+\\(.*?\\)\\([ \t]+:[[:alnum:]_@#%:]+:\\)?[ \t]*$"))
		       (setq level (org-reduced-level
				    (- (match-end 1) (match-beginning 1))))
		       (<= level maxlevel))
	      (setq hdl (if (not link)
			    (match-string 2)
			  (org-make-link-string
			   (format "file:%s::%s"
				   (buffer-file-name)
				   (save-match-data
				     (match-string 2)))
			   (org-make-org-heading-search-string
			    (replace-regexp-in-string
			     org-bracket-link-regexp
			     (lambda (m) (or (match-string 3 m)
					     (match-string 1 m)))
			     (match-string 2)))))
		    tsp (when timestamp
			  (setq props (org-entry-properties (point)))
			  (or (cdr (assoc "SCHEDULED" props))
			      (cdr (assoc "DEADLINE" props))
			      (cdr (assoc "TIMESTAMP" props))
			      (cdr (assoc "TIMESTAMP_IA" props))))
		    props (when properties
			    (remove nil
				    (mapcar
				     (lambda (p)
				       (when (org-entry-get (point) p inherit-property-p)
					 (cons p (org-entry-get (point) p inherit-property-p))))
				     properties))))
	      (when (> time 0) (push (list level hdl tsp time props) tbl))))))
      (setq tbl (nreverse tbl))
      (list file org-clock-file-total-minutes tbl))))

(defun org-clock-time% (total &rest strings)
  "Compute a time fraction in percent.
TOTAL s a time string like 10:21 specifying the total times.
STRINGS is a list of strings that should be checked for a time.
The first string that does have a time will be used.
This function is made for clock tables."
  (let ((re "\\([0-9]+\\):\\([0-9]+\\)")
	tot s)
    (save-match-data
      (catch 'exit
	(if (not (string-match re total))
	    (throw 'exit 0.)
	  (setq tot (+ (string-to-number (match-string 2 total))
		       (* 60 (string-to-number (match-string 1 total)))))
	  (if (= tot 0.) (throw 'exit 0.)))
	(while (setq s (pop strings))
	  (if (string-match "\\([0-9]+\\):\\([0-9]+\\)" s)
	      (throw 'exit
		     (/ (* 100.0 (+ (string-to-number (match-string 2 s))
				    (* 60 (string-to-number
					   (match-string 1 s)))))
			tot))))
	0))))

;; Saving and loading the clock

(defvar org-clock-loaded nil
  "Was the clock file loaded?")

;;;###autoload
(defun org-clock-update-time-maybe ()
  "If this is a CLOCK line, update it and return t.
Otherwise, return nil."
  (interactive)
  (save-excursion
    (beginning-of-line 1)
    (skip-chars-forward " \t")
    (when (looking-at org-clock-string)
      (let ((re (concat "[ \t]*" org-clock-string
			" *[[<]\\([^]>]+\\)[]>]\\(-+[[<]\\([^]>]+\\)[]>]"
			"\\([ \t]*=>.*\\)?\\)?"))
	    ts te h m s neg)
	(cond
	 ((not (looking-at re))
	  nil)
	 ((not (match-end 2))
	  (when (and (equal (marker-buffer org-clock-marker) (current-buffer))
		     (> org-clock-marker (point))
		     (<= org-clock-marker (point-at-eol)))
	    ;; The clock is running here
	    (setq org-clock-start-time
		  (apply 'encode-time
			 (org-parse-time-string (match-string 1))))
	    (org-clock-update-mode-line)))
	 (t
	  (and (match-end 4) (delete-region (match-beginning 4) (match-end 4)))
	  (end-of-line 1)
	  (setq ts (match-string 1)
		te (match-string 3))
	  (setq s (- (org-float-time
		      (apply 'encode-time (org-parse-time-string te)))
		     (org-float-time
		      (apply 'encode-time (org-parse-time-string ts))))
		neg (< s 0)
		s (abs s)
		h (floor (/ s 3600))
		s (- s (* 3600 h))
		m (floor (/ s 60))
		s (- s (* 60 s)))
	  (insert " => " (format (if neg "-%d:%02d" "%2d:%02d") h m))
	  t))))))

(defun org-clock-save ()
  "Persist various clock-related data to disk.
The details of what will be saved are regulated by the variable
`org-clock-persist'."
  (when (and org-clock-persist
             (or org-clock-loaded
		 org-clock-has-been-used
		 (not (file-exists-p org-clock-persist-file))))
    (let (b)
      (with-current-buffer (find-file (expand-file-name org-clock-persist-file))
	(progn
	  (delete-region (point-min) (point-max))
	  ;;Store clock
	  (insert (format ";; org-persist.el - %s at %s\n"
			  (system-name) (format-time-string
					 (cdr org-time-stamp-formats))))
	  (if (and (memq org-clock-persist '(t clock))
		   (setq b (org-clocking-buffer))
		   (setq b (or (buffer-base-buffer b) b))
		   (buffer-live-p b)
		   (buffer-file-name b)
		   (or (not org-clock-persist-query-save)
		       (y-or-n-p (concat "Save current clock ("
					 org-clock-heading ") "))))
	      (insert "(setq resume-clock '(\""
		      (buffer-file-name (org-clocking-buffer))
		      "\" . " (int-to-string (marker-position org-clock-marker))
		      "))\n"))
	  ;; Store clocked task history.  Tasks are stored reversed to make
	  ;; reading simpler
	  (when (and (memq org-clock-persist '(t history))
		     org-clock-history)
	    (insert
	     "(setq stored-clock-history '("
	     (mapconcat
	      (lambda (m)
		(when (and (setq b (marker-buffer m))
			   (setq b (or (buffer-base-buffer b) b))
			   (buffer-live-p b)
			   (buffer-file-name b))
		  (concat "(\"" (buffer-file-name b)
			  "\" . " (int-to-string (marker-position m))
			  ")")))
	      (reverse org-clock-history) " ") "))\n"))
	  (save-buffer)
	  (kill-buffer (current-buffer)))))))

(defun org-clock-load ()
  "Load clock-related data from disk, maybe resuming a stored clock."
  (when (and org-clock-persist (not org-clock-loaded))
    (let ((filename (expand-file-name org-clock-persist-file))
	  (org-clock-in-resume 'auto-restart)
	  resume-clock stored-clock-history)
      (if (not (file-readable-p filename))
	  (message "Not restoring clock data; %s not found"
		   org-clock-persist-file)
	(message "%s" "Restoring clock data")
	(setq org-clock-loaded t)
	(load-file filename)
	;; load history
	(when stored-clock-history
	  (save-window-excursion
	    (mapc (lambda (task)
		    (if (file-exists-p (car task))
			(org-clock-history-push (cdr task)
						(find-file (car task)))))
		  stored-clock-history)))
	;; resume clock
	(when (and resume-clock org-clock-persist
		   (file-exists-p (car resume-clock))
		   (or (not org-clock-persist-query-resume)
		       (y-or-n-p
			(concat
			 "Resume clock ("
			 (with-current-buffer (find-file (car resume-clock))
			   (save-excursion
			     (goto-char (cdr resume-clock))
			     (org-back-to-heading t)
			     (and (looking-at org-complex-heading-regexp)
				  (match-string 4))))
			 ") "))))
	  (when (file-exists-p (car resume-clock))
	    (with-current-buffer (find-file (car resume-clock))
	      (goto-char (cdr resume-clock))
	      (let ((org-clock-auto-clock-resolution nil))
		(org-clock-in)
		(if (outline-invisible-p)
		    (org-show-context))))))))))

;; Suggested bindings
(org-defkey org-mode-map "\C-c\C-x\C-e" 'org-clock-modify-effort-estimate)

(provide 'org-clock)

;; Local variables:
;; generated-autoload-file: "org-loaddefs.el"
;; End:

;;; org-clock.el ends here<|MERGE_RESOLUTION|>--- conflicted
+++ resolved
@@ -1421,19 +1421,12 @@
       (current-time))
      ((equal cmt "today")
       (setq org--msg-extra "showing today's task time.")
-<<<<<<< HEAD
-      (let* ((dt (decode-time (current-time)))
+      (let* ((dt (decode-time))
 	     (hour (nth 2 dt))
 	     (day (nth 3 dt)))
 	(if (< hour org-extend-today-until) (setf (nth 3 dt) (1- day)))
 	(setf (nth 2 dt) org-extend-today-until)
 	(setq dt (append (list 0 0) (nthcdr 2 dt)))
-=======
-      (let* ((dt (decode-time)))
-	(setq dt (append (list 0 0 0) (nthcdr 3 dt)))
-	(if org-extend-today-until
-	    (setf (nth 2 dt) org-extend-today-until))
->>>>>>> fa1a61c2
 	(apply 'encode-time dt)))
      ((or (equal cmt "all")
 	  (and (or (not cmt) (equal cmt "auto"))
@@ -2121,7 +2114,6 @@
 
 (defun org-clock-special-range (key &optional time as-strings wstart mstart)
   "Return two times bordering a special time range.
-<<<<<<< HEAD
 
 KEY is a symbol specifying the range and can be one of `today',
 `yesterday', `thisweek', `lastweek', `thismonth', `lastmonth',
@@ -2144,30 +2136,12 @@
 to specify the starting day of a month (1 is the first day of the
 month).  If you can combine both, the month starting day will
 have priority."
-  (let* ((tm (decode-time (or time (current-time))))
+  (let* ((tm (decode-time time))
 	 (m (nth 1 tm))
 	 (h (nth 2 tm))
 	 (d (nth 3 tm))
 	 (month (nth 4 tm))
 	 (y (nth 5 tm))
-=======
-Key is a symbol specifying the range and can be one of `today', `yesterday',
-`thisweek', `lastweek', `thismonth', `lastmonth', `thisyear', `lastyear'.
-By default, a week starts Monday 0:00 and ends Sunday 24:00.
-The range is determined relative to TIME, which defaults to current time.
-The return value is a cons cell with two internal times like the ones
-returned by `current time' or `encode-time'.
-If AS-STRINGS is non-nil, the returned times will be formatted strings.
-If WSTART is non-nil, use this number to specify the starting day of a
-week (monday is 1).
-If MSTART is non-nil, use this number to specify the starting day of a
-month (1 is the first day of the month).
-If you can combine both, the month starting day will have priority."
-  (if (integerp key) (setq key (intern (number-to-string key))))
-  (let* ((tm (decode-time time))
-	 (s 0) (m (nth 1 tm)) (h (nth 2 tm))
-	 (d (nth 3 tm)) (month (nth 4 tm)) (y (nth 5 tm))
->>>>>>> fa1a61c2
 	 (dow (nth 6 tm))
 	 (skey (format "%s" key))
 	 (shift 0)
