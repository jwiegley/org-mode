--- conflicted
+++ resolved
@@ -1458,11 +1458,7 @@
 		(if (org-at-table-p)
 		    (save-excursion
 		      (org-table-goto-line (nth 1 where))
-<<<<<<< HEAD
-		      (line-beginning-position))
-=======
                       (line-beginning-position))
->>>>>>> 9b62bcc9
 		  (point))))))
     (with-current-buffer (buffer-base-buffer (current-buffer))
       (org-with-point-at pos
